--- conflicted
+++ resolved
@@ -86,23 +86,14 @@
  * It should only be used in cases where the names of interest will have
  * particular (ie. non-mangled) forms, or the mangled form is acceptable. */
 extern
-<<<<<<< HEAD
-Bool VG_(get_fnname_raw) ( Addr a, HChar** buf );
-=======
 Bool VG_(get_fnname_raw) ( Addr a, const HChar** buf );
->>>>>>> 59e45af5
 
 /* Like VG_(get_fnname), but without C++ demangling.  (But it does
  Z-demangling and below-main renaming.)
  iipc argument: same usage as in VG_(describe_IP) in pub_tool_debuginfo.h. */
 extern
-<<<<<<< HEAD
-Bool VG_(get_fnname_no_cxx_demangle) ( Addr a, HChar** buf,
-                                       InlIPCursor* iipc );
-=======
 Bool VG_(get_fnname_no_cxx_demangle) ( Addr a, const HChar** buf,
                                        const InlIPCursor* iipc );
->>>>>>> 59e45af5
 
 /* mips-linux only: find the offset of current address. This is needed for 
    stack unwinding for MIPS.
