
/*--------------------------------------------------------------------*/
/*--- Misc simple stuff lacking a better home.        priv_misc.h ---*/
/*--------------------------------------------------------------------*/

/*
   This file is part of Valgrind, a dynamic binary instrumentation
   framework.

   Copyright (C) 2008-2013 OpenWorks LLP
      info@open-works.co.uk

   This program is free software; you can redistribute it and/or
   modify it under the terms of the GNU General Public License as
   published by the Free Software Foundation; either version 2 of the
   License, or (at your option) any later version.

   This program is distributed in the hope that it will be useful, but
   WITHOUT ANY WARRANTY; without even the implied warranty of
   MERCHANTABILITY or FITNESS FOR A PARTICULAR PURPOSE.  See the GNU
   General Public License for more details.

   You should have received a copy of the GNU General Public License
   along with this program; if not, write to the Free Software
   Foundation, Inc., 59 Temple Place, Suite 330, Boston, MA
   02111-1307, USA.

   The GNU General Public License is contained in the file COPYING.

   Neither the names of the U.S. Department of Energy nor the
   University of California nor the names of its contributors may be
   used to endorse or promote products derived from this software
   without prior written permission.
*/

#ifndef __PRIV_MISC_H
#define __PRIV_MISC_H

#include "pub_core_basics.h"    // SizeT

/* Allocate(zeroed), free, strdup, memdup, shrink, all in VG_AR_DINFO.
   The allocation functions never return NULL. */
void*  ML_(dinfo_zalloc)( const HChar* cc, SizeT szB );
void   ML_(dinfo_free)( void* v );
HChar* ML_(dinfo_strdup)( const HChar* cc, const HChar* str );
<<<<<<< HEAD
void*  ML_(dinfo_memdup)( const HChar* cc, void* str, SizeT nStr );
=======
void*  ML_(dinfo_memdup)( const HChar* cc, const void* str, SizeT nStr );
>>>>>>> 59e45af5
void*  ML_(dinfo_realloc) ( const HChar* cc, void* ptr, SizeT new_size );
void   ML_(dinfo_shrink_block)( void* ptr, SizeT szB );

/* Extract (possibly unaligned) data of various sizes from a buffer. */
Short ML_(read_Short)( const UChar* data );
Int ML_(read_Int)( const UChar* data );
Long ML_(read_Long)( const UChar* data );
UShort ML_(read_UShort)( const UChar* data );
UWord ML_(read_UWord)( const UChar* data );
UInt ML_(read_UInt)( const UChar* data );
ULong ML_(read_ULong)( const UChar* data );
UChar ML_(read_UChar)( const UChar* data );
Addr ML_(read_Addr)( const UChar* data );

UChar* ML_(write_UShort)( UChar* ptr, UShort val );
UChar* ML_(write_UInt)( UChar* ptr, UInt val );
UChar* ML_(write_ULong)( UChar* ptr, ULong val );
UChar* ML_(write_UChar)( UChar* ptr, UChar val );
UChar* ML_(write_Addr)( UChar* ptr, Addr val );

/* A handy type, a la Haskell's Maybe type.  Yes, I know, C sucks.
   Been there.  Done that.  Seen the movie.  Got the T-shirt.  Etc. */
typedef struct { ULong ul; Bool b; } MaybeULong;


#endif /* ndef __PRIV_MISC_H */

/*--------------------------------------------------------------------*/
/*--- end                                              priv_misc.h ---*/
/*--------------------------------------------------------------------*/<|MERGE_RESOLUTION|>--- conflicted
+++ resolved
@@ -43,11 +43,7 @@
 void*  ML_(dinfo_zalloc)( const HChar* cc, SizeT szB );
 void   ML_(dinfo_free)( void* v );
 HChar* ML_(dinfo_strdup)( const HChar* cc, const HChar* str );
-<<<<<<< HEAD
-void*  ML_(dinfo_memdup)( const HChar* cc, void* str, SizeT nStr );
-=======
 void*  ML_(dinfo_memdup)( const HChar* cc, const void* str, SizeT nStr );
->>>>>>> 59e45af5
 void*  ML_(dinfo_realloc) ( const HChar* cc, void* ptr, SizeT new_size );
 void   ML_(dinfo_shrink_block)( void* ptr, SizeT szB );
 
