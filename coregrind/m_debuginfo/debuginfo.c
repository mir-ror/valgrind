--- conflicted
+++ resolved
@@ -108,9 +108,6 @@
 
 static UInt CF_info_generation = 0;
 static void cfsi_m_cache__invalidate ( void );
-static void grow_buffer(HChar **buf, SizeT *size, SizeT need);
-static void grow_buffer_for_string(HChar **buf, SizeT *size,
-                                   const HChar *string);
 
 
 /*------------------------------------------------------------*/
@@ -1230,11 +1227,7 @@
    obj_mtime = stat_buf.mtime;
 
    /* and get its name into exename. */
-<<<<<<< HEAD
-   HChar *exe;
-=======
    const HChar *exe;
->>>>>>> 59e45af5
    if (! VG_(resolve_filename)(fd_obj, &exe))
       return; /*  failed */
    sz_exename = VG_(strlen)(exe);
@@ -1747,11 +1740,7 @@
 static
 Bool get_sym_name ( Bool do_cxx_demangling, Bool do_z_demangling,
                     Bool do_below_main_renaming,
-<<<<<<< HEAD
-                    Addr a, HChar** buf,
-=======
                     Addr a, const HChar** buf,
->>>>>>> 59e45af5
                     Bool match_anywhere_in_sym, Bool show_offset,
                     Bool findText, /*OUT*/PtrdiffT* offsetP )
 {
@@ -1761,11 +1750,7 @@
 
    search_all_symtabs ( a, &di, &sno, match_anywhere_in_sym, findText );
    if (di == NULL) {
-<<<<<<< HEAD
-      *buf = (HChar *)"";    // FIXME: constification
-=======
       *buf = "";
->>>>>>> 59e45af5
       return False;
    }
 
@@ -1781,11 +1766,7 @@
    if ( do_below_main_renaming && ! VG_(clo_show_below_main) &&
         Vg_FnNameBelowMain == VG_(get_fnname_kind)(*buf) )
    {
-<<<<<<< HEAD
-     *buf = (HChar *)"(below main)";  // FIXME: constification
-=======
      *buf = "(below main)";
->>>>>>> 59e45af5
    }
    offset = a - di->symtab[sno].avmas.main;
    if (offsetP) *offsetP = offset;
@@ -1793,14 +1774,6 @@
    if (show_offset && offset != 0) {
       static HChar *bufwo;      // buf with offset
       static SizeT  bufwo_szB;
-<<<<<<< HEAD
-      SizeT  need;
-
-      need = VG_(strlen)(*buf) + 1 + 19 + 1;
-      grow_buffer(&bufwo, &bufwo_szB, need);
-
-      VG_(sprintf)(bufwo, "%s%c%ld", *buf,
-=======
       SizeT  need, len;
 
       len = VG_(strlen)(*buf);
@@ -1812,7 +1785,6 @@
 
       VG_(strcpy)(bufwo, *buf);
       VG_(sprintf)(bufwo + len, "%c%ld",
->>>>>>> 59e45af5
                    offset < 0 ? '-' : '+',
                    offset < 0 ? -offset : offset);
       *buf = bufwo;
@@ -1843,15 +1815,10 @@
 }
 
 /* This is available to tools... always demangle C++ names,
-<<<<<<< HEAD
-   match anywhere in function, but don't show offsets. */
-Bool VG_(get_fnname) ( Addr a, HChar** buf )
-=======
    match anywhere in function, but don't show offsets.
    NOTE: See important comment about the persistence and memory ownership
    of the return string at function get_sym_name */
 Bool VG_(get_fnname) ( Addr a, const HChar** buf )
->>>>>>> 59e45af5
 {
    return get_sym_name ( /*C++-demangle*/True, /*Z-demangle*/True,
                          /*below-main-renaming*/True,
@@ -1863,15 +1830,10 @@
 }
 
 /* This is available to tools... always demangle C++ names,
-<<<<<<< HEAD
-   match anywhere in function, and show offset if nonzero. */
-Bool VG_(get_fnname_w_offset) ( Addr a, HChar** buf )
-=======
    match anywhere in function, and show offset if nonzero.
    NOTE: See important comment about the persistence and memory ownership
    of the return string at function get_sym_name */
 Bool VG_(get_fnname_w_offset) ( Addr a, const HChar** buf )
->>>>>>> 59e45af5
 {
    return get_sym_name ( /*C++-demangle*/True, /*Z-demangle*/True,
                          /*below-main-renaming*/True,
@@ -1884,15 +1846,10 @@
 
 /* This is available to tools... always demangle C++ names,
    only succeed if 'a' matches first instruction of function,
-<<<<<<< HEAD
-   and don't show offsets. */
-Bool VG_(get_fnname_if_entry) ( Addr a, HChar** buf )
-=======
    and don't show offsets.
    NOTE: See important comment about the persistence and memory ownership
    of the return string at function get_sym_name */
 Bool VG_(get_fnname_if_entry) ( Addr a, const HChar** buf )
->>>>>>> 59e45af5
 {
    return get_sym_name ( /*C++-demangle*/True, /*Z-demangle*/True,
                          /*below-main-renaming*/True,
@@ -1905,15 +1862,10 @@
 
 /* This is only available to core... don't C++-demangle, don't Z-demangle,
    don't rename below-main, match anywhere in function, and don't show
-<<<<<<< HEAD
-   offsets. */
-Bool VG_(get_fnname_raw) ( Addr a, HChar** buf )
-=======
    offsets.
    NOTE: See important comment about the persistence and memory ownership
    of the return string at function get_sym_name */
 Bool VG_(get_fnname_raw) ( Addr a, const HChar** buf )
->>>>>>> 59e45af5
 {
    return get_sym_name ( /*C++-demangle*/False, /*Z-demangle*/False,
                          /*below-main-renaming*/False,
@@ -1926,17 +1878,11 @@
 
 /* This is only available to core... don't demangle C++ names, but do
    do Z-demangling and below-main-renaming, match anywhere in function, and
-<<<<<<< HEAD
-   don't show offsets. */
-Bool VG_(get_fnname_no_cxx_demangle) ( Addr a, HChar** buf,
-                                       InlIPCursor* iipc )
-=======
    don't show offsets.
    NOTE: See important comment about the persistence and memory ownership
    of the return string at function get_sym_name */
 Bool VG_(get_fnname_no_cxx_demangle) ( Addr a, const HChar** buf,
                                        const InlIPCursor* iipc )
->>>>>>> 59e45af5
 {
    if (is_bottom(iipc)) {
       // At the bottom (towards main), we describe the fn at eip.
@@ -1953,11 +1899,7 @@
          : NULL;
       vg_assert (next_inl);
       // The function we are in is called by next_inl.
-<<<<<<< HEAD
-      *buf = (HChar *)next_inl->inlinedfn;  // FIXME: constification
-=======
       *buf = next_inl->inlinedfn;
->>>>>>> 59e45af5
       return True;
    }
 }
@@ -1968,11 +1910,7 @@
 Bool VG_(get_inst_offset_in_function)( Addr a,
                                        /*OUT*/PtrdiffT* offset )
 {
-<<<<<<< HEAD
-   HChar *fnname;
-=======
    const HChar *fnname;
->>>>>>> 59e45af5
    return get_sym_name ( /*C++-demangle*/False, /*Z-demangle*/False,
                          /*below-main-renaming*/False,
                          a, &fnname,
@@ -2007,11 +1945,7 @@
 
 Vg_FnNameKind VG_(get_fnname_kind_from_IP) ( Addr ip )
 {
-<<<<<<< HEAD
-   HChar *buf;
-=======
    const HChar *buf;
->>>>>>> 59e45af5
 
    // We don't demangle, because it's faster not to, and the special names
    // we're looking for won't be mangled.
@@ -2025,17 +1959,11 @@
 
 /* Looks up data_addr in the collection of data symbols, and if found
    puts a pointer to its name into dname. The name is zero terminated.
-<<<<<<< HEAD
-   Also data_addr's offset from the symbol start is put into *offset. */
-Bool VG_(get_datasym_and_offset)( Addr data_addr,
-                                  /*OUT*/HChar** dname,
-=======
    Also data_addr's offset from the symbol start is put into *offset.
    NOTE: See important comment about the persistence and memory ownership
    of the return string at function get_sym_name */
 Bool VG_(get_datasym_and_offset)( Addr data_addr,
                                   /*OUT*/const HChar** dname,
->>>>>>> 59e45af5
                                   /*OUT*/PtrdiffT* offset )
 {
    return get_sym_name ( /*C++-demangle*/False, /*Z-demangle*/False,
@@ -2047,20 +1975,7 @@
                        offset );
 }
 
-
 /* Map a code address to the name of a shared object file or the
-<<<<<<< HEAD
-   executable.  Returns False if no idea; otherwise True.  Doesn't
-   require debug info. */
-Bool VG_(get_objname) ( Addr a, HChar** objname )
-{
-   DebugInfo* di;
-   const NSegment *seg;
-   HChar* filename;
-
-   static SizeT bufsiz = 0;
-   static HChar *buf = NULL;
-=======
    executable.  Returns False if no idea; otherwise True.
    Note: the string returned in *BUF is persistent as long as 
    (1) the DebugInfo it belongs to is not discarded
@@ -2071,7 +1986,6 @@
    DebugInfo* di;
    const NSegment *seg;
    const HChar* filename;
->>>>>>> 59e45af5
 
    /* Look in the debugInfo_list to find the name.  In most cases we
       expect this to produce a result. */
@@ -2080,12 +1994,7 @@
           && di->text_size > 0
           && di->text_avma <= a 
           && a < di->text_avma + di->text_size) {
-<<<<<<< HEAD
-         grow_buffer_for_string(&buf, &bufsiz, di->fsm.filename);
-         *objname = VG_(strcpy)(buf, di->fsm.filename);
-=======
          *buf = di->fsm.filename;
->>>>>>> 59e45af5
          return True;
       }
    }
@@ -2096,12 +2005,7 @@
       when running programs under wine. */
    if ( (seg = VG_(am_find_nsegment(a))) != NULL 
         && (filename = VG_(am_get_filename)(seg)) != NULL ) {
-<<<<<<< HEAD
-      grow_buffer_for_string(&buf, &bufsiz, filename);
-      *objname = VG_(strcpy)(buf, filename);
-=======
      *buf = filename;
->>>>>>> 59e45af5
       return True;
    }
    return False;
@@ -2127,45 +2031,20 @@
    return NULL;
 }
 
-<<<<<<< HEAD
-/* Map a code address to a filename.  Returns True if successful. In that
-   case *filename points to a dynamically allocated buffer that holds the
-   nul-terminated filename. Note, that this buffer will be overwritten in
-   the next invocation, so callers need to copy the string if so needed. */
-Bool VG_(get_filename)( Addr a, HChar** filename )
-=======
 /* Map a code address to a filename.  Returns True if successful. The
    returned string is persistent as long as the DebugInfo to which it
    belongs is not discarded. */
 Bool VG_(get_filename)( Addr a, const HChar** filename )
->>>>>>> 59e45af5
 {
    DebugInfo* si;
    Word       locno;
    UInt       fndn_ix;
 
    search_all_loctabs ( a, &si, &locno );
-   if (si == NULL) {
-      *filename = NULL;
+   if (si == NULL) 
       return False;
-   }
    fndn_ix = ML_(fndn_ix) (si, locno);
-<<<<<<< HEAD
-
-   // This string is not persistent. It would not survive a dlclose of the
-   // shared object to which the file belonged. The reason is that the
-   // associated debuginfo will be freed and the stringpool hangs off that.
-   const HChar *fname = ML_(fndn_ix2filename) (si, fndn_ix);
-
-   static SizeT bufsiz = 0;
-   static HChar *buf = NULL;
-
-   grow_buffer_for_string(&buf, &bufsiz, fname);
-   *filename = VG_(strcpy)(buf, fname);
-
-=======
    *filename = ML_(fndn_ix2filename) (si, fndn_ix);
->>>>>>> 59e45af5
    return True;
 }
 
@@ -2186,23 +2065,14 @@
    See prototype for detailed description of behaviour.
 */
 Bool VG_(get_filename_linenum) ( Addr a, 
-<<<<<<< HEAD
-                                 /*OUT*/HChar** filename,
-                                 /*OUT*/HChar** dirname,
-=======
                                  /*OUT*/const HChar** filename,
                                  /*OUT*/const HChar** dirname,
->>>>>>> 59e45af5
                                  /*OUT*/Bool* dirname_available,
                                  /*OUT*/UInt* lineno )
 {
    DebugInfo* si;
    Word       locno;
    UInt       fndn_ix;
-   const HChar *fname, *dname;
-
-   static HChar *fbuf, *dbuf;
-   static SizeT  fbuf_siz, dbuf_siz;
 
    vg_assert( (dirname == NULL && dirname_available == NULL)
               ||
@@ -2212,48 +2082,20 @@
    if (si == NULL) {
       if (dirname_available) {
          *dirname_available = False;
-<<<<<<< HEAD
-         grow_buffer_for_string(&dbuf, &dbuf_siz, "");
-         *dirname = VG_(strcpy)(dbuf, "");
-      }
-      // filename used to be an HChar [] and it was not initialised along
-      // this path. Not good.
-      // Nowadays, filename is a HChar ** and we initialise it to NULL here
-      // to find executions along which the filename array was read 
-      // uninitialised or (even worse) expected to keep its value past this
-      // function invocation.
-      *filename = NULL;
-=======
          *dirname = "";
       }
       *filename = "";      // this used to be not initialised....
->>>>>>> 59e45af5
       return False;
    }
 
    fndn_ix = ML_(fndn_ix)(si, locno);
-<<<<<<< HEAD
-
-   fname = ML_(fndn_ix2filename) (si, fndn_ix);
-   grow_buffer_for_string(&fbuf, &fbuf_siz, fname);
-   *filename = VG_(strcpy)(fbuf, fname);
-
-=======
    *filename = ML_(fndn_ix2filename) (si, fndn_ix);
->>>>>>> 59e45af5
    *lineno = si->loctab[locno].lineno;
 
    if (dirname) {
       /* caller wants directory info too .. */
-<<<<<<< HEAD
-      dname = ML_(fndn_ix2dirname) (si, fndn_ix);
-      grow_buffer_for_string(&dbuf, &dbuf_siz, dname);
-      *dirname = VG_(strcpy)(dbuf, dname);
-      *dirname_available = *dirname[0] != 0;
-=======
       *dirname = ML_(fndn_ix2dirname) (si, fndn_ix);
       *dirname_available = (*dirname)[0] != '\0';
->>>>>>> 59e45af5
    }
 
    return True;
@@ -2316,24 +2158,6 @@
    filename. The returned string is allocated in a static buffer and will
    be overwritten in the next invocation. */
 
-<<<<<<< HEAD
-/* Copy str into buf starting at n, ensuring that buf is zero-terminated.
-   Return the index of the terminating null character. */
-
-static SizeT putStr( SizeT n, HChar** buf, SizeT *bufsiz, const HChar* str ) 
-{
-   SizeT slen = VG_(strlen)(str);
-
-   grow_buffer(buf, bufsiz, n + slen + 1);
-   VG_(strcpy)(*buf + n, str);
-
-   return n + slen;
-}
-
-/* Same as putStr, but escaping chars for XML output. */
-
-static SizeT putStrEsc( SizeT n, HChar** buf, SizeT *bufsiz, const HChar* str ) 
-=======
 /* Copy str into *buf starting at n, ensuring that buf is zero-terminated.
    Return the index of the terminating null character. */
 static SizeT 
@@ -2356,7 +2180,6 @@
 /* Same as putStr, but escaping chars for XML output. */
 static SizeT 
 putStrEsc( SizeT n, HChar** buf, SizeT *bufsiz, const HChar* str )
->>>>>>> 59e45af5
 {
    HChar alt[2];
 
@@ -2381,11 +2204,7 @@
    return n;
 }
 
-<<<<<<< HEAD
-const HChar* VG_(describe_IP)(Addr eip, InlIPCursor *iipc)
-=======
 const HChar* VG_(describe_IP)(Addr eip, const InlIPCursor *iipc)
->>>>>>> 59e45af5
 {
    static HChar *buf = NULL;
    static SizeT bufsiz = 0;
@@ -2395,28 +2214,15 @@
       n = putStrEsc(n, &buf, &bufsiz, _str)
 
    UInt  lineno; 
-<<<<<<< HEAD
-   HChar ibuf[50];
-=======
    HChar ibuf[50];   // large enough
->>>>>>> 59e45af5
    SizeT n = 0;
 
    vg_assert (!iipc || iipc->eip == eip);
 
-<<<<<<< HEAD
-   static HChar *buf;
-   static SizeT  bufsiz;
-   HChar *buf_fn;
-   HChar *buf_obj;
-   HChar *buf_srcloc;
-   HChar *buf_dirname;
-=======
    const HChar *buf_fn;
    const HChar *buf_obj;
    const HChar *buf_srcloc;
    const HChar *buf_dirname;
->>>>>>> 59e45af5
 
    Bool  know_dirinfo;
    Bool  know_fnname;
@@ -2434,11 +2240,7 @@
          : NULL;
       vg_assert (next_inl);
       // The function we are in is called by next_inl.
-<<<<<<< HEAD
-      buf_fn = (HChar *)next_inl->inlinedfn;  // FIXME: constification
-=======
       buf_fn = next_inl->inlinedfn;
->>>>>>> 59e45af5
       know_fnname = True;
 
       // INLINED????
@@ -2469,26 +2271,15 @@
       buf_dirname  = "";
       // The fndn_ix and lineno for the caller of the inlined fn is in cur_inl.
       if (cur_inl->fndn_ix == 0) {
-<<<<<<< HEAD
-         buf_srcloc = (HChar *)"???";       // FIXME: constification
-=======
          buf_srcloc = "???";
->>>>>>> 59e45af5
       } else {
          FnDn *fndn = VG_(indexEltNumber) (iipc->di->fndnpool,
                                            cur_inl->fndn_ix);
          if (fndn->dirname) {
-<<<<<<< HEAD
-            buf_dirname = (HChar *)fndn->dirname;  // FIXME: constification
-            know_dirinfo = True;
-         }
-         buf_srcloc = (HChar *)fndn->filename;  // FIXME: constification
-=======
             buf_dirname = fndn->dirname;
             know_dirinfo = True;
          }
          buf_srcloc = fndn->filename;
->>>>>>> 59e45af5
       }
       lineno = cur_inl->lineno;
       know_srcloc = True;
@@ -2561,13 +2352,8 @@
       if (know_srcloc) {
          APPEND(" (");
          // Get the directory name, if any, possibly pruned, into dirname.
-<<<<<<< HEAD
-         HChar* dirname = NULL;
-         if (VG_(sizeXA)(VG_(clo_fullpath_after)) > 0) {
-=======
          const HChar* dirname = NULL;
          if (know_dirinfo && VG_(sizeXA)(VG_(clo_fullpath_after)) > 0) {
->>>>>>> 59e45af5
             Int i;
             dirname = buf_dirname;
             // Remove leading prefixes from the dirname.
@@ -4492,11 +4278,7 @@
    in *name. The returned name, if any, should be saved away, if there is
    a chance that a debug-info will be discarded and the name is being
    used later on. */
-<<<<<<< HEAD
-VgSectKind VG_(DebugInfo_sect_kind)( /*OUT*/HChar** name, Addr a)
-=======
 VgSectKind VG_(DebugInfo_sect_kind)( /*OUT*/const HChar** name, Addr a)
->>>>>>> 59e45af5
 {
    DebugInfo* di;
    VgSectKind res = Vg_SectUnknown;
@@ -4577,37 +4359,12 @@
       if (di && di->fsm.filename) {
          *name = di->fsm.filename;
       } else {
-<<<<<<< HEAD
-         *name = (HChar *)"???";    // FIXME: constification
-=======
          *name = "???";
->>>>>>> 59e45af5
       }
    }
 
    return res;
 
-}
-
-
-/*------------------------------------------------------------*/
-/*--- Helper functions to grow a buffer                    ---*/
-/*------------------------------------------------------------*/
-
-static void grow_buffer(HChar **buf, SizeT *size, SizeT need)
-{
-   if (need > *size) {
-      if (need < 256) need = 256;
-      *size = need;
-      *buf = ML_(dinfo_realloc)("grow_buffer", *buf, *size);
-   }
-}
-
-// Convenience function 
-static void grow_buffer_for_string(HChar **buf, SizeT *size,
-                                   const HChar *string)
-{
-   grow_buffer(buf, size, VG_(strlen)(string) + 1);
 }
 
 /*--------------------------------------------------------------------*/
