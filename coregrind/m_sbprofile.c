--- conflicted
+++ resolved
@@ -51,10 +51,6 @@
 {
    ULong score_cumul, score_cumul_saved, score_here;
    HChar buf_cumul[10], buf_here[10];
-<<<<<<< HEAD
-   HChar *name;
-=======
->>>>>>> 59e45af5
    Int   r; /* must be signed */
 
    HChar ecs_txt[50];
@@ -88,10 +84,7 @@
       if (tops[r].score == 0)
          continue;
 
-<<<<<<< HEAD
-=======
       const HChar *name;
->>>>>>> 59e45af5
       VG_(get_fnname_w_offset)(tops[r].addr, &name);
 
       score_here = tops[r].score;
@@ -124,10 +117,7 @@
          if (tops[r].score == 0)
             continue;
 
-<<<<<<< HEAD
-=======
          const HChar *name;
->>>>>>> 59e45af5
          VG_(get_fnname_w_offset)(tops[r].addr, &name);
 
          score_here = tops[r].score;
@@ -157,10 +147,7 @@
          if (tops[r].score == 0)
             continue;
 
-<<<<<<< HEAD
-=======
          const HChar *name;
->>>>>>> 59e45af5
          VG_(get_fnname_w_offset)(tops[r].addr, &name);
 
          score_here = tops[r].score;
