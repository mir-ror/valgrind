
/*--------------------------------------------------------------------*/
/*--- Interface to LibVEX_Translate, and the SP-update pass        ---*/
/*---                                                m_translate.c ---*/
/*--------------------------------------------------------------------*/

/*
   This file is part of Valgrind, a dynamic binary instrumentation
   framework.

   Copyright (C) 2000-2013 Julian Seward 
      jseward@acm.org

   This program is free software; you can redistribute it and/or
   modify it under the terms of the GNU General Public License as
   published by the Free Software Foundation; either version 2 of the
   License, or (at your option) any later version.

   This program is distributed in the hope that it will be useful, but
   WITHOUT ANY WARRANTY; without even the implied warranty of
   MERCHANTABILITY or FITNESS FOR A PARTICULAR PURPOSE.  See the GNU
   General Public License for more details.

   You should have received a copy of the GNU General Public License
   along with this program; if not, write to the Free Software
   Foundation, Inc., 59 Temple Place, Suite 330, Boston, MA
   02111-1307, USA.

   The GNU General Public License is contained in the file COPYING.
*/

#include "pub_core_basics.h"
#include "pub_core_vki.h"
#include "pub_core_aspacemgr.h"

#include "pub_core_machine.h"    // VG_(fnptr_to_fnentry)
                                 // VG_(get_SP)
                                 // VG_(machine_get_VexArchInfo)
#include "pub_core_libcbase.h"
#include "pub_core_libcassert.h"
#include "pub_core_libcprint.h"
#include "pub_core_options.h"

#include "pub_core_debuginfo.h"  // VG_(get_fnname_w_offset)
#include "pub_core_redir.h"      // VG_(redir_do_lookup)

#include "pub_core_signals.h"    // VG_(synth_fault_{perms,mapping}
#include "pub_core_stacks.h"     // VG_(unknown_SP_update*)()
#include "pub_core_tooliface.h"  // VG_(tdict)

#include "pub_core_translate.h"
#include "pub_core_transtab.h"
#include "pub_core_dispatch.h" // VG_(run_innerloop__dispatch_{un}profiled)
                               // VG_(run_a_noredir_translation__return_point)

#include "pub_core_libcsetjmp.h"   // to keep _threadstate.h happy
#include "pub_core_threadstate.h"  // VexGuestArchState
#include "pub_core_trampoline.h"   // VG_(ppctoc_magic_redirect_return_stub)

#include "pub_core_execontext.h"  // VG_(make_depth_1_ExeContext_from_Addr)

#include "pub_core_gdbserver.h"   // VG_(instrument_for_gdbserver_if_needed)

#include "libvex_emnote.h"        // For PPC, EmWarn_PPC64_redir_underflow

/*------------------------------------------------------------*/
/*--- Stats                                                ---*/
/*------------------------------------------------------------*/

static UInt n_SP_updates_fast            = 0;
static UInt n_SP_updates_generic_known   = 0;
static UInt n_SP_updates_generic_unknown = 0;

void VG_(print_translation_stats) ( void )
{
   HChar buf[7];
   UInt n_SP_updates = n_SP_updates_fast + n_SP_updates_generic_known
                                         + n_SP_updates_generic_unknown;
   VG_(percentify)(n_SP_updates_fast, n_SP_updates, 1, 6, buf);
   VG_(message)(Vg_DebugMsg,
      "translate:            fast SP updates identified: %'u (%s)\n",
      n_SP_updates_fast, buf );

   VG_(percentify)(n_SP_updates_generic_known, n_SP_updates, 1, 6, buf);
   VG_(message)(Vg_DebugMsg,
      "translate:   generic_known SP updates identified: %'u (%s)\n",
      n_SP_updates_generic_known, buf );

   VG_(percentify)(n_SP_updates_generic_unknown, n_SP_updates, 1, 6, buf);
   VG_(message)(Vg_DebugMsg,
      "translate: generic_unknown SP updates identified: %'u (%s)\n",
      n_SP_updates_generic_unknown, buf );
}

/*------------------------------------------------------------*/
/*--- %SP-update pass                                      ---*/
/*------------------------------------------------------------*/

static Bool need_to_handle_SP_assignment(void)
{
   return ( VG_(tdict).track_new_mem_stack_4   ||
            VG_(tdict).track_die_mem_stack_4   ||
            VG_(tdict).track_new_mem_stack_8   ||
            VG_(tdict).track_die_mem_stack_8   ||
            VG_(tdict).track_new_mem_stack_12  ||
            VG_(tdict).track_die_mem_stack_12  ||
            VG_(tdict).track_new_mem_stack_16  ||
            VG_(tdict).track_die_mem_stack_16  ||
            VG_(tdict).track_new_mem_stack_32  ||
            VG_(tdict).track_die_mem_stack_32  ||
            VG_(tdict).track_new_mem_stack_112 ||
            VG_(tdict).track_die_mem_stack_112 ||
            VG_(tdict).track_new_mem_stack_128 ||
            VG_(tdict).track_die_mem_stack_128 ||
            VG_(tdict).track_new_mem_stack_144 ||
            VG_(tdict).track_die_mem_stack_144 ||
            VG_(tdict).track_new_mem_stack_160 ||
            VG_(tdict).track_die_mem_stack_160 ||
            VG_(tdict).track_new_mem_stack     ||
            VG_(tdict).track_die_mem_stack     );
}

// - The SP aliases are held in an array which is used as a circular buffer.
//   This misses very few constant updates of SP (ie. < 0.1%) while using a
//   small, constant structure that will also never fill up and cause
//   execution to abort.
// - Unused slots have a .temp value of 'IRTemp_INVALID'.
// - 'next_SP_alias_slot' is the index where the next alias will be stored.
// - If the buffer fills, we circle around and start over-writing
//   non-IRTemp_INVALID values.  This is rare, and the overwriting of a
//   value that would have subsequently be used is even rarer.
// - Every slot below next_SP_alias_slot holds a non-IRTemp_INVALID value.
//   The rest either all won't (if we haven't yet circled around) or all
//   will (if we have circled around).

typedef 
   struct {
      IRTemp temp;
      Long   delta;
   }
   SP_Alias;

// With 32 slots the buffer fills very rarely -- eg. once in a run of GCC.
// And I've tested with smaller values and the wrap-around case works ok.
#define N_ALIASES    32
static SP_Alias SP_aliases[N_ALIASES];
static Int      next_SP_alias_slot = 0;

static void clear_SP_aliases(void)
{
   Int i;
   for (i = 0; i < N_ALIASES; i++) {
      SP_aliases[i].temp  = IRTemp_INVALID;
      SP_aliases[i].delta = 0;
   }
   next_SP_alias_slot = 0;
}

static void add_SP_alias(IRTemp temp, Long delta)
{
   vg_assert(temp != IRTemp_INVALID);
   SP_aliases[ next_SP_alias_slot ].temp  = temp;
   SP_aliases[ next_SP_alias_slot ].delta = delta;
   next_SP_alias_slot++;
   if (N_ALIASES == next_SP_alias_slot) next_SP_alias_slot = 0;
}

static Bool get_SP_delta(IRTemp temp, Long* delta)
{
   Int i;      // i must be signed!
   vg_assert(IRTemp_INVALID != temp);
   // Search backwards between current buffer position and the start.
   for (i = next_SP_alias_slot-1; i >= 0; i--) {
      if (temp == SP_aliases[i].temp) {
         *delta = SP_aliases[i].delta;
         return True;
      }
   }
   // Search backwards between the end and the current buffer position.
   for (i = N_ALIASES-1; i >= next_SP_alias_slot; i--) {
      if (temp == SP_aliases[i].temp) {
         *delta = SP_aliases[i].delta;
         return True;
      }
   }
   return False;
}

static void update_SP_aliases(Long delta)
{
   Int i;
   for (i = 0; i < N_ALIASES; i++) {
      if (SP_aliases[i].temp == IRTemp_INVALID) {
         return;
      }
      SP_aliases[i].delta += delta;
   }
}

/* Given a guest IP, get an origin tag for a 1-element stack trace,
   and wrap it up in an IR atom that can be passed as the origin-tag
   value for a stack-adjustment helper function. */
static IRExpr* mk_ecu_Expr ( Addr64 guest_IP )
{
   UInt ecu;
   ExeContext* ec
      = VG_(make_depth_1_ExeContext_from_Addr)( (Addr)guest_IP );
   vg_assert(ec);
   ecu = VG_(get_ECU_from_ExeContext)( ec );
   vg_assert(VG_(is_plausible_ECU)(ecu));
   /* This is always safe to do, since ecu is only 32 bits, and
      HWord is 32 or 64. */
   return mkIRExpr_HWord( (HWord)ecu );
}

/* When gdbserver is activated, the translation of a block must
   first be done by the tool function, then followed by a pass
   which (if needed) instruments the code for gdbserver.
*/
static
IRSB* tool_instrument_then_gdbserver_if_needed ( VgCallbackClosure* closureV,
                                                 IRSB*              sb_in,
                                                 const VexGuestLayout*  layout,
                                                 const VexGuestExtents* vge,
                                                 const VexArchInfo*     vai,
                                                 IRType             gWordTy, 
                                                 IRType             hWordTy )
{
   return VG_(instrument_for_gdbserver_if_needed)
      (VG_(tdict).tool_instrument (closureV,
                                   sb_in,
                                   layout,
                                   vge,
                                   vai,
                                   gWordTy,
                                   hWordTy),
       layout,
       vge,
       gWordTy,
       hWordTy);                                   
}

/* For tools that want to know about SP changes, this pass adds
   in the appropriate hooks.  We have to do it after the tool's
   instrumentation, so the tool doesn't have to worry about the C calls
   it adds in, and we must do it before register allocation because
   spilled temps make it much harder to work out the SP deltas.
   This it is done with Vex's "second instrumentation" pass.

   Basically, we look for GET(SP)/PUT(SP) pairs and track constant
   increments/decrements of SP between them.  (This requires tracking one or
   more "aliases", which are not exact aliases but instead are tempregs
   whose value is equal to the SP's plus or minus a known constant.)
   If all the changes to SP leading up to a PUT(SP) are by known, small
   constants, we can do a specific call to eg. new_mem_stack_4, otherwise
   we fall back to the case that handles an unknown SP change.

   There is some extra complexity to deal correctly with updates to
   only parts of SP.  Bizarre, but it has been known to happen.
*/
static
IRSB* vg_SP_update_pass ( void*             closureV,
                          IRSB*             sb_in, 
                          const VexGuestLayout*   layout, 
                          const VexGuestExtents*  vge,
                          const VexArchInfo*      vai,
                          IRType            gWordTy, 
                          IRType            hWordTy )
{
   Int         i, j, k, minoff_ST, maxoff_ST, sizeof_SP, offset_SP;
   Int         first_SP, last_SP, first_Put, last_Put;
   IRDirty     *dcall, *d;
   IRStmt*     st;
   IRExpr*     e;
   IRRegArray* descr;
   IRType      typeof_SP;
   Long        delta, con;

   /* Set up stuff for tracking the guest IP */
   Bool   curr_IP_known = False;
   Addr64 curr_IP       = 0;

   /* Set up BB */
   IRSB* bb     = emptyIRSB();
   bb->tyenv    = deepCopyIRTypeEnv(sb_in->tyenv);
   bb->next     = deepCopyIRExpr(sb_in->next);
   bb->jumpkind = sb_in->jumpkind;
   bb->offsIP   = sb_in->offsIP;

   delta = 0;

   sizeof_SP = layout->sizeof_SP;
   offset_SP = layout->offset_SP;
   typeof_SP = sizeof_SP==4 ? Ity_I32 : Ity_I64;
   vg_assert(sizeof_SP == 4 || sizeof_SP == 8);

   /* --- Start of #defines --- */

#  define IS_ADD(op) (sizeof_SP==4 ? ((op)==Iop_Add32) : ((op)==Iop_Add64))
#  define IS_SUB(op) (sizeof_SP==4 ? ((op)==Iop_Sub32) : ((op)==Iop_Sub64))

#  define IS_ADD_OR_SUB(op) (IS_ADD(op) || IS_SUB(op))

#  define GET_CONST(con)                                                \
       (sizeof_SP==4 ? (Long)(Int)(con->Ico.U32)                        \
                     : (Long)(con->Ico.U64))

#  define DO_NEW(syze, tmpp)                                            \
      do {                                                              \
         Bool vanilla, w_ecu;                                           \
         vg_assert(curr_IP_known);                                      \
         vanilla = NULL != VG_(tdict).track_new_mem_stack_##syze;       \
         w_ecu   = NULL != VG_(tdict).track_new_mem_stack_##syze##_w_ECU; \
         vg_assert(!(vanilla && w_ecu)); /* can't have both */          \
         if (!(vanilla || w_ecu))                                       \
            goto generic;                                               \
                                                                        \
         /* I don't know if it's really necessary to say that the */    \
         /* call reads the stack pointer.  But anyway, we do. */        \
         if (w_ecu) {                                                   \
            dcall = unsafeIRDirty_0_N(                                  \
                       2/*regparms*/,                                   \
                       "track_new_mem_stack_" #syze "_w_ECU",           \
                       VG_(fnptr_to_fnentry)(                           \
                          VG_(tdict).track_new_mem_stack_##syze##_w_ECU ), \
                       mkIRExprVec_2(IRExpr_RdTmp(tmpp),                \
                                     mk_ecu_Expr(curr_IP))              \
                    );                                                  \
         } else {                                                       \
            dcall = unsafeIRDirty_0_N(                                  \
                       1/*regparms*/,                                   \
                       "track_new_mem_stack_" #syze ,                   \
                       VG_(fnptr_to_fnentry)(                           \
                          VG_(tdict).track_new_mem_stack_##syze ),      \
                       mkIRExprVec_1(IRExpr_RdTmp(tmpp))                \
                    );                                                  \
         }                                                              \
         dcall->nFxState = 1;                                           \
         dcall->fxState[0].fx     = Ifx_Read;                           \
         dcall->fxState[0].offset = layout->offset_SP;                  \
         dcall->fxState[0].size   = layout->sizeof_SP;                  \
         dcall->fxState[0].nRepeats  = 0;                               \
         dcall->fxState[0].repeatLen = 0;                               \
                                                                        \
         addStmtToIRSB( bb, IRStmt_Dirty(dcall) );                      \
                                                                        \
         vg_assert(syze > 0);                                           \
         update_SP_aliases(syze);                                       \
                                                                        \
         n_SP_updates_fast++;                                           \
                                                                        \
      } while (0)

#  define DO_DIE(syze, tmpp)                                            \
      do {                                                              \
         if (!VG_(tdict).track_die_mem_stack_##syze)                    \
            goto generic;                                               \
                                                                        \
         /* I don't know if it's really necessary to say that the */    \
         /* call reads the stack pointer.  But anyway, we do. */        \
         dcall = unsafeIRDirty_0_N(                                     \
                    1/*regparms*/,                                      \
                    "track_die_mem_stack_" #syze,                       \
                    VG_(fnptr_to_fnentry)(                              \
                       VG_(tdict).track_die_mem_stack_##syze ),         \
                    mkIRExprVec_1(IRExpr_RdTmp(tmpp))                   \
                 );                                                     \
         dcall->nFxState = 1;                                           \
         dcall->fxState[0].fx     = Ifx_Read;                           \
         dcall->fxState[0].offset = layout->offset_SP;                  \
         dcall->fxState[0].size   = layout->sizeof_SP;                  \
         dcall->fxState[0].nRepeats  = 0;                               \
         dcall->fxState[0].repeatLen = 0;                               \
                                                                        \
         addStmtToIRSB( bb, IRStmt_Dirty(dcall) );                      \
                                                                        \
         vg_assert(syze > 0);                                           \
         update_SP_aliases(-(syze));                                    \
                                                                        \
         n_SP_updates_fast++;                                           \
                                                                        \
      } while (0)

   /* --- End of #defines --- */

   clear_SP_aliases();

   for (i = 0; i <  sb_in->stmts_used; i++) {

      st = sb_in->stmts[i];

      if (st->tag == Ist_IMark) {
         curr_IP_known = True;
         curr_IP       = st->Ist.IMark.addr;
      }

      /* t = Get(sp):   curr = t, delta = 0 */
      if (st->tag != Ist_WrTmp) goto case2;
      e = st->Ist.WrTmp.data;
      if (e->tag != Iex_Get)              goto case2;
      if (e->Iex.Get.offset != offset_SP) goto case2;
      if (e->Iex.Get.ty != typeof_SP)     goto case2;
      vg_assert( typeOfIRTemp(bb->tyenv, st->Ist.WrTmp.tmp) == typeof_SP );
      add_SP_alias(st->Ist.WrTmp.tmp, 0);
      addStmtToIRSB( bb, st );
      continue;

     case2:
      /* t' = curr +/- const:   curr = t',  delta +=/-= const */
      if (st->tag != Ist_WrTmp) goto case3;
      e = st->Ist.WrTmp.data;
      if (e->tag != Iex_Binop) goto case3;
      if (e->Iex.Binop.arg1->tag != Iex_RdTmp) goto case3;
      if (!get_SP_delta(e->Iex.Binop.arg1->Iex.RdTmp.tmp, &delta)) goto case3;
      if (e->Iex.Binop.arg2->tag != Iex_Const) goto case3;
      if (!IS_ADD_OR_SUB(e->Iex.Binop.op)) goto case3;
      con = GET_CONST(e->Iex.Binop.arg2->Iex.Const.con);
      vg_assert( typeOfIRTemp(bb->tyenv, st->Ist.WrTmp.tmp) == typeof_SP );
      if (IS_ADD(e->Iex.Binop.op)) {
         add_SP_alias(st->Ist.WrTmp.tmp, delta + con);
      } else {
         add_SP_alias(st->Ist.WrTmp.tmp, delta - con);
      }
      addStmtToIRSB( bb, st );
      continue;

     case3:
      /* t' = curr:   curr = t' */
      if (st->tag != Ist_WrTmp) goto case4;
      e = st->Ist.WrTmp.data;
      if (e->tag != Iex_RdTmp) goto case4;
      if (!get_SP_delta(e->Iex.RdTmp.tmp, &delta)) goto case4;
      vg_assert( typeOfIRTemp(bb->tyenv, st->Ist.WrTmp.tmp) == typeof_SP );
      add_SP_alias(st->Ist.WrTmp.tmp, delta);
      addStmtToIRSB( bb, st );
      continue;

     case4:
      /* Put(sp) = curr */
      /* More generally, we must correctly handle a Put which writes
         any part of SP, not just the case where all of SP is
         written. */
      if (st->tag != Ist_Put) goto case5;
      first_SP  = offset_SP;
      last_SP   = first_SP + sizeof_SP - 1;
      first_Put = st->Ist.Put.offset;
      last_Put  = first_Put
                  + sizeofIRType( typeOfIRExpr( bb->tyenv, st->Ist.Put.data ))
                  - 1;
      vg_assert(first_SP <= last_SP);
      vg_assert(first_Put <= last_Put);

      if (last_Put < first_SP || last_SP < first_Put)
         goto case5; /* no overlap */

      if (st->Ist.Put.data->tag == Iex_RdTmp
          && get_SP_delta(st->Ist.Put.data->Iex.RdTmp.tmp, &delta)) {
         IRTemp tttmp = st->Ist.Put.data->Iex.RdTmp.tmp;
         /* Why should the following assertion hold?  Because any
            alias added by put_SP_alias must be of a temporary which
            has the same type as typeof_SP, and whose value is a Get
            at exactly offset_SP of size typeof_SP.  Each call to
            put_SP_alias is immediately preceded by an assertion that
            we are putting in a binding for a correctly-typed
            temporary. */
         vg_assert( typeOfIRTemp(bb->tyenv, tttmp) == typeof_SP );
         /* From the same type-and-offset-correctness argument, if 
            we found a useable alias, it must for an "exact" write of SP. */
         vg_assert(first_SP == first_Put);
         vg_assert(last_SP == last_Put);
         switch (delta) {
            case    0:                      addStmtToIRSB(bb,st); continue;
            case    4: DO_DIE(  4,  tttmp); addStmtToIRSB(bb,st); continue;
            case   -4: DO_NEW(  4,  tttmp); addStmtToIRSB(bb,st); continue;
            case    8: DO_DIE(  8,  tttmp); addStmtToIRSB(bb,st); continue;
            case   -8: DO_NEW(  8,  tttmp); addStmtToIRSB(bb,st); continue;
            case   12: DO_DIE(  12, tttmp); addStmtToIRSB(bb,st); continue;
            case  -12: DO_NEW(  12, tttmp); addStmtToIRSB(bb,st); continue;
            case   16: DO_DIE(  16, tttmp); addStmtToIRSB(bb,st); continue;
            case  -16: DO_NEW(  16, tttmp); addStmtToIRSB(bb,st); continue;
            case   32: DO_DIE(  32, tttmp); addStmtToIRSB(bb,st); continue;
            case  -32: DO_NEW(  32, tttmp); addStmtToIRSB(bb,st); continue;
            case  112: DO_DIE( 112, tttmp); addStmtToIRSB(bb,st); continue;
            case -112: DO_NEW( 112, tttmp); addStmtToIRSB(bb,st); continue;
            case  128: DO_DIE( 128, tttmp); addStmtToIRSB(bb,st); continue;
            case -128: DO_NEW( 128, tttmp); addStmtToIRSB(bb,st); continue;
            case  144: DO_DIE( 144, tttmp); addStmtToIRSB(bb,st); continue;
            case -144: DO_NEW( 144, tttmp); addStmtToIRSB(bb,st); continue;
            case  160: DO_DIE( 160, tttmp); addStmtToIRSB(bb,st); continue;
            case -160: DO_NEW( 160, tttmp); addStmtToIRSB(bb,st); continue;
            default:  
               /* common values for ppc64: 144 128 160 112 176 */
               n_SP_updates_generic_known++;
               goto generic;
         }
      } else {
         /* Deal with an unknown update to SP.  We're here because
            either:
            (1) the Put does not exactly cover SP; it is a partial update.
                Highly unlikely, but has been known to happen for 16-bit
                Windows apps running on Wine, doing 16-bit adjustments to
                %sp.
            (2) the Put does exactly cover SP, but we are unable to
                determine how the value relates to the old SP.  In any 
                case, we cannot assume that the Put.data value is a tmp;
                we must assume it can be anything allowed in flat IR (tmp
                or const).
         */
         IRTemp  old_SP;
         n_SP_updates_generic_unknown++;

         // Nb: if all is well, this generic case will typically be
         // called something like every 1000th SP update.  If it's more than
         // that, the above code may be missing some cases.
        generic:
         /* Pass both the old and new SP values to this helper.  Also,
            pass an origin tag, even if it isn't needed. */
         old_SP = newIRTemp(bb->tyenv, typeof_SP);
         addStmtToIRSB( 
            bb,
            IRStmt_WrTmp( old_SP, IRExpr_Get(offset_SP, typeof_SP) ) 
         );

         /* Now we know what the old value of SP is.  But knowing the new
            value is a bit tricky if there is a partial write. */
         if (first_Put == first_SP && last_Put == last_SP) {
            /* The common case, an exact write to SP.  So st->Ist.Put.data
               does hold the new value; simple. */
            vg_assert(curr_IP_known);
            if (NULL != VG_(tdict).track_new_mem_stack_w_ECU)
               dcall = unsafeIRDirty_0_N( 
                          3/*regparms*/, 
                          "VG_(unknown_SP_update_w_ECU)", 
                          VG_(fnptr_to_fnentry)( &VG_(unknown_SP_update_w_ECU) ),
                          mkIRExprVec_3( IRExpr_RdTmp(old_SP), st->Ist.Put.data,
                                         mk_ecu_Expr(curr_IP) ) 
                       );
            else
               dcall = unsafeIRDirty_0_N( 
                          2/*regparms*/, 
                          "VG_(unknown_SP_update)", 
                          VG_(fnptr_to_fnentry)( &VG_(unknown_SP_update) ),
                          mkIRExprVec_2( IRExpr_RdTmp(old_SP), st->Ist.Put.data )
                       );

            addStmtToIRSB( bb, IRStmt_Dirty(dcall) );
            /* don't forget the original assignment */
            addStmtToIRSB( bb, st );
         } else {
            /* We have a partial update to SP.  We need to know what
               the new SP will be, and hand that to the helper call,
               but when the helper call happens, SP must hold the
               value it had before the update.  Tricky.
               Therefore use the following kludge:
               1. do the partial SP update (Put)
               2. Get the new SP value into a tmp, new_SP
               3. Put old_SP
               4. Call the helper
               5. Put new_SP
            */
            IRTemp new_SP;
            /* 1 */
            addStmtToIRSB( bb, st );
            /* 2 */
            new_SP = newIRTemp(bb->tyenv, typeof_SP);
            addStmtToIRSB( 
               bb,
               IRStmt_WrTmp( new_SP, IRExpr_Get(offset_SP, typeof_SP) ) 
            );
            /* 3 */
            addStmtToIRSB( bb, IRStmt_Put(offset_SP, IRExpr_RdTmp(old_SP) ));
            /* 4 */
            vg_assert(curr_IP_known);
            if (NULL != VG_(tdict).track_new_mem_stack_w_ECU)
               dcall = unsafeIRDirty_0_N( 
                          3/*regparms*/, 
                          "VG_(unknown_SP_update_w_ECU)", 
                          VG_(fnptr_to_fnentry)( &VG_(unknown_SP_update_w_ECU) ),
                          mkIRExprVec_3( IRExpr_RdTmp(old_SP),
                                         IRExpr_RdTmp(new_SP), 
                                         mk_ecu_Expr(curr_IP) )
                       );
            else
               dcall = unsafeIRDirty_0_N( 
                          2/*regparms*/, 
                          "VG_(unknown_SP_update)", 
                          VG_(fnptr_to_fnentry)( &VG_(unknown_SP_update) ),
                          mkIRExprVec_2( IRExpr_RdTmp(old_SP),
                                         IRExpr_RdTmp(new_SP) )
                       );
            addStmtToIRSB( bb, IRStmt_Dirty(dcall) );
            /* 5 */
            addStmtToIRSB( bb, IRStmt_Put(offset_SP, IRExpr_RdTmp(new_SP) ));
         }

         /* Forget what we already know. */
         clear_SP_aliases();

         /* If this is a Put of a tmp that exactly updates SP,
            start tracking aliases against this tmp. */

         if (first_Put == first_SP && last_Put == last_SP
             && st->Ist.Put.data->tag == Iex_RdTmp) {
            vg_assert( typeOfIRTemp(bb->tyenv, st->Ist.Put.data->Iex.RdTmp.tmp)
                       == typeof_SP );
            add_SP_alias(st->Ist.Put.data->Iex.RdTmp.tmp, 0);
         }
         continue;
      }

     case5:
      /* PutI or Dirty call which overlaps SP: complain.  We can't
         deal with SP changing in weird ways (well, we can, but not at
         this time of night).  */
      if (st->tag == Ist_PutI) {
         descr = st->Ist.PutI.details->descr;
         minoff_ST = descr->base;
         maxoff_ST = descr->base 
                     + descr->nElems * sizeofIRType(descr->elemTy) - 1;
         if (!(offset_SP > maxoff_ST
               || (offset_SP + sizeof_SP - 1) < minoff_ST))
            goto complain;
      }
      if (st->tag == Ist_Dirty) {
         d = st->Ist.Dirty.details;
         for (j = 0; j < d->nFxState; j++) {
            if (d->fxState[j].fx == Ifx_Read || d->fxState[j].fx == Ifx_None)
               continue;
            /* Enumerate the described state segments */
            for (k = 0; k < 1 + d->fxState[j].nRepeats; k++) {
               minoff_ST = d->fxState[j].offset + k * d->fxState[j].repeatLen;
               maxoff_ST = minoff_ST + d->fxState[j].size - 1;
               if (!(offset_SP > maxoff_ST
                     || (offset_SP + sizeof_SP - 1) < minoff_ST))
                  goto complain;
            }
         }
      }

      /* well, not interesting.  Just copy and keep going. */
      addStmtToIRSB( bb, st );

   } /* for (i = 0; i < sb_in->stmts_used; i++) */

   return bb;

  complain:
   VG_(core_panic)("vg_SP_update_pass: PutI or Dirty which overlaps SP");

#undef IS_ADD
#undef IS_SUB
#undef IS_ADD_OR_SUB
#undef GET_CONST
#undef DO_NEW
#undef DO_DIE
}

/*------------------------------------------------------------*/
/*--- Main entry point for the JITter.                     ---*/
/*------------------------------------------------------------*/

/* Extra comments re self-checking translations and self-modifying
   code.  (JRS 14 Oct 05).

   There are 3 modes:
   (1) no checking: all code assumed to be not self-modifying
   (2) partial: known-problematic situations get a self-check
   (3) full checking: all translations get a self-check

   As currently implemented, the default is (2).  (3) is always safe,
   but very slow.  (1) works mostly, but fails for gcc nested-function
   code which uses trampolines on the stack; this situation is
   detected and handled by (2).

   ----------

   A more robust and transparent solution, which is not currently
   implemented, is a variant of (2): if a translation is made from an
   area which aspacem says does not have 'w' permission, then it can
   be non-self-checking.  Otherwise, it needs a self-check.

   This is complicated by Vex's basic-block chasing.  If a self-check
   is requested, then Vex will not chase over basic block boundaries
   (it's too complex).  However there is still a problem if it chases
   from a non-'w' area into a 'w' area.

   I think the right thing to do is:

   - if a translation request starts in a 'w' area, ask for a
     self-checking translation, and do not allow any chasing (make
     chase_into_ok return False).  Note that the latter is redundant
     in the sense that Vex won't chase anyway in this situation.

   - if a translation request starts in a non-'w' area, do not ask for
     a self-checking translation.  However, do not allow chasing (as
     determined by chase_into_ok) to go into a 'w' area.

   The result of this is that all code inside 'w' areas is self
   checking.

   To complete the trick, there is a caveat: we must watch the
   client's mprotect calls.  If pages are changed from non-'w' to 'w'
   then we should throw away all translations which intersect the
   affected area, so as to force them to be redone with self-checks.

   ----------

   The above outlines the conditions under which bb chasing is allowed
   from a self-modifying-code point of view.  There are other
   situations pertaining to function redirection in which it is
   necessary to disallow chasing, but those fall outside the scope of
   this comment.
*/


/* Vex dumps the final code in here.  Then we can copy it off
   wherever we like. */
/* 60000: should agree with assertion in VG_(add_to_transtab) in
   m_transtab.c. */
#define N_TMPBUF 60000
static UChar tmpbuf[N_TMPBUF];


/* Function pointers we must supply to LibVEX in order that it
   can bomb out and emit messages under Valgrind's control. */
__attribute__ ((noreturn))
static
void failure_exit ( void )
{
   LibVEX_ShowAllocStats();
   VG_(core_panic)("LibVEX called failure_exit().");
}

static
void log_bytes ( HChar* bytes, Int nbytes )
{
  Int i;
  for (i = 0; i < nbytes-3; i += 4)
     VG_(printf)("%c%c%c%c", bytes[i], bytes[i+1], bytes[i+2], bytes[i+3]);
  for (; i < nbytes; i++) 
     VG_(printf)("%c", bytes[i]);
}


/* --------- Various helper functions for translation --------- */

/* Look for reasons to disallow making translations from the given
   segment/addr. */

static Bool translations_allowable_from_seg ( NSegment const* seg, Addr addr )
{
#  if defined(VGA_x86) || defined(VGA_s390x) || defined(VGA_mips32) \
      || defined(VGA_mips64)
   Bool allowR = True;
#  else
   Bool allowR = False;
#  endif
   return seg != NULL
          && (seg->kind == SkAnonC || seg->kind == SkFileC || seg->kind == SkShmC)
          && (seg->hasX 
              || (seg->hasR && (allowR
                                || VG_(has_gdbserver_breakpoint) (addr))));
   /* If GDB/gdbsrv has inserted a breakpoint at addr, assume this is a valid
      location to translate if seg is not executable but is readable.
      This is needed for inferior function calls from GDB: GDB inserts a
      breakpoint on the stack, and expects to regain control before the
      breakpoint instruction at the breakpoint address is really
      executed. For this, the breakpoint instruction must be translated
      so as to have the call to gdbserver executed. */
}


/* Produce a bitmask stating which of the supplied extents needs a
   self-check.  See documentation of
   VexTranslateArgs::needs_self_check for more details about the
   return convention. */

static UInt needs_self_check ( void* closureV,
                               const VexGuestExtents* vge )
{
   VgCallbackClosure* closure = (VgCallbackClosure*)closureV;
   UInt i, bitset;

   vg_assert(vge->n_used >= 1 && vge->n_used <= 3);
   bitset = 0;

   for (i = 0; i < vge->n_used; i++) {
      Bool  check = False;
      Addr  addr  = (Addr)vge->base[i];
      SizeT len   = (SizeT)vge->len[i];
      NSegment const* segA = NULL;

#     if defined(VGO_darwin)
      // GrP fixme hack - dyld i386 IMPORT gets rewritten.
      // To really do this correctly, we'd need to flush the 
      // translation cache whenever a segment became +WX.
      segA = VG_(am_find_nsegment)(addr);
      if (segA && segA->hasX && segA->hasW)
         check = True;
#     endif

      if (!check) {
         switch (VG_(clo_smc_check)) {
            case Vg_SmcNone:
               /* never check (except as per Darwin hack above) */
               break;
            case Vg_SmcAll: 
               /* always check */
               check = True;
               break;
            case Vg_SmcStack: {
               /* check if the address is in the same segment as this
                  thread's stack pointer */
               Addr sp = VG_(get_SP)(closure->tid);
               if (!segA) {
                  segA = VG_(am_find_nsegment)(addr);
               }
               NSegment const* segSP = VG_(am_find_nsegment)(sp);
               if (segA && segSP && segA == segSP)
                  check = True;
               break;
            }
            case Vg_SmcAllNonFile: {
               /* check if any part of the extent is not in a
                  file-mapped segment */
               if (!segA) {
                  segA = VG_(am_find_nsegment)(addr);
               }
               if (segA && segA->kind == SkFileC && segA->start <= addr
                   && (len == 0 || addr + len <= segA->end + 1)) {
                  /* in a file-mapped segment; skip the check */
               } else {
                  check = True;
               }
               break;
            }
            default:
               vg_assert(0);
         }
      }

      if (check)
         bitset |= (1 << i);
   }

   return bitset;
}


/* This is a callback passed to LibVEX_Translate.  It stops Vex from
   chasing into function entry points that we wish to redirect.
   Chasing across them obviously defeats the redirect mechanism, with
   bad effects for Memcheck, Helgrind, DRD, Massif, and possibly others.
*/
static Bool chase_into_ok ( void* closureV, Addr64 addr64 )
{
   Addr               addr    = (Addr)addr64;
   NSegment const*    seg     = VG_(am_find_nsegment)(addr);

   /* Work through a list of possibilities why we might not want to
      allow a chase. */

   /* Destination not in a plausible segment? */
   if (!translations_allowable_from_seg(seg, addr))
      goto dontchase;

   /* Destination is redirected? */
   if (addr != VG_(redir_do_lookup)(addr, NULL))
      goto dontchase;

#  if defined(VG_PLAT_USES_PPCTOC) || defined(VGP_ppc64le_linux)
   /* This needs to be at the start of its own block.  Don't chase. Re
      ULong_to_Ptr, be careful to ensure we only compare 32 bits on a
      32-bit target.*/
   if (ULong_to_Ptr(addr64)
       == (void*)&VG_(ppctoc_magic_redirect_return_stub))
      goto dontchase;
#  endif

   /* overly conservative, but .. don't chase into the distinguished
      address that m_transtab uses as an empty-slot marker for
      VG_(tt_fast). */
   if (addr == TRANSTAB_BOGUS_GUEST_ADDR)
      goto dontchase;

#  if defined(VGA_s390x)
   /* Never chase into an EX instruction. Generating IR for EX causes
      a round-trip through the scheduler including VG_(discard_translations).
      And that's expensive as shown by perf/tinycc.c:
      Chasing into EX increases the number of EX translations from 21 to
      102666 causing a 7x runtime increase for "none" and a 3.2x runtime
      increase for memcheck. */
   if (((UChar *)ULong_to_Ptr(addr))[0] == 0x44 ||   /* EX */
       ((UChar *)ULong_to_Ptr(addr))[0] == 0xC6)     /* EXRL */
     goto dontchase;
#  endif

   /* well, ok then.  go on and chase. */
   return True;

   vg_assert(0);
   /*NOTREACHED*/

  dontchase:
   if (0) VG_(printf)("not chasing into 0x%lx\n", addr);
   return False;
}


/* --------------- helpers for with-TOC platforms --------------- */

/* NOTE: with-TOC platforms are: ppc64-linux. */

static IRExpr* mkU64 ( ULong n ) {
   return IRExpr_Const(IRConst_U64(n));
}
static IRExpr* mkU32 ( UInt n ) {
   return IRExpr_Const(IRConst_U32(n));
}

#if defined(VG_PLAT_USES_PPCTOC) || defined(VGP_ppc64le_linux)
static IRExpr* mkU8 ( UChar n ) {
   return IRExpr_Const(IRConst_U8(n));
}
static IRExpr* narrowTo32 ( IRTypeEnv* tyenv, IRExpr* e ) {
   if (typeOfIRExpr(tyenv, e) == Ity_I32) {
      return e;
   } else {
      vg_assert(typeOfIRExpr(tyenv, e) == Ity_I64);
      return IRExpr_Unop(Iop_64to32, e);
   }
}

/* Generate code to push word-typed expression 'e' onto this thread's
   redir stack, checking for stack overflow and generating code to
   bomb out if so. */

static void gen_PUSH ( IRSB* bb, IRExpr* e )
{
   IRRegArray* descr;
   IRTemp      t1;
   IRExpr*     one;

#  if defined(VGP_ppc64be_linux) || defined(VGP_ppc64le_linux)
   Int    stack_size       = VEX_GUEST_PPC64_REDIR_STACK_SIZE;
   Int    offB_REDIR_SP    = offsetof(VexGuestPPC64State,guest_REDIR_SP);
   Int    offB_REDIR_STACK = offsetof(VexGuestPPC64State,guest_REDIR_STACK);
   Int    offB_EMNOTE      = offsetof(VexGuestPPC64State,guest_EMNOTE);
   Int    offB_CIA         = offsetof(VexGuestPPC64State,guest_CIA);
   Bool   is64             = True;
   IRType ty_Word          = Ity_I64;
   IROp   op_CmpNE         = Iop_CmpNE64;
   IROp   op_Sar           = Iop_Sar64;
   IROp   op_Sub           = Iop_Sub64;
   IROp   op_Add           = Iop_Add64;
   IRExpr*(*mkU)(ULong)    = mkU64;
   vg_assert(VG_WORDSIZE == 8);
#  else
   Int    stack_size       = VEX_GUEST_PPC32_REDIR_STACK_SIZE;
   Int    offB_REDIR_SP    = offsetof(VexGuestPPC32State,guest_REDIR_SP);
   Int    offB_REDIR_STACK = offsetof(VexGuestPPC32State,guest_REDIR_STACK);
   Int    offB_EMNOTE      = offsetof(VexGuestPPC32State,guest_EMNOTE);
   Int    offB_CIA         = offsetof(VexGuestPPC32State,guest_CIA);
   Bool   is64             = False;
   IRType ty_Word          = Ity_I32;
   IROp   op_CmpNE         = Iop_CmpNE32;
   IROp   op_Sar           = Iop_Sar32;
   IROp   op_Sub           = Iop_Sub32;
   IROp   op_Add           = Iop_Add32;
   IRExpr*(*mkU)(UInt)     = mkU32;
   vg_assert(VG_WORDSIZE == 4);
#  endif

   vg_assert(sizeof(void*) == VG_WORDSIZE);
   vg_assert(sizeof(Word)  == VG_WORDSIZE);
   vg_assert(sizeof(Addr)  == VG_WORDSIZE);

   descr = mkIRRegArray( offB_REDIR_STACK, ty_Word, stack_size );
   t1    = newIRTemp( bb->tyenv, ty_Word );
   one   = mkU(1);

   vg_assert(typeOfIRExpr(bb->tyenv, e) == ty_Word);

   /* t1 = guest_REDIR_SP + 1 */
   addStmtToIRSB(
      bb, 
      IRStmt_WrTmp(
         t1, 
         IRExpr_Binop(op_Add, IRExpr_Get( offB_REDIR_SP, ty_Word ), one)
      )
   );

   /* Bomb out if t1 >=s stack_size, that is, (stack_size-1)-t1 <s 0.
      The destination (0) is a bit bogus but it doesn't matter since
      this is an unrecoverable error and will lead to Valgrind
      shutting down.  _EMNOTE is set regardless - that's harmless
      since is only has a meaning if the exit is taken. */
   addStmtToIRSB(
      bb,
      IRStmt_Put(offB_EMNOTE, mkU32(EmWarn_PPC64_redir_overflow))
   );
   addStmtToIRSB(
      bb,
      IRStmt_Exit(
         IRExpr_Binop(
            op_CmpNE,
            IRExpr_Binop(
               op_Sar,
               IRExpr_Binop(op_Sub,mkU(stack_size-1),IRExpr_RdTmp(t1)),
               mkU8(8 * VG_WORDSIZE - 1)
            ),
            mkU(0)
         ),
         Ijk_EmFail,
         is64 ? IRConst_U64(0) : IRConst_U32(0),
         offB_CIA
      )
   );

   /* guest_REDIR_SP = t1 */
   addStmtToIRSB(bb, IRStmt_Put(offB_REDIR_SP, IRExpr_RdTmp(t1)));

   /* guest_REDIR_STACK[t1+0] = e */
   /* PutI/GetI have I32-typed indexes regardless of guest word size */
   addStmtToIRSB(
      bb, 
      IRStmt_PutI(mkIRPutI(descr, 
                           narrowTo32(bb->tyenv,IRExpr_RdTmp(t1)), 0, e)));
}


/* Generate code to pop a word-sized value from this thread's redir
   stack, binding it to a new temporary, which is returned.  As with
   gen_PUSH, an overflow check is also performed. */

static IRTemp gen_POP ( IRSB* bb )
{
#  if defined(VGP_ppc64be_linux) || defined(VGP_ppc64le_linux)
   Int    stack_size       = VEX_GUEST_PPC64_REDIR_STACK_SIZE;
   Int    offB_REDIR_SP    = offsetof(VexGuestPPC64State,guest_REDIR_SP);
   Int    offB_REDIR_STACK = offsetof(VexGuestPPC64State,guest_REDIR_STACK);
   Int    offB_EMNOTE      = offsetof(VexGuestPPC64State,guest_EMNOTE);
   Int    offB_CIA         = offsetof(VexGuestPPC64State,guest_CIA);
   Bool   is64             = True;
   IRType ty_Word          = Ity_I64;
   IROp   op_CmpNE         = Iop_CmpNE64;
   IROp   op_Sar           = Iop_Sar64;
   IROp   op_Sub           = Iop_Sub64;
   IRExpr*(*mkU)(ULong)    = mkU64;
#  else
   Int    stack_size       = VEX_GUEST_PPC32_REDIR_STACK_SIZE;
   Int    offB_REDIR_SP    = offsetof(VexGuestPPC32State,guest_REDIR_SP);
   Int    offB_REDIR_STACK = offsetof(VexGuestPPC32State,guest_REDIR_STACK);
   Int    offB_EMNOTE      = offsetof(VexGuestPPC32State,guest_EMNOTE);
   Int    offB_CIA         = offsetof(VexGuestPPC32State,guest_CIA);
   Bool   is64             = False;
   IRType ty_Word          = Ity_I32;
   IROp   op_CmpNE         = Iop_CmpNE32;
   IROp   op_Sar           = Iop_Sar32;
   IROp   op_Sub           = Iop_Sub32;
   IRExpr*(*mkU)(UInt)     = mkU32;
#  endif

   IRRegArray* descr = mkIRRegArray( offB_REDIR_STACK, ty_Word, stack_size );
   IRTemp      t1    = newIRTemp( bb->tyenv, ty_Word );
   IRTemp      res   = newIRTemp( bb->tyenv, ty_Word );
   IRExpr*     one   = mkU(1);

   vg_assert(sizeof(void*) == VG_WORDSIZE);
   vg_assert(sizeof(Word)  == VG_WORDSIZE);
   vg_assert(sizeof(Addr)  == VG_WORDSIZE);

   /* t1 = guest_REDIR_SP */
   addStmtToIRSB(
      bb, 
      IRStmt_WrTmp( t1, IRExpr_Get( offB_REDIR_SP, ty_Word ) )
   );

   /* Bomb out if t1 < 0.  Same comments as gen_PUSH apply. */
   addStmtToIRSB(
      bb,
      IRStmt_Put(offB_EMNOTE, mkU32(EmWarn_PPC64_redir_underflow))
   );
   addStmtToIRSB(
      bb,
      IRStmt_Exit(
         IRExpr_Binop(
            op_CmpNE,
            IRExpr_Binop(
               op_Sar,
               IRExpr_RdTmp(t1),
               mkU8(8 * VG_WORDSIZE - 1)
            ),
            mkU(0)
         ),
         Ijk_EmFail,
         is64 ? IRConst_U64(0) : IRConst_U32(0),
         offB_CIA
      )
   );

   /* res = guest_REDIR_STACK[t1+0] */
   /* PutI/GetI have I32-typed indexes regardless of guest word size */
   addStmtToIRSB(
      bb,
      IRStmt_WrTmp(
         res, 
         IRExpr_GetI(descr, narrowTo32(bb->tyenv,IRExpr_RdTmp(t1)), 0)
      )
   );

   /* guest_REDIR_SP = t1-1 */
   addStmtToIRSB(
      bb, 
      IRStmt_Put(offB_REDIR_SP, IRExpr_Binop(op_Sub, IRExpr_RdTmp(t1), one))
   );

   return res;
}

#endif

#if defined(VG_PLAT_USES_PPCTOC)

/* Generate code to push LR and R2 onto this thread's redir stack,
   then set R2 to the new value (which is the TOC pointer to be used
   for the duration of the replacement function, as determined by
   m_debuginfo), and set LR to the magic return stub, so we get to
   intercept the return and restore R2 and L2 to the values saved
   here. */

static void gen_push_and_set_LR_R2 ( IRSB* bb, Addr64 new_R2_value )
{
#  if defined(VGP_ppc64be_linux)
   Addr64 bogus_RA  = (Addr64)&VG_(ppctoc_magic_redirect_return_stub);
   Int    offB_GPR2 = offsetof(VexGuestPPC64State,guest_GPR2);
   Int    offB_LR   = offsetof(VexGuestPPC64State,guest_LR);
   gen_PUSH( bb, IRExpr_Get(offB_LR,   Ity_I64) );
   gen_PUSH( bb, IRExpr_Get(offB_GPR2, Ity_I64) );
   addStmtToIRSB( bb, IRStmt_Put( offB_LR,   mkU64( bogus_RA )) );
   addStmtToIRSB( bb, IRStmt_Put( offB_GPR2, mkU64( new_R2_value )) );

#  else
#    error Platform is not TOC-afflicted, fortunately
#  endif
}
#endif

#if defined(VG_PLAT_USES_PPCTOC) || defined(VGP_ppc64le_linux)

static void gen_pop_R2_LR_then_bLR ( IRSB* bb )
{
#  if defined(VGP_ppc64be_linux)  || defined(VGP_ppc64le_linux)
   Int    offB_GPR2 = offsetof(VexGuestPPC64State,guest_GPR2);
   Int    offB_LR   = offsetof(VexGuestPPC64State,guest_LR);
   Int    offB_CIA  = offsetof(VexGuestPPC64State,guest_CIA);
   IRTemp old_R2    = newIRTemp( bb->tyenv, Ity_I64 );
   IRTemp old_LR    = newIRTemp( bb->tyenv, Ity_I64 );
   /* Restore R2 */
   old_R2 = gen_POP( bb );
   addStmtToIRSB( bb, IRStmt_Put( offB_GPR2, IRExpr_RdTmp(old_R2)) );
   /* Restore LR */
   old_LR = gen_POP( bb );
   addStmtToIRSB( bb, IRStmt_Put( offB_LR, IRExpr_RdTmp(old_LR)) );
   /* Branch to LR */
   /* re boring, we arrived here precisely because a wrapped fn did a
      blr (hence Ijk_Ret); so we should just mark this jump as Boring,
      else one _Call will have resulted in two _Rets. */
   bb->jumpkind = Ijk_Boring;
   bb->next     = IRExpr_Binop(Iop_And64, IRExpr_RdTmp(old_LR), mkU64(~(3ULL)));
   bb->offsIP   = offB_CIA;
#  else
#    error Platform is not TOC-afflicted, fortunately
#  endif
}
#endif

#if defined(VG_PLAT_USES_PPCTOC) || defined(VGP_ppc64le_linux)

static
Bool mk_preamble__ppctoc_magic_return_stub ( void* closureV, IRSB* bb )
{
   VgCallbackClosure* closure = (VgCallbackClosure*)closureV;
   /* Since we're creating the entire IRSB right here, give it a
      proper IMark, as it won't get one any other way, and cachegrind
      will barf if it doesn't have one (fair enough really). */
   addStmtToIRSB( bb, IRStmt_IMark( closure->readdr, 4, 0 ) );
   /* Generate the magic sequence:
         pop R2 from hidden stack
         pop LR from hidden stack
         goto LR
   */
   gen_pop_R2_LR_then_bLR(bb);
   return True; /* True == this is the entire BB; don't disassemble any
                   real insns into it - just hand it directly to
                   optimiser/instrumenter/backend. */
}
#endif

#if defined(VGP_ppc64le_linux)
/* Generate code to push LR and R2 onto this thread's redir stack.
   Need to save R2 in case we redirect to a global entry point.  The
   value of R2 is not preserved when entering the global entry point.
   Need to make sure R2 gets restored on return.  Set LR to the magic
   return stub, so we get to intercept the return and restore R2 and
   L2 to the values saved here.

   The existing infrastruture for the TOC enabled architectures is
   being exploited here.  So, we need to enable a number of the
   code sections used by VG_PLAT_USES_PPCTOC.
*/

static void gen_push_R2_and_set_LR ( IRSB* bb )
{
   Addr64 bogus_RA  = (Addr64)&VG_(ppctoc_magic_redirect_return_stub);
   Int    offB_GPR2 = offsetof(VexGuestPPC64State,guest_GPR2);
   Int    offB_LR   = offsetof(VexGuestPPC64State,guest_LR);
   gen_PUSH( bb, IRExpr_Get(offB_LR,   Ity_I64) );
   gen_PUSH( bb, IRExpr_Get(offB_GPR2, Ity_I64) );
   addStmtToIRSB( bb, IRStmt_Put( offB_LR,   mkU64( bogus_RA )) );
}
#  endif

/* --------------- END helpers for with-TOC platforms --------------- */


/* This is the IR preamble generator used for replacement
   functions.  It adds code to set the guest_NRADDR{_GPR2} to zero
   (technically not necessary, but facilitates detecting mixups in
   which a replacement function has been erroneously declared using
   VG_REPLACE_FUNCTION_Z{U,Z} when instead it should have been written
   using VG_WRAP_FUNCTION_Z{U,Z}).

   On with-TOC platforms the follow hacks are also done: LR and R2 are
   pushed onto a hidden stack, R2 is set to the correct value for the
   replacement function, and LR is set to point at the magic
   return-stub address.  Setting LR causes the return of the
   wrapped/redirected function to lead to our magic return stub, which
   restores LR and R2 from said stack and returns for real.

   VG_(get_StackTrace_wrk) understands that the LR value may point to
   the return stub address, and that in that case it can get the real
   LR value from the hidden stack instead. */
static 
Bool mk_preamble__set_NRADDR_to_zero ( void* closureV, IRSB* bb )
{
   Int nraddr_szB
      = sizeof(((VexGuestArchState*)0)->guest_NRADDR);
   vg_assert(nraddr_szB == 4 || nraddr_szB == 8);
   vg_assert(nraddr_szB == VG_WORDSIZE);
   addStmtToIRSB( 
      bb,
      IRStmt_Put( 
         offsetof(VexGuestArchState,guest_NRADDR),
         nraddr_szB == 8 ? mkU64(0) : mkU32(0)
      )
   );
   // t9 needs to be set to point to the start of the redirected function.
#  if defined(VGP_mips32_linux)
   VgCallbackClosure* closure = (VgCallbackClosure*)closureV;
   Int offB_GPR25 = offsetof(VexGuestMIPS32State, guest_r25);
   addStmtToIRSB(bb, IRStmt_Put(offB_GPR25, mkU32(closure->readdr)));
#  endif
#  if defined(VGP_mips64_linux)
   VgCallbackClosure* closure = (VgCallbackClosure*)closureV;
   Int offB_GPR25 = offsetof(VexGuestMIPS64State, guest_r25);
   addStmtToIRSB(bb, IRStmt_Put(offB_GPR25, mkU64(closure->readdr)));
#  endif
#  if defined(VG_PLAT_USES_PPCTOC)
   { VgCallbackClosure* closure = (VgCallbackClosure*)closureV;
     addStmtToIRSB(
        bb,
        IRStmt_Put(
           offsetof(VexGuestArchState,guest_NRADDR_GPR2),
           VG_WORDSIZE==8 ? mkU64(0) : mkU32(0)
        )
     );
     gen_push_and_set_LR_R2 ( bb, VG_(get_tocptr)( closure->readdr ) );
   }
#  endif

#if defined(VGP_ppc64le_linux)
   VgCallbackClosure* closure = (VgCallbackClosure*)closureV;
   Int offB_GPR12 = offsetof(VexGuestArchState, guest_GPR12);
   addStmtToIRSB(bb, IRStmt_Put(offB_GPR12, mkU64(closure->readdr)));
   addStmtToIRSB(bb,
      IRStmt_Put(
         offsetof(VexGuestArchState,guest_NRADDR_GPR2),
         VG_WORDSIZE==8 ? mkU64(0) : mkU32(0)
      )
   );
   gen_push_R2_and_set_LR ( bb );
#endif
   return False;
}

/* Ditto, except set guest_NRADDR to nraddr (the un-redirected guest
   address).  This is needed for function wrapping - so the wrapper
   can read _NRADDR and find the address of the function being
   wrapped.  On toc-afflicted platforms we must also snarf r2. */
static 
Bool mk_preamble__set_NRADDR_to_nraddr ( void* closureV, IRSB* bb )
{
   VgCallbackClosure* closure = (VgCallbackClosure*)closureV;
   Int nraddr_szB
      = sizeof(((VexGuestArchState*)0)->guest_NRADDR);
   vg_assert(nraddr_szB == 4 || nraddr_szB == 8);
   vg_assert(nraddr_szB == VG_WORDSIZE);
   addStmtToIRSB( 
      bb,
      IRStmt_Put( 
         offsetof(VexGuestArchState,guest_NRADDR),
         nraddr_szB == 8
            ? IRExpr_Const(IRConst_U64( closure->nraddr ))
            : IRExpr_Const(IRConst_U32( (UInt)closure->nraddr ))
      )
   );
   // t9 needs to be set to point to the start of the redirected function.
#  if defined(VGP_mips32_linux)
   Int offB_GPR25 = offsetof(VexGuestMIPS32State, guest_r25);
   addStmtToIRSB(bb, IRStmt_Put(offB_GPR25, mkU32(closure->readdr)));
#  endif
#  if defined(VGP_mips64_linux)
   Int offB_GPR25 = offsetof(VexGuestMIPS64State, guest_r25);
   addStmtToIRSB(bb, IRStmt_Put(offB_GPR25, mkU64(closure->readdr)));
#  endif
#  if defined(VG_PLAT_USES_PPCTOC) && !defined(VGP_ppc64le_linux)
   addStmtToIRSB( 
      bb,
      IRStmt_Put( 
         offsetof(VexGuestArchState,guest_NRADDR_GPR2),
         IRExpr_Get(offsetof(VexGuestArchState,guest_GPR2), 
                    VG_WORDSIZE==8 ? Ity_I64 : Ity_I32)
      )
   );
   gen_push_and_set_LR_R2 ( bb, VG_(get_tocptr)( closure->readdr ) );
#  endif
#if defined(VGP_ppc64le_linux)
   /* This saves the r2 before leaving the function.  We need to move
    * guest_NRADDR_GPR2 back to R2 on return.
    */
   Int offB_GPR12 = offsetof(VexGuestArchState, guest_GPR12);
   addStmtToIRSB(
      bb,
      IRStmt_Put(
         offsetof(VexGuestArchState,guest_NRADDR_GPR2),
         IRExpr_Get(offsetof(VexGuestArchState,guest_GPR2),
                    VG_WORDSIZE==8 ? Ity_I64 : Ity_I32)
      )
   );
   addStmtToIRSB(bb, IRStmt_Put(offB_GPR12, mkU64(closure->readdr)));
   gen_push_R2_and_set_LR ( bb );
#endif
   return False;
}

/* --- Helpers to do with PPC related stack redzones. --- */

__attribute__((unused))
static Bool const_True ( Addr64 guest_addr )
{
   return True;
}

/* --------------- main translation function --------------- */

/* Note: see comments at top of m_redir.c for the Big Picture on how
   redirections are managed. */

typedef 
   enum {
      /* normal translation, redir neither requested nor inhibited */
      T_Normal, 
      /* redir translation, function-wrap (set _NRADDR) style */
      T_Redir_Wrap,
      /* redir translation, replacement (don't set _NRADDR) style */
      T_Redir_Replace,
      /* a translation in which redir is specifically disallowed */
      T_NoRedir
   }
   T_Kind;

/* Translate the basic block beginning at NRADDR, and add it to the
   translation cache & translation table.  Unless
   DEBUGGING_TRANSLATION is true, in which case the call is being done
   for debugging purposes, so (a) throw away the translation once it
   is made, and (b) produce a load of debugging output.  If
   ALLOW_REDIRECTION is False, do not attempt redirection of NRADDR,
   and also, put the resulting translation into the no-redirect tt/tc
   instead of the normal one.

   TID is the identity of the thread requesting this translation.
*/

Bool VG_(translate) ( ThreadId tid, 
                      Addr64   nraddr,
                      Bool     debugging_translation,
                      Int      debugging_verbosity,
                      ULong    bbs_done,
                      Bool     allow_redirection )
{
   Addr64             addr;
   T_Kind             kind;
   Int                tmpbuf_used, verbosity, i;
   Bool (*preamble_fn)(void*,IRSB*);
   VexArch            vex_arch;
   VexArchInfo        vex_archinfo;
   VexAbiInfo         vex_abiinfo;
   VexGuestExtents    vge;
   VexTranslateArgs   vta;
   VexTranslateResult tres;
   VgCallbackClosure  closure;

   /* Make sure Vex is initialised right. */

   static Bool vex_init_done = False;

   if (!vex_init_done) {
      LibVEX_Init ( &failure_exit, &log_bytes, 
                    1,     /* debug_paranoia */ 
                    &VG_(clo_vex_control) );
      vex_init_done = True;
   }

   /* Establish the translation kind and actual guest address to
      start from.  Sets (addr,kind). */
   if (allow_redirection) {
      Bool isWrap;
      Addr64 tmp = VG_(redir_do_lookup)( nraddr, &isWrap );
      if (tmp == nraddr) {
         /* no redirection found */
         addr = nraddr;
         kind = T_Normal;
      } else {
         /* found a redirect */
         addr = tmp;
         kind = isWrap ? T_Redir_Wrap : T_Redir_Replace;
      }
   } else {
      addr = nraddr;
      kind = T_NoRedir;
   }

   /* Established: (nraddr, addr, kind) */

   /* Printing redirection info. */

   if ((kind == T_Redir_Wrap || kind == T_Redir_Replace)
       && (VG_(clo_verbosity) >= 2 || VG_(clo_trace_redir))) {
      Bool ok;
<<<<<<< HEAD
      HChar *buf;
      HChar *name2;
=======
      const HChar *buf;
      const HChar *name2;
>>>>>>> 59e45af5

      /* Try also to get the soname (not the filename) of the "from"
         object.  This makes it much easier to debug redirection
         problems. */
      const HChar* nraddr_soname = "???";
      DebugInfo*   nraddr_di     = VG_(find_DebugInfo)(nraddr);
      if (nraddr_di) {
         const HChar* t = VG_(DebugInfo_get_soname)(nraddr_di);
         if (t)
            nraddr_soname = t;
      }

      ok = VG_(get_fnname_w_offset)(nraddr, &buf);
<<<<<<< HEAD
      if (!ok) buf = (HChar *)"???";  // FIXME: constification
=======
      if (!ok) buf = "???";
>>>>>>> 59e45af5
      // Stash away name1
      HChar name1[VG_(strlen)(buf) + 1];
      VG_(strcpy)(name1, buf);
      ok = VG_(get_fnname_w_offset)(addr, &name2);
<<<<<<< HEAD
      if (!ok) name2 = (HChar *)"???"; // FIXME: constification
=======
      if (!ok) name2 = "???";
>>>>>>> 59e45af5

      VG_(message)(Vg_DebugMsg, 
                   "REDIR: 0x%llx (%s:%s) redirected to 0x%llx (%s)\n",
                   nraddr, nraddr_soname, name1,
                   addr, name2 );
   }

   if (!debugging_translation)
      VG_TRACK( pre_mem_read, Vg_CoreTranslate, 
                              tid, "(translator)", addr, 1 );

   /* If doing any code printing, print a basic block start marker */
   if (VG_(clo_trace_flags) || debugging_translation) {
      const HChar* objname = "UNKNOWN_OBJECT";
      OffT         objoff  = 0;
      DebugInfo*   di      = VG_(find_DebugInfo)( addr );
      if (di) {
         objname = VG_(DebugInfo_get_filename)(di);
         objoff  = addr - VG_(DebugInfo_get_text_bias)(di);
      }
      vg_assert(objname);
 
<<<<<<< HEAD
      HChar *fnname;
      Bool ok = VG_(get_fnname_w_offset)(addr, &fnname);
      if (!ok) fnname = (HChar *)"UNKNOWN_FUNCTION";  // FIXME: constification
=======
      const HChar *fnname;
      Bool ok = VG_(get_fnname_w_offset)(addr, &fnname);
      if (!ok) fnname = "UNKNOWN_FUNCTION";
>>>>>>> 59e45af5
      VG_(printf)(
         "==== SB %d (evchecks %lld) [tid %d] 0x%llx %s %s+0x%llx\n",
         VG_(get_bbs_translated)(), bbs_done, (Int)tid, addr,
         fnname, objname, (ULong)objoff
      );
   }

   /* Are we allowed to translate here? */

   { /* BEGIN new scope specially for 'seg' */
   NSegment const* seg = VG_(am_find_nsegment)(addr);

   if ( (!translations_allowable_from_seg(seg, addr))
        || addr == TRANSTAB_BOGUS_GUEST_ADDR ) {
      if (VG_(clo_trace_signals))
         VG_(message)(Vg_DebugMsg, "translations not allowed here (0x%llx)"
                                   " - throwing SEGV\n", addr);
      /* U R busted, sonny.  Place your hands on your head and step
         away from the orig_addr. */
      /* Code address is bad - deliver a signal instead */
      if (seg != NULL) {
         /* There's some kind of segment at the requested place, but we
            aren't allowed to execute code here. */
         if (debugging_translation)
            VG_(printf)("translations not allowed here (segment not executable)"
                        "(0x%llx)\n", addr);
         else
            VG_(synth_fault_perms)(tid, addr);
      } else {
        /* There is no segment at all; we are attempting to execute in
           the middle of nowhere. */
         if (debugging_translation)
            VG_(printf)("translations not allowed here (no segment)"
                        "(0x%llx)\n", addr);
         else
            VG_(synth_fault_mapping)(tid, addr);
      }
      return False;
   }

   /* True if a debug trans., or if bit N set in VG_(clo_trace_codegen). */
   verbosity = 0;
   if (debugging_translation) {
      verbosity = debugging_verbosity;
   }
   else
   if ( (VG_(clo_trace_flags) > 0
        && VG_(get_bbs_translated)() <= VG_(clo_trace_notabove)
        && VG_(get_bbs_translated)() >= VG_(clo_trace_notbelow) )) {
      verbosity = VG_(clo_trace_flags);
   }

   /* Figure out which preamble-mangling callback to send. */
   preamble_fn = NULL;
   if (kind == T_Redir_Replace)
      preamble_fn = mk_preamble__set_NRADDR_to_zero;
   else 
   if (kind == T_Redir_Wrap)
      preamble_fn = mk_preamble__set_NRADDR_to_nraddr;

   /* LE we setup the LR */
#  if defined(VG_PLAT_USES_PPCTOC) || defined(VGP_ppc64le_linux)
   if (ULong_to_Ptr(nraddr)
       == (void*)&VG_(ppctoc_magic_redirect_return_stub)) {
      /* If entering the special return stub, this means a wrapped or
         redirected function is returning.  Make this translation one
         which restores R2 and LR from the thread's hidden redir
         stack, and branch to the (restored) link register, thereby
         really causing the function to return. */
      vg_assert(kind == T_Normal);
      vg_assert(nraddr == addr);
      preamble_fn = mk_preamble__ppctoc_magic_return_stub;
   }
#  endif

   /* ------ Actually do the translation. ------ */
   vg_assert2(VG_(tdict).tool_instrument,
              "you forgot to set VgToolInterface function 'tool_instrument'");

   /* Get the CPU info established at startup. */
   VG_(machine_get_VexArchInfo)( &vex_arch, &vex_archinfo );

   /* Set up 'abiinfo' structure with stuff Vex needs to know about
      the guest and host ABIs. */

   LibVEX_default_VexAbiInfo( &vex_abiinfo );
   vex_abiinfo.guest_stack_redzone_size = VG_STACK_REDZONE_SZB;

#  if defined(VGP_amd64_linux)
   vex_abiinfo.guest_amd64_assume_fs_is_zero  = True;
#  endif
#  if defined(VGP_amd64_darwin)
   vex_abiinfo.guest_amd64_assume_gs_is_0x60  = True;
#  endif
#  if defined(VGP_ppc32_linux)
   vex_abiinfo.guest_ppc_zap_RZ_at_blr        = False;
   vex_abiinfo.guest_ppc_zap_RZ_at_bl         = NULL;
#  endif
#  if defined(VGP_ppc64be_linux)
   vex_abiinfo.guest_ppc_zap_RZ_at_blr        = True;
   vex_abiinfo.guest_ppc_zap_RZ_at_bl         = const_True;
   vex_abiinfo.host_ppc_calls_use_fndescrs    = True;
#  endif
#  if defined(VGP_ppc64le_linux)
   vex_abiinfo.guest_ppc_zap_RZ_at_blr        = True;
   vex_abiinfo.guest_ppc_zap_RZ_at_bl         = const_True;
   vex_abiinfo.host_ppc_calls_use_fndescrs    = False;
#  endif

   /* Set up closure args. */
   closure.tid    = tid;
   closure.nraddr = nraddr;
   closure.readdr = addr;

   /* Set up args for LibVEX_Translate. */
   vta.arch_guest       = vex_arch;
   vta.archinfo_guest   = vex_archinfo;
   vta.arch_host        = vex_arch;
   vta.archinfo_host    = vex_archinfo;
   vta.abiinfo_both     = vex_abiinfo;
   vta.callback_opaque  = (void*)&closure;
   vta.guest_bytes      = (UChar*)ULong_to_Ptr(addr);
   vta.guest_bytes_addr = (Addr64)addr;
   vta.chase_into_ok    = chase_into_ok;
   vta.guest_extents    = &vge;
   vta.host_bytes       = tmpbuf;
   vta.host_bytes_size  = N_TMPBUF;
   vta.host_bytes_used  = &tmpbuf_used;
   { /* At this point we have to reconcile Vex's view of the
        instrumentation callback - which takes a void* first argument
        - with Valgrind's view, in which the first arg is a
        VgCallbackClosure*.  Hence the following longwinded casts.
        They are entirely legal but longwinded so as to maximise the
        chance of the C typechecker picking up any type snafus. */
     IRSB*(*f)(VgCallbackClosure*,
               IRSB*,const VexGuestLayout*,const VexGuestExtents*,
               const VexArchInfo*,IRType,IRType)
        = VG_(clo_vgdb) != Vg_VgdbNo
             ? tool_instrument_then_gdbserver_if_needed
             : VG_(tdict).tool_instrument;
     IRSB*(*g)(void*,
               IRSB*,const VexGuestLayout*,const VexGuestExtents*,
               const VexArchInfo*,IRType,IRType) = (__typeof__(g)) f;
     vta.instrument1     = g;
   }
   /* No need for type kludgery here. */
   vta.instrument2       = need_to_handle_SP_assignment()
                              ? vg_SP_update_pass
                              : NULL;
   vta.finaltidy         = VG_(needs).final_IR_tidy_pass
                              ? VG_(tdict).tool_final_IR_tidy_pass
                              : NULL;
   vta.needs_self_check  = needs_self_check;
   vta.preamble_function = preamble_fn;
   vta.traceflags        = verbosity;
   vta.sigill_diag       = VG_(clo_sigill_diag);
   vta.addProfInc        = VG_(clo_profyle_sbs) && kind != T_NoRedir;

   /* Set up the dispatch continuation-point info.  If this is a
      no-redir translation then it cannot be chained, and the chain-me
      points are set to NULL to indicate that.  The indir point must
      also be NULL, since we can't allow this translation to do an
      indir transfer -- that would take it back into the main
      translation cache too.

      All this is because no-redir translations live outside the main
      translation cache (in a secondary one) and chaining them would
      involve more adminstrative complexity that isn't worth the
      hassle, because we don't expect them to get used often.  So
      don't bother. */
   if (allow_redirection) {
      vta.disp_cp_chain_me_to_slowEP
         = VG_(fnptr_to_fnentry)( &VG_(disp_cp_chain_me_to_slowEP) );
      vta.disp_cp_chain_me_to_fastEP
         = VG_(fnptr_to_fnentry)( &VG_(disp_cp_chain_me_to_fastEP) );
      vta.disp_cp_xindir
         = VG_(fnptr_to_fnentry)( &VG_(disp_cp_xindir) );
   } else {
      vta.disp_cp_chain_me_to_slowEP = NULL;
      vta.disp_cp_chain_me_to_fastEP = NULL;
      vta.disp_cp_xindir             = NULL;
   }
   /* This doesn't involve chaining and so is always allowable. */
   vta.disp_cp_xassisted
      = VG_(fnptr_to_fnentry)( &VG_(disp_cp_xassisted) );

   /* Sheesh.  Finally, actually _do_ the translation! */
   tres = LibVEX_Translate ( &vta );

   vg_assert(tres.status == VexTransOK);
   vg_assert(tres.n_sc_extents >= 0 && tres.n_sc_extents <= 3);
   vg_assert(tmpbuf_used <= N_TMPBUF);
   vg_assert(tmpbuf_used > 0);

   /* Tell aspacem of all segments that have had translations taken
      from them.  Optimisation: don't re-look up vge.base[0] since seg
      should already point to it. */

   vg_assert( vge.base[0] == (Addr64)addr );
   /* set 'translations taken from this segment' flag */
   VG_(am_set_segment_hasT_if_SkFileC_or_SkAnonC)( seg );
   } /* END new scope specially for 'seg' */

   for (i = 1; i < vge.n_used; i++) {
      NSegment const* seg 
         = VG_(am_find_nsegment)( vge.base[i] );
      /* set 'translations taken from this segment' flag */
      VG_(am_set_segment_hasT_if_SkFileC_or_SkAnonC)( seg );
   }

   /* Copy data at trans_addr into the translation cache. */
   vg_assert(tmpbuf_used > 0 && tmpbuf_used < 65536);

   // If debugging, don't do anything with the translated block;  we
   // only did this for the debugging output produced along the way.
   if (!debugging_translation) {

      if (kind != T_NoRedir) {
          // Put it into the normal TT/TC structures.  This is the
          // normal case.

          // Note that we use nraddr (the non-redirected address), not
          // addr, which might have been changed by the redirection
          VG_(add_to_transtab)( &vge,
                                nraddr,
                                (Addr)(&tmpbuf[0]), 
                                tmpbuf_used,
                                tres.n_sc_extents > 0,
                                tres.offs_profInc,
                                tres.n_guest_instrs );
      } else {
          vg_assert(tres.offs_profInc == -1); /* -1 == unset */
          VG_(add_to_unredir_transtab)( &vge,
                                        nraddr,
                                        (Addr)(&tmpbuf[0]), 
                                        tmpbuf_used );
      }
   }

   return True;
}

/*--------------------------------------------------------------------*/
/*--- end                                                          ---*/
/*--------------------------------------------------------------------*/<|MERGE_RESOLUTION|>--- conflicted
+++ resolved
@@ -1448,13 +1448,8 @@
    if ((kind == T_Redir_Wrap || kind == T_Redir_Replace)
        && (VG_(clo_verbosity) >= 2 || VG_(clo_trace_redir))) {
       Bool ok;
-<<<<<<< HEAD
-      HChar *buf;
-      HChar *name2;
-=======
       const HChar *buf;
       const HChar *name2;
->>>>>>> 59e45af5
 
       /* Try also to get the soname (not the filename) of the "from"
          object.  This makes it much easier to debug redirection
@@ -1468,20 +1463,12 @@
       }
 
       ok = VG_(get_fnname_w_offset)(nraddr, &buf);
-<<<<<<< HEAD
-      if (!ok) buf = (HChar *)"???";  // FIXME: constification
-=======
       if (!ok) buf = "???";
->>>>>>> 59e45af5
       // Stash away name1
       HChar name1[VG_(strlen)(buf) + 1];
       VG_(strcpy)(name1, buf);
       ok = VG_(get_fnname_w_offset)(addr, &name2);
-<<<<<<< HEAD
-      if (!ok) name2 = (HChar *)"???"; // FIXME: constification
-=======
       if (!ok) name2 = "???";
->>>>>>> 59e45af5
 
       VG_(message)(Vg_DebugMsg, 
                    "REDIR: 0x%llx (%s:%s) redirected to 0x%llx (%s)\n",
@@ -1504,15 +1491,9 @@
       }
       vg_assert(objname);
  
-<<<<<<< HEAD
-      HChar *fnname;
-      Bool ok = VG_(get_fnname_w_offset)(addr, &fnname);
-      if (!ok) fnname = (HChar *)"UNKNOWN_FUNCTION";  // FIXME: constification
-=======
       const HChar *fnname;
       Bool ok = VG_(get_fnname_w_offset)(addr, &fnname);
       if (!ok) fnname = "UNKNOWN_FUNCTION";
->>>>>>> 59e45af5
       VG_(printf)(
          "==== SB %d (evchecks %lld) [tid %d] 0x%llx %s %s+0x%llx\n",
          VG_(get_bbs_translated)(), bbs_done, (Int)tid, addr,
