--- conflicted
+++ resolved
@@ -124,11 +124,7 @@
    }
    /* -- Have a look at the low level data symbols - perhaps it's in
       there. -- */
-<<<<<<< HEAD
-   HChar *name;
-=======
    const HChar *name;
->>>>>>> 59e45af5
    if (VG_(get_datasym_and_offset)(
              a, &name,
              &ai->Addr.DataSym.offset )) {
@@ -381,15 +377,9 @@
                     tnr_else_tid (ai->Addr.Stack.tinfo), 
                     xpost );
          if (ai->Addr.Stack.frameNo != -1 && ai->Addr.Stack.IP != 0) {
-<<<<<<< HEAD
-            HChar *fn;
-            Bool  hasfn;
-            HChar *file;
-=======
             const HChar *fn;
             Bool  hasfn;
             const HChar *file;
->>>>>>> 59e45af5
             Bool  hasfile;
             UInt linenum;
             Bool haslinenum;
@@ -404,24 +394,14 @@
 
             hasfile = VG_(get_filename)(ai->Addr.Stack.IP, &file);
 
-<<<<<<< HEAD
-            HChar strlinenum[32] = "";   // large enough
-            if (hasfile && haslinenum)
-               VG_(sprintf)(strlinenum, ":%d", linenum);
-=======
             HChar strlinenum[16] = "";   // large enough
             if (hasfile && haslinenum)
                VG_(sprintf)(strlinenum, "%d", linenum);
->>>>>>> 59e45af5
 
             hasfn = VG_(get_fnname)(ai->Addr.Stack.IP, &fn);
 
             if (hasfn || hasfile)
-<<<<<<< HEAD
-               VG_(emit)( "%sin frame #%d, created by %s (%s%s)%s\n",
-=======
                VG_(emit)( "%sin frame #%d, created by %s (%s:%s)%s\n",
->>>>>>> 59e45af5
                           xpre,
                           ai->Addr.Stack.frameNo, 
                           hasfn ? fn : "???", 
