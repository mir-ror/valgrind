--- conflicted
+++ resolved
@@ -76,11 +76,7 @@
    filename will be overwritten with the next invocation so callers
    need to copy the filename if needed. *result is NULL if the filename
    cannot be deduced. */
-<<<<<<< HEAD
-Bool VG_(resolve_filename) ( Int fd, HChar** result )
-=======
 Bool VG_(resolve_filename) ( Int fd, const HChar** result )
->>>>>>> 59e45af5
 {
 #  if defined(VGO_linux)
    static HChar *buf = NULL;
