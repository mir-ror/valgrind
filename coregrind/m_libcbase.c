
/*--------------------------------------------------------------------*/
/*--- Entirely standalone libc stuff.                 m_libcbase.c ---*/
/*--------------------------------------------------------------------*/
 
/*
   This file is part of Valgrind, a dynamic binary instrumentation
   framework.

   Copyright (C) 2000-2013 Julian Seward 
      jseward@acm.org

   This program is free software; you can redistribute it and/or
   modify it under the terms of the GNU General Public License as
   published by the Free Software Foundation; either version 2 of the
   License, or (at your option) any later version.

   This program is distributed in the hope that it will be useful, but
   WITHOUT ANY WARRANTY; without even the implied warranty of
   MERCHANTABILITY or FITNESS FOR A PARTICULAR PURPOSE.  See the GNU
   General Public License for more details.

   You should have received a copy of the GNU General Public License
   along with this program; if not, write to the Free Software
   Foundation, Inc., 59 Temple Place, Suite 330, Boston, MA
   02111-1307, USA.

   The GNU General Public License is contained in the file COPYING.
*/

#include "pub_core_basics.h"
#include "pub_core_libcassert.h"    // VG_(exit_now)
#include "pub_core_debuglog.h"      // VG_(debugLog)
#include "pub_core_libcbase.h"


/* ---------------------------------------------------------------------
   Assert machinery for use in this file. vg_assert cannot be called
   here due to cyclic dependencies.
   ------------------------------------------------------------------ */
<<<<<<< HEAD
#if 0  // currently unused

=======
#if 0
>>>>>>> 59e45af5
#define libcbase_assert(expr)                             \
  ((void) (LIKELY(expr) ? 0 :                             \
           (ML_(libcbase_assert_fail)(#expr,              \
                                __FILE__, __LINE__,       \
                                __PRETTY_FUNCTION__))))

static void ML_(libcbase_assert_fail)( const HChar *expr,
                                       const HChar *file,
                                       Int line, 
                                       const HChar *fn )
{
   VG_(debugLog)(0, "libcbase", 
                    "Valgrind: FATAL: assertion failed:\n");
   VG_(debugLog)(0, "libcbase", "  %s\n", expr);
   VG_(debugLog)(0, "libcbase", "  at %s:%d (%s)\n", file, line, fn);
   VG_(debugLog)(0, "libcbase", "Exiting now.\n");
   VG_(exit_now)(1);
}
#endif

#endif

/* ---------------------------------------------------------------------
   HChar functions.
   ------------------------------------------------------------------ */

Bool VG_(isspace) ( HChar c )
{
   return (c == ' '  || c == '\n' || c == '\t' || 
           c == '\f' || c == '\v' || c == '\r');
}

Bool VG_(isdigit) ( HChar c )
{
   return (c >= '0' && c <= '9');
}

/* ---------------------------------------------------------------------
   Converting strings to numbers
   ------------------------------------------------------------------ */

static Bool is_dec_digit(HChar c, Long* digit)
{
   if (c >= '0' && c <= '9') { *digit = (Long)(c - '0'); return True; }
   return False;
}

static Bool is_hex_digit(HChar c, Long* digit)
{
   if (c >= '0' && c <= '9') { *digit = (Long)(c - '0');        return True; }
   if (c >= 'A' && c <= 'F') { *digit = (Long)((c - 'A') + 10); return True; }
   if (c >= 'a' && c <= 'f') { *digit = (Long)((c - 'a') + 10); return True; }
   return False;
}

Long VG_(strtoll10) ( const HChar* str, HChar** endptr )
{
   Bool neg = False, converted = False;
   Long n = 0, digit = 0;
   const HChar* str0 = str;

   // Skip leading whitespace.
   while (VG_(isspace)(*str)) str++;

   // Allow a leading '-' or '+'.
   if (*str == '-') { str++; neg = True; }
   else if (*str == '+') { str++; }

   while (is_dec_digit(*str, &digit)) {
      converted = True;          // Ok, we've actually converted a digit.
      n = 10*n + digit;
      str++;
   }

   if (!converted) str = str0;   // If nothing converted, endptr points to
   if (neg) n = -n;              //   the start of the string.
   if (endptr)
      *endptr = CONST_CAST(HChar *,str); // Record first failing character.
   return n;
}

ULong VG_(strtoull10) ( const HChar* str, HChar** endptr )
{
   Bool converted = False;
   ULong n = 0;
   Long digit = 0;
   const HChar* str0 = str;

   // Skip leading whitespace.
   while (VG_(isspace)(*str)) str++;

   // Allow a leading '+'.
   if (*str == '+') { str++; }

   while (is_dec_digit(*str, &digit)) {
      converted = True;          // Ok, we've actually converted a digit.
      n = 10*n + digit;
      str++;
   }

   if (!converted) str = str0;   // If nothing converted, endptr points to
   //   the start of the string.
   if (endptr)
      *endptr = CONST_CAST(HChar *,str); // Record first failing character.
   return n;
}

Long VG_(strtoll16) ( const HChar* str, HChar** endptr )
{
   Bool neg = False, converted = False;
   Long n = 0, digit = 0;
   const HChar* str0 = str;

   // Skip leading whitespace.
   while (VG_(isspace)(*str)) str++;

   // Allow a leading '-' or '+'.
   if (*str == '-') { str++; neg = True; }
   else if (*str == '+') { str++; }

   // Allow leading "0x", but only if there's a hex digit
   // following it.
   if (*str == '0'
    && (*(str+1) == 'x' || *(str+1) == 'X')
    && is_hex_digit( *(str+2), &digit )) {
      str += 2;
   }

   while (is_hex_digit(*str, &digit)) {
      converted = True;          // Ok, we've actually converted a digit.
      n = 16*n + digit;
      str++;
   }

   if (!converted) str = str0;   // If nothing converted, endptr points to
   if (neg) n = -n;              //   the start of the string.
   if (endptr)
      *endptr = CONST_CAST(HChar *,str); // Record first failing character.
   return n;
}

ULong VG_(strtoull16) ( const HChar* str, HChar** endptr )
{
   Bool converted = False;
   ULong n = 0;
   Long digit = 0;
   const HChar* str0 = str;

   // Skip leading whitespace.
   while (VG_(isspace)(*str)) str++;

   // Allow a leading '+'.
   if (*str == '+') { str++; }

   // Allow leading "0x", but only if there's a hex digit
   // following it.
   if (*str == '0'
    && (*(str+1) == 'x' || *(str+1) == 'X')
    && is_hex_digit( *(str+2), &digit )) {
      str += 2;
   }

   while (is_hex_digit(*str, &digit)) {
      converted = True;          // Ok, we've actually converted a digit.
      n = 16*n + digit;
      str++;
   }

   if (!converted) str = str0;   // If nothing converted, endptr points to
   //   the start of the string.
   if (endptr)
      *endptr = CONST_CAST(HChar *,str); // Record first failing character.
   return n;
}

double VG_(strtod) ( const HChar* str, HChar** endptr )
{
   Bool neg = False;
   Long digit;
   double n = 0, frac = 0, x = 0.1;

   // Skip leading whitespace.
   while (VG_(isspace)(*str)) str++;

   // Allow a leading '-' or '+'.
   if (*str == '-') { str++; neg = True; }
   else if (*str == '+') { str++; }

   while (is_dec_digit(*str, &digit)) {
      n = 10*n + digit;
      str++;
   }

   if (*str == '.') {
      str++;
      while (is_dec_digit(*str, &digit)) {
         frac += x*digit;
         x /= 10;
         str++;
      }
   }

   n += frac;
   if (neg) n = -n;
   if (endptr)
      *endptr = CONST_CAST(HChar *,str); // Record first failing character.
   return n;
}

HChar VG_(tolower) ( HChar c )
{
   if ( c >= 'A'  &&  c <= 'Z' ) {
      return c - 'A' + 'a';
   } else {
      return c;
   }
}

/* ---------------------------------------------------------------------
   String functions
   ------------------------------------------------------------------ */

SizeT VG_(strlen) ( const HChar* str )
{
   SizeT i = 0;
   while (str[i] != 0) i++;
   return i;
}

HChar* VG_(strcat) ( HChar* dest, const HChar* src )
{
   HChar* dest_orig = dest;
   while (*dest) dest++;
   while (*src) *dest++ = *src++;
   *dest = 0;
   return dest_orig;
}

HChar* VG_(strncat) ( HChar* dest, const HChar* src, SizeT n )
{
   HChar* dest_orig = dest;
   while (*dest) dest++;
   while (*src && n > 0) { *dest++ = *src++; n--; }
   *dest = 0;
   return dest_orig;
}

HChar* VG_(strpbrk) ( const HChar* s, const HChar* accpt )
{
   const HChar* a;
   while (*s) {
      a = accpt;
      while (*a)
         if (*a++ == *s)
            return CONST_CAST(HChar *,s);
      s++;
   }
   return NULL;
}

HChar* VG_(strcpy) ( HChar* dest, const HChar* src )
{
   HChar* dest_orig = dest;
   while (*src) *dest++ = *src++;
   *dest = 0;
   return dest_orig;
}

HChar* VG_(strncpy) ( HChar* dest, const HChar* src, SizeT ndest )
{
   SizeT i = 0;
   while (True) {
      if (i >= ndest) return dest;     /* reached limit */
      dest[i] = src[i];
      if (src[i++] == 0) {
         /* reached NUL;  pad rest with zeroes as required */
         while (i < ndest) dest[i++] = 0;
         return dest;
      }
   }
}

Int VG_(strcmp) ( const HChar* s1, const HChar* s2 )
{
   while (True) {
      if (*(const UChar*)s1 < *(const UChar*)s2) return -1;
      if (*(const UChar*)s1 > *(const UChar*)s2) return 1;

      /* *s1 == *s2 */
      if (*s1 == 0) return 0;

      s1++; s2++;
   }
}

Int VG_(strcasecmp) ( const HChar* s1, const HChar* s2 )
{
   while (True) {
      UChar c1 = (UChar)VG_(tolower)(*s1);
      UChar c2 = (UChar)VG_(tolower)(*s2);
      if (c1 < c2) return -1;
      if (c1 > c2) return 1;
      
      /* c1 == c2 */
      if (c1 == 0) return 0;

      s1++; s2++;
   }
}

Int VG_(strncmp) ( const HChar* s1, const HChar* s2, SizeT nmax )
{
   SizeT n = 0;
   while (True) {
      if (n >= nmax) return 0;
      if (*(const UChar*)s1 < *(const UChar*)s2) return -1;
      if (*(const UChar*)s1 > *(const UChar*)s2) return 1;
      
      /* *s1 == *s2 */
      if (*s1 == 0) return 0;

      s1++; s2++; n++;
   }
}

Int VG_(strncasecmp) ( const HChar* s1, const HChar* s2, SizeT nmax )
{
   Int n = 0;
   while (True) {
      UChar c1;
      UChar c2;
      if (n >= nmax) return 0;
      c1 = (UChar)VG_(tolower)(*s1);
      c2 = (UChar)VG_(tolower)(*s2);
      if (c1 < c2) return -1;
      if (c1 > c2) return 1;

      /* c1 == c2 */
      if (c1 == 0) return 0;

      s1++; s2++; n++;
   }
}

HChar* VG_(strstr) ( const HChar* haystack, const HChar* needle )
{
   SizeT n; 
   if (haystack == NULL)
      return NULL;
   n = VG_(strlen)(needle);
   while (True) {
      if (haystack[0] == 0) 
         return NULL;
      if (VG_(strncmp)(haystack, needle, n) == 0) 
         return CONST_CAST(HChar *,haystack);
      haystack++;
   }
}

HChar* VG_(strcasestr) ( const HChar* haystack, const HChar* needle )
{
   Int n; 
   if (haystack == NULL)
      return NULL;
   n = VG_(strlen)(needle);
   while (True) {
      if (haystack[0] == 0) 
         return NULL;
      if (VG_(strncasecmp)(haystack, needle, n) == 0) 
         return CONST_CAST(HChar *,haystack);
      haystack++;
   }
}

HChar* VG_(strchr) ( const HChar* s, HChar c )
{
   while (True) {
      if (*s == c) return CONST_CAST(HChar *,s);
      if (*s == 0) return NULL;
      s++;
   }
}

HChar* VG_(strrchr) ( const HChar* s, HChar c )
{
   Int n = VG_(strlen)(s);
   while (--n > 0) {
      if (s[n] == c) return CONST_CAST(HChar *,s) + n;
   }
   return NULL;
}

/* (code copied from glib then updated to valgrind types) */
static HChar *olds;
HChar *
VG_(strtok) (HChar *s, const HChar *delim)
{
   return VG_(strtok_r) (s, delim, &olds);
}

HChar *
VG_(strtok_r) (HChar* s, const HChar* delim, HChar** saveptr)
{
   HChar *token;

   if (s == NULL)
      s = *saveptr;

   /* Scan leading delimiters.  */
   s += VG_(strspn (s, delim));
   if (*s == '\0')
      {
         *saveptr = s;
         return NULL;
      }

   /* Find the end of the token.  */
   token = s;
   s = VG_(strpbrk (token, delim));
   if (s == NULL)
      /* This token finishes the string.  */
      *saveptr = token + VG_(strlen) (token);
   else
      {
         /* Terminate the token and make OLDS point past it.  */
         *s = '\0';
         *saveptr = s + 1;
      }
   return token;
}

static Bool isHex ( HChar c )
{
  return ((c >= '0' && c <= '9') ||
	  (c >= 'a' && c <= 'f') ||
	  (c >= 'A' && c <= 'F'));
}

static UInt fromHex ( HChar c )
{
   if (c >= '0' && c <= '9')
      return (UInt)c - (UInt)'0';
   if (c >= 'a' && c <= 'f')
      return 10 +  (UInt)c - (UInt)'a';
   if (c >= 'A' && c <= 'F')
      return 10 +  (UInt)c - (UInt)'A';
   /*NOTREACHED*/
   // ??? need to vg_assert(0);
   return 0;
}

Bool VG_(parse_Addr) ( const HChar** ppc, Addr* result )
{
   Int used, limit = 2 * sizeof(Addr);
   if (**ppc != '0')
      return False;
   (*ppc)++;
   if (**ppc != 'x')
      return False;
   (*ppc)++;
   *result = 0;
   used = 0;
   while (isHex(**ppc)) {
      // ??? need to vg_assert(d < fromHex(**ppc));
      *result = ((*result) << 4) | fromHex(**ppc);
      (*ppc)++;
      used++;
      if (used > limit) return False;
   }
   if (used == 0)
      return False;
   return True;
}

Bool VG_(parse_enum_set) ( const HChar *tokens,
                           Bool  allow_all,
                           const HChar *input,
                           UInt *enum_set)
{
   const SizeT tokens_len = VG_(strlen)(tokens);
   if (tokens_len > 1000) return False; /* "obviously invalid" */
   HChar  tok_tokens[tokens_len+1];
   HChar *tokens_saveptr;
   HChar *token;
   UInt token_nr = 0;
   UInt all_set = 0;

   const SizeT input_len = VG_(strlen)(input);
   if (input_len > 1000) return False; /* "obviously invalid" */
   HChar  tok_input[input_len+1];
   HChar *input_saveptr;
   HChar *input_word;
   UInt word_nr = 0;
   UInt known_words = 0;
   Bool seen_all_kw = False;
   Bool seen_none_kw = False;

   *enum_set = 0;

   VG_(strcpy) (tok_input, input);
   for (input_word = VG_(strtok_r)(tok_input, ",", &input_saveptr);
        input_word;
        input_word = VG_(strtok_r)(NULL, ",", &input_saveptr)) {
      word_nr++;
      if (allow_all && 0 == VG_(strcmp)(input_word, "all")) {
         seen_all_kw = True;
         known_words++;
      } else if (0 == VG_(strcmp)(input_word, "none")) {
         seen_none_kw = True;
         known_words++;
      }

      // Scan tokens + compute all_set. Do that even if all or none was
      // recognised to have a correct value for all_set when exiting
      // of the 'input' loop.
      all_set = 0;
      token_nr = 0;
      VG_(strcpy) (tok_tokens, tokens);
      for (token = VG_(strtok_r)(tok_tokens, ",", &tokens_saveptr);
           token;
           token = VG_(strtok_r)(NULL, ",", &tokens_saveptr)) {
         if (0 != VG_(strcmp)(token, "-")) {
            if (0 == VG_(strcmp)(input_word, token)) {
               *enum_set |= 1 << token_nr;
               known_words++;
            }
            all_set |= 1 << token_nr;
         }
         token_nr++;
      }
   }

   if (known_words != word_nr)
      return False; // One or more input_words not recognised.
   if (seen_all_kw) {
      if (seen_none_kw || *enum_set)
         return False; // mixing all with either none or a specific value.
      *enum_set = all_set;
   } else if (seen_none_kw) {
      if (seen_all_kw || *enum_set)
         return False; // mixing none with either all or a specific value.
      *enum_set = 0;
   } else {
      // seen neither all or none, we must see at least one value
      if (*enum_set == 0)
         return False;
   }

   return True;
}

SizeT VG_(strspn) ( const HChar* s, const HChar* accpt )
{
   const HChar *p, *a;
   SizeT count = 0;
   for (p = s; *p != '\0'; ++p) {
      for (a = accpt; *a != '\0'; ++a)
         if (*p == *a)
            break;
      if (*a == '\0')
         return count;
      else
         ++count;
   }
   return count;
}

SizeT VG_(strcspn) ( const HChar* s, const HChar* reject )
{
   SizeT count = 0;
   while (*s != '\0') {
      if (VG_(strchr) (reject, *s++) == NULL)
         ++count;
      else
         return count;
   }
   return count;
}


/* ---------------------------------------------------------------------
   mem* functions
   ------------------------------------------------------------------ */

void* VG_(memcpy) ( void *dest, const void *src, SizeT sz )
{
   const UChar* s  = (const UChar*)src;
         UChar* d  =       (UChar*)dest;
   const UInt*  sI = (const UInt*)src;
         UInt*  dI =       (UInt*)dest;

   if (VG_IS_4_ALIGNED(dI) && VG_IS_4_ALIGNED(sI)) {
      while (sz >= 16) {
         dI[0] = sI[0];
         dI[1] = sI[1];
         dI[2] = sI[2];
         dI[3] = sI[3];
         sz -= 16;
         dI += 4;
         sI += 4;
      }
      if (sz == 0) 
         return dest;
      while (sz >= 4) {
         dI[0] = sI[0];
         sz -= 4;
         dI += 1;
         sI += 1;
      }
      if (sz == 0) 
         return dest;
      s = (const UChar*)sI;
      d = (UChar*)dI;
   }

   /* If we're unlucky, the alignment constraints for the fast case
      above won't apply, and we'll have to to it all here.  Hence the
      unrolling. */
   while (sz >= 4) {
      d[0] = s[0];
      d[1] = s[1];
      d[2] = s[2];
      d[3] = s[3];
      d += 4;
      s += 4;
      sz -= 4;
   }
   while (sz >= 1) {
      d[0] = s[0];
      d += 1;
      s += 1;
      sz -= 1;
   }

   return dest;
}

void* VG_(memmove)(void *dest, const void *src, SizeT sz)
{
   SizeT i;
   if (sz == 0)
      return dest;
   if (dest < src) {
      for (i = 0; i < sz; i++) {
         ((UChar*)dest)[i] = ((const UChar*)src)[i];
      }
   }
   else if (dest > src) {
      for (i = 0; i < sz; i++) {
         ((UChar*)dest)[sz-i-1] = ((const UChar*)src)[sz-i-1];
      }
   }
   return dest;
}

void* VG_(memset) ( void *destV, Int c, SizeT sz )
{
   Int   c4;
   HChar* d = (HChar*)destV;
   while ((!VG_IS_4_ALIGNED(d)) && sz >= 1) {
      d[0] = c;
      d++;
      sz--;
   }
   if (sz == 0)
      return destV;
   c4 = c & 0xFF;
   c4 |= (c4 << 8);
   c4 |= (c4 << 16);
   while (sz >= 16) {
      ((Int*)d)[0] = c4;
      ((Int*)d)[1] = c4;
      ((Int*)d)[2] = c4;
      ((Int*)d)[3] = c4;
      d += 16;
      sz -= 16;
   }
   while (sz >= 4) {
      ((Int*)d)[0] = c4;
      d += 4;
      sz -= 4;
   }
   while (sz >= 1) {
      d[0] = c;
      d++;
      sz--;
   }
   return destV;
}

Int VG_(memcmp) ( const void* s1, const void* s2, SizeT n )
{
   Int res;
   const UChar *p1 = s1;
   const UChar *p2 = s2;
   UChar a0;
   UChar b0;

   while (n != 0) {
      a0 = p1[0];
      b0 = p2[0];
      p1 += 1;
      p2 += 1;
      res = a0 - b0;
      if (res != 0)
         return res;
      n -= 1;
   }
   return 0;
}

/* ---------------------------------------------------------------------
   Misc useful functions
   ------------------------------------------------------------------ */

/////////////////////////////////////////////////////////////
/////////////////////////////////////////////////////////////
/// begin Bentley-McIlroy style quicksort
/// See "Engineering a Sort Function".  Jon L Bentley, M. Douglas
/// McIlroy.  Software Practice and Experience Vol 23(11), Nov 1993.

#define BM_MIN(a, b)                                     \
   (a) < (b) ? a : b

#define BM_SWAPINIT(a, es)                               \
   swaptype =   ((a-(Char*)0) | es) % sizeof(Word)  ? 2  \
              : es > (SizeT)sizeof(Word) ? 1             \
              : 0

#define BM_EXCH(a, b, t)                                 \
   (t = a, a = b, b = t)

#define BM_SWAP(a, b)                                    \
   swaptype != 0                                         \
      ? bm_swapfunc(a, b, es, swaptype)                  \
      : (void)BM_EXCH(*(Word*)(a), *(Word*)(b), t)

#define BM_VECSWAP(a, b, n)                              \
   if (n > 0) bm_swapfunc(a, b, n, swaptype)

#define BM_PVINIT(pv, pm)                                \
   if (swaptype != 0)                                    \
      pv = a, BM_SWAP(pv, pm);                           \
   else                                                  \
      pv = (Char*)&v, v = *(Word*)pm

static Char* bm_med3 ( Char* a, Char* b, Char* c, 
                       Int (*cmp)(const void*, const void*) ) {
   return cmp(a, b) < 0
          ? (cmp(b, c) < 0 ? b : cmp(a, c) < 0 ? c : a)
          : (cmp(b, c) > 0 ? b : cmp(a, c) > 0 ? c : a);
}

static void bm_swapfunc ( Char* a, Char* b, SizeT n, Int swaptype )
{
   if (swaptype <= 1) {
      Word t;
      for ( ; n > 0; a += sizeof(Word), b += sizeof(Word),
                                        n -= sizeof(Word))
         BM_EXCH(*(Word*)a, *(Word*)b, t);
   } else {
      Char t;
      for ( ; n > 0; a += 1, b += 1, n -= 1)
         BM_EXCH(*a, *b, t);
   }
}

static void bm_qsort ( Char* a, SizeT n, SizeT es,
                       Int (*cmp)(const void*, const void*) )
{
   Char  *pa, *pb, *pc, *pd, *pl, *pm, *pn, *pv;
   Int   r, swaptype;
   Word  t, v;
   SizeT s, s1, s2;
  tailcall:
   BM_SWAPINIT(a, es);
   if (n < 7) {
      for (pm = a + es; pm < a + n*es; pm += es)
         for (pl = pm; pl > a && cmp(pl-es, pl) > 0; pl -= es)
            BM_SWAP(pl, pl-es);
      return;
   }
   pm = a + (n/2)*es;
   if (n > 7) {
      pl = a;
      pn = a + (n-1)*es;
      if (n > 40) {
         s = (n/8)*es;
         pl = bm_med3(pl, pl+s, pl+2*s, cmp);
         pm = bm_med3(pm-s, pm, pm+s, cmp);
         pn = bm_med3(pn-2*s, pn-s, pn, cmp);
      }
      pm = bm_med3(pl, pm, pn, cmp);
   }
   BM_PVINIT(pv, pm);
   pa = pb = a;
   pc = pd = a + (n-1)*es;
   for (;;) {
      while (pb <= pc && (r = cmp(pb, pv)) <= 0) {
         if (r == 0) { BM_SWAP(pa, pb); pa += es; }
         pb += es;
      }
      while (pc >= pb && (r = cmp(pc, pv)) >= 0) {
         if (r == 0) { BM_SWAP(pc, pd); pd -= es; }
         pc -= es;
      }
      if (pb > pc) break;
      BM_SWAP(pb, pc);
      pb += es;
      pc -= es;
   }
   pn = a + n*es;
   s = BM_MIN(pa-a,  pb-pa   ); BM_VECSWAP(a,  pb-s, s);
   s = BM_MIN(pd-pc, pn-pd-es); BM_VECSWAP(pb, pn-s, s);
   /* Now recurse.  Do the smaller partition first with an explicit
      recursion, then do the larger partition using a tail call.
      Except we can't rely on gcc to implement a tail call in any sane
      way, so simply jump back to the start.  This guarantees stack
      growth can never exceed O(log N) even in the worst case. */
   s1 = pb-pa;
   s2 = pd-pc;
   if (s1 < s2) {
      if (s1 > es) {
         bm_qsort(a, s1/es, es, cmp);
      }
      if (s2 > es) {
         /* bm_qsort(pn-s2, s2/es, es, cmp); */
         a = pn-s2; n = s2/es; es = es; cmp = cmp;
         goto tailcall;
      }
   } else {
      if (s2 > es) {
         bm_qsort(pn-s2, s2/es, es, cmp);
      }
      if (s1 > es) {
         /* bm_qsort(a, s1/es, es, cmp); */
         a = a; n = s1/es; es = es; cmp = cmp;
         goto tailcall;
      } 
   }
}

#undef BM_MIN
#undef BM_SWAPINIT
#undef BM_EXCH
#undef BM_SWAP
#undef BM_VECSWAP
#undef BM_PVINIT

/// end Bentley-McIlroy style quicksort
/////////////////////////////////////////////////////////////
/////////////////////////////////////////////////////////////

/* Returns the base-2 logarithm of x.  Returns -1 if x is not a power
   of two. */
Int VG_(log2) ( UInt x ) 
{
   Int i;
   /* Any more than 32 and we overflow anyway... */
   for (i = 0; i < 32; i++) {
      if ((1U << i) == x) return i;
   }
   return -1;
}

/* Ditto for 64 bit numbers. */
Int VG_(log2_64) ( ULong x ) 
{
   Int i;
   for (i = 0; i < 64; i++) {
      if ((1ULL << i) == x) return i;
   }
   return -1;
}

// Generic quick sort.
void VG_(ssort)( void* base, SizeT nmemb, SizeT size,
                 Int (*compar)(const void*, const void*) )
{
   bm_qsort(base,nmemb,size,compar);
}


// This random number generator is based on the one suggested in Kernighan
// and Ritchie's "The C Programming Language".

// A pseudo-random number generator returning a random UInt.  If pSeed
// is NULL, it uses its own seed, which starts at zero.  If pSeed is
// non-NULL, it uses and updates whatever pSeed points at.

UInt VG_(random)( /*MOD*/UInt* pSeed )
{
   static UInt seed = 0;

   if (pSeed == NULL) 
      pSeed = &seed;

   *pSeed = (1103515245 * *pSeed + 12345);
   return *pSeed;
}


/* The following Adler-32 checksum code is taken from zlib-1.2.3, which
   has the following copyright notice. */
/*
Copyright notice:

 (C) 1995-2004 Jean-loup Gailly and Mark Adler

  This software is provided 'as-is', without any express or implied
  warranty.  In no event will the authors be held liable for any damages
  arising from the use of this software.

  Permission is granted to anyone to use this software for any purpose,
  including commercial applications, and to alter it and redistribute it
  freely, subject to the following restrictions:

  1. The origin of this software must not be misrepresented; you must not
     claim that you wrote the original software. If you use this software
     in a product, an acknowledgment in the product documentation would be
     appreciated but is not required.
  2. Altered source versions must be plainly marked as such, and must not be
     misrepresented as being the original software.
  3. This notice may not be removed or altered from any source distribution.

  Jean-loup Gailly        Mark Adler
  jloup@gzip.org          madler@alumni.caltech.edu

If you use the zlib library in a product, we would appreciate *not*
receiving lengthy legal documents to sign. The sources are provided
for free but without warranty of any kind.  The library has been
entirely written by Jean-loup Gailly and Mark Adler; it does not
include third-party code.

If you redistribute modified sources, we would appreciate that you include
in the file ChangeLog history information documenting your changes. Please
read the FAQ for more information on the distribution of modified source
versions.
*/

/* Update a running Adler-32 checksum with the bytes buf[0..len-1] and
   return the updated checksum. If buf is NULL, this function returns
   the required initial value for the checksum. An Adler-32 checksum is
   almost as reliable as a CRC32 but can be computed much faster. */
UInt VG_(adler32)( UInt adler, const UChar* buf, UInt len )
{
#  define BASE 65521UL    /* largest prime smaller than 65536 */
#  define NMAX 5552
   /* NMAX is the largest n such that 
      255n(n+1)/2 + (n+1)(BASE-1) <= 2^32-1 */

#  define DO1(buf,i)  {adler += (buf)[i]; sum2 += adler;}
#  define DO2(buf,i)  DO1(buf,i); DO1(buf,i+1);
#  define DO4(buf,i)  DO2(buf,i); DO2(buf,i+2);
#  define DO8(buf,i)  DO4(buf,i); DO4(buf,i+4);
#  define DO16(buf)   DO8(buf,0); DO8(buf,8);

   /* The zlib sources recommend this definition of MOD if the
      processor cannot do integer division in hardware. */
#  define MOD(a) \
      do { \
          if (a >= (BASE << 16)) a -= (BASE << 16); \
          if (a >= (BASE << 15)) a -= (BASE << 15); \
          if (a >= (BASE << 14)) a -= (BASE << 14); \
          if (a >= (BASE << 13)) a -= (BASE << 13); \
          if (a >= (BASE << 12)) a -= (BASE << 12); \
          if (a >= (BASE << 11)) a -= (BASE << 11); \
          if (a >= (BASE << 10)) a -= (BASE << 10); \
          if (a >= (BASE << 9)) a -= (BASE << 9); \
          if (a >= (BASE << 8)) a -= (BASE << 8); \
          if (a >= (BASE << 7)) a -= (BASE << 7); \
          if (a >= (BASE << 6)) a -= (BASE << 6); \
          if (a >= (BASE << 5)) a -= (BASE << 5); \
          if (a >= (BASE << 4)) a -= (BASE << 4); \
          if (a >= (BASE << 3)) a -= (BASE << 3); \
          if (a >= (BASE << 2)) a -= (BASE << 2); \
          if (a >= (BASE << 1)) a -= (BASE << 1); \
          if (a >= BASE) a -= BASE; \
      } while (0)
#  define MOD4(a) \
      do { \
          if (a >= (BASE << 4)) a -= (BASE << 4); \
          if (a >= (BASE << 3)) a -= (BASE << 3); \
          if (a >= (BASE << 2)) a -= (BASE << 2); \
          if (a >= (BASE << 1)) a -= (BASE << 1); \
          if (a >= BASE) a -= BASE; \
      } while (0)

    UInt sum2;
    UInt n;

    /* split Adler-32 into component sums */
    sum2 = (adler >> 16) & 0xffff;
    adler &= 0xffff;

    /* in case user likes doing a byte at a time, keep it fast */
    if (len == 1) {
        adler += buf[0];
        if (adler >= BASE)
            adler -= BASE;
        sum2 += adler;
        if (sum2 >= BASE)
            sum2 -= BASE;
        return adler | (sum2 << 16);
    }

    /* initial Adler-32 value (deferred check for len == 1 speed) */
    if (buf == NULL)
        return 1L;

    /* in case short lengths are provided, keep it somewhat fast */
    if (len < 16) {
        while (len--) {
            adler += *buf++;
            sum2 += adler;
        }
        if (adler >= BASE)
            adler -= BASE;
        MOD4(sum2);             /* only added so many BASE's */
        return adler | (sum2 << 16);
    }

    /* do length NMAX blocks -- requires just one modulo operation */
    while (len >= NMAX) {
        len -= NMAX;
        n = NMAX / 16;          /* NMAX is divisible by 16 */
        do {
            DO16(buf);          /* 16 sums unrolled */
            buf += 16;
        } while (--n);
        MOD(adler);
        MOD(sum2);
    }

    /* do remaining bytes (less than NMAX, still just one modulo) */
    if (len) {                  /* avoid modulos if none remaining */
        while (len >= 16) {
            len -= 16;
            DO16(buf);
            buf += 16;
        }
        while (len--) {
            adler += *buf++;
            sum2 += adler;
        }
        MOD(adler);
        MOD(sum2);
    }

    /* return recombined sums */
    return adler | (sum2 << 16);

#  undef MOD4
#  undef MOD
#  undef DO16
#  undef DO8
#  undef DO4
#  undef DO2
#  undef DO1
#  undef NMAX
#  undef BASE
}

/*--------------------------------------------------------------------*/
/*--- end                                                          ---*/
/*--------------------------------------------------------------------*/
<|MERGE_RESOLUTION|>--- conflicted
+++ resolved
@@ -38,12 +38,7 @@
    Assert machinery for use in this file. vg_assert cannot be called
    here due to cyclic dependencies.
    ------------------------------------------------------------------ */
-<<<<<<< HEAD
-#if 0  // currently unused
-
-=======
 #if 0
->>>>>>> 59e45af5
 #define libcbase_assert(expr)                             \
   ((void) (LIKELY(expr) ? 0 :                             \
            (ML_(libcbase_assert_fail)(#expr,              \
@@ -62,8 +57,6 @@
    VG_(debugLog)(0, "libcbase", "Exiting now.\n");
    VG_(exit_now)(1);
 }
-#endif
-
 #endif
 
 /* ---------------------------------------------------------------------
