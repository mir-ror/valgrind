--- conflicted
+++ resolved
@@ -386,11 +386,7 @@
    topspecs list, and (2) figure out what new binding are now active,
    and, as a result, add them to the actives mapping. */
 
-<<<<<<< HEAD
-void VG_(redir_notify_new_DebugInfo)( DebugInfo* newdi )
-=======
 void VG_(redir_notify_new_DebugInfo)( const DebugInfo* newdi )
->>>>>>> 59e45af5
 {
    Bool         ok, isWrap;
    Int          i, nsyms, becTag, becPrio;
@@ -401,13 +397,8 @@
    const HChar*  sym_name_pri;
    const HChar** sym_names_sec;
    SymAVMAs     sym_avmas;
-<<<<<<< HEAD
-   HChar*       demangled_sopatt;
-   HChar*       demangled_fnpatt;
-=======
    const HChar* demangled_sopatt;
    const HChar* demangled_fnpatt;
->>>>>>> 59e45af5
    Bool         check_ppcTOCs = False;
    Bool         isText;
    const HChar* newdi_soname;
@@ -466,11 +457,7 @@
 
          HChar in_vglib_filename[VG_(strlen)(VG_(libdir)) + 1 +
                                  VG_(strlen)(newdi_basename) + 1];
-<<<<<<< HEAD
-         VG_(sprintf)("%s/%s", VG_(libdir), newdi_basename);
-=======
          VG_(sprintf)(in_vglib_filename, "%s/%s", VG_(libdir), newdi_basename);
->>>>>>> 59e45af5
 
          in_vglib_res = VG_(stat)(in_vglib_filename, &in_vglib_stat);
 
@@ -1718,30 +1705,17 @@
 static void show_active ( const HChar* left, const Active* act )
 {
    Bool ok;
-<<<<<<< HEAD
-   HChar *buf;
-
-   ok = VG_(get_fnname_w_offset)(act->from_addr, &buf);
-   if (!ok) buf = (HChar *)"???";  // FIXME: constification
-=======
    const HChar *buf;
  
    ok = VG_(get_fnname_w_offset)(act->from_addr, &buf);
    if (!ok) buf = "???";
->>>>>>> 59e45af5
    // Stash away name1
    HChar name1[VG_(strlen)(buf) + 1];
    VG_(strcpy)(name1, buf);
 
-<<<<<<< HEAD
-   HChar *name2;
-   ok = VG_(get_fnname_w_offset)(act->to_addr, &name2);
-   if (!ok) name2 = (HChar *)"???";  // FIXME: constification
-=======
    const HChar *name2;
    ok = VG_(get_fnname_w_offset)(act->to_addr, &name2);
    if (!ok) name2 = "???";
->>>>>>> 59e45af5
 
    VG_(message)(Vg_DebugMsg, "%s0x%08llx (%20s) %s-> (%04d.%d) 0x%08llx %s\n", 
                              left, 
