--- conflicted
+++ resolved
@@ -296,58 +296,11 @@
 }
 
 
-<<<<<<< HEAD
-/* --------- fdprintf ---------- */
-=======
 /* --------- fprintf ---------- */
->>>>>>> 59e45af5
 
 /* This is like [v]fprintf, except it writes to a file handle using
    VG_(write). */
 
-<<<<<<< HEAD
-#define FDPRINTF_BUFSIZE  1024
-
-typedef struct {
-   HChar buf[FDPRINTF_BUFSIZE];
-   UInt  num_chars;   // number of characters in buf
-   Int   fd;          // file descriptor to write to
-} fdprintf_buf;
-
-
-static void add_to__fdprintf_buf ( HChar c, void *p )
-{
-   fdprintf_buf *b = p;
-
-   b->buf[b->num_chars++] = c;
-
-   if (b->num_chars == FDPRINTF_BUFSIZE) {
-      VG_(write)(b->fd, b->buf, b->num_chars);
-      b->num_chars = 0;
-   }
-}
-
-
-UInt VG_(vfdprintf) ( Int fd, const HChar *format, va_list vargs )
-{
-   Int ret;
-   fdprintf_buf b;
-
-   b.fd = fd;
-   b.num_chars = 0;
-
-   ret = VG_(debugLog_vprintf) 
-            ( add_to__fdprintf_buf, &b, format, vargs );
-
-   // Flush the buffer.
-   if (b.num_chars)
-      VG_(write)(b.fd, b.buf, b.num_chars);
-
-   return ret;
-}
-
-UInt VG_(fdprintf) ( Int fd, const HChar *format, ... )
-=======
 #define VGFILE_BUFSIZE  8192
 
 struct _VgFile {
@@ -391,22 +344,15 @@
 }
 
 UInt VG_(fprintf) ( VgFile *fp, const HChar *format, ... )
->>>>>>> 59e45af5
 {
    UInt ret;
    va_list vargs;
    va_start(vargs,format);
-<<<<<<< HEAD
-   ret = VG_(vfdprintf)(fd, format, vargs);
-=======
    ret = VG_(vfprintf)(fp, format, vargs);
->>>>>>> 59e45af5
-   va_end(vargs);
-   return ret;
-}
-
-<<<<<<< HEAD
-=======
+   va_end(vargs);
+   return ret;
+}
+
 void VG_(fclose)( VgFile *fp )
 {
    // Flush the buffer.
@@ -416,7 +362,6 @@
    VG_(free)(fp);
 }
 
->>>>>>> 59e45af5
 /* ---------------------------------------------------------------------
    percentify()
    ------------------------------------------------------------------ */
