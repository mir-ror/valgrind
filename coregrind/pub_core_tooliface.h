--- conflicted
+++ resolved
@@ -126,19 +126,11 @@
    Bool  (*tool_recognised_suppression)      (const HChar*, Supp*);
    Bool  (*tool_read_extra_suppression_info) (Int, HChar**, SizeT*, Int*,
                                               Supp*);
-<<<<<<< HEAD
-   Bool  (*tool_error_matches_suppression)   (Error*, Supp*);
-   const HChar* (*tool_get_error_name)       (Error*);
-   SizeT (*tool_get_extra_suppression_info)  (Error*,/*OUT*/HChar*,Int);
-   SizeT (*tool_print_extra_suppression_use) (Supp*,/*OUT*/HChar*,Int);
-   void  (*tool_update_extra_suppression_use) (Error*, Supp*);
-=======
    Bool  (*tool_error_matches_suppression)   (const Error*, const Supp*);
    const HChar* (*tool_get_error_name)       (const Error*);
    SizeT (*tool_get_extra_suppression_info)  (const Error*,/*OUT*/HChar*,Int);
    SizeT (*tool_print_extra_suppression_use) (const Supp*,/*OUT*/HChar*,Int);
    void  (*tool_update_extra_suppression_use) (const Error*, const Supp*);
->>>>>>> 59e45af5
 
    // VG_(needs).superblock_discards
    void (*tool_discard_superblock_info)(Addr64, VexGuestExtents);
