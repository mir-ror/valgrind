/* Low level interface to valgrind, for the remote server for GDB integrated
   in valgrind.
   Copyright (C) 2011
   Free Software Foundation, Inc.

   This file is part of VALGRIND.
   It has been inspired from a file from gdbserver in gdb 6.6.

   This program is free software; you can redistribute it and/or modify
   it under the terms of the GNU General Public License as published by
   the Free Software Foundation; either version 2 of the License, or
   (at your option) any later version.

   This program is distributed in the hope that it will be useful,
   but WITHOUT ANY WARRANTY; without even the implied warranty of
   MERCHANTABILITY or FITNESS FOR A PARTICULAR PURPOSE.  See the
   GNU General Public License for more details.

   You should have received a copy of the GNU General Public License
   along with this program; if not, write to the Free Software
   Foundation, Inc., 51 Franklin Street, Fifth Floor,
   Boston, MA 02110-1301, USA.  */

#include "server.h"
#include "target.h"
#include "regdef.h"
#include "regcache.h"

#include "pub_core_aspacemgr.h"
#include "pub_core_machine.h"
#include "pub_core_threadstate.h"
#include "pub_core_transtab.h"
#include "pub_core_gdbserver.h" 
#include "pub_core_debuginfo.h"

#include "valgrind_low.h"

#include "libvex_guest_arm.h"

static struct reg regs[] = {
  { "r0", 0, 32 },
  { "r1", 32, 32 },
  { "r2", 64, 32 },
  { "r3", 96, 32 },
  { "r4", 128, 32 },
  { "r5", 160, 32 },
  { "r6", 192, 32 },
  { "r7", 224, 32 },
  { "r8", 256, 32 },
  { "r9", 288, 32 },
  { "r10", 320, 32 },
  { "r11", 352, 32 },
  { "r12", 384, 32 },
  { "sp", 416, 32 },
  { "lr", 448, 32 },
  { "pc", 480, 32 },
  { "", 512, 0 }, // It seems these entries are needed 
  { "", 512, 0 }, // as previous versions of arm <-> gdb placed 
  { "", 512, 0 }, // some floating point registers here. So, cpsr 
  { "", 512, 0 }, // must be register 25.
  { "", 512, 0 },
  { "", 512, 0 },
  { "", 512, 0 },
  { "", 512, 0 },
  { "", 512, 0 },
  { "cpsr", 512, 32 },
  { "d0", 544, 64 },
  { "d1", 608, 64 },
  { "d2", 672, 64 },
  { "d3", 736, 64 },
  { "d4", 800, 64 },
  { "d5", 864, 64 },
  { "d6", 928, 64 },
  { "d7", 992, 64 },
  { "d8", 1056, 64 },
  { "d9", 1120, 64 },
  { "d10", 1184, 64 },
  { "d11", 1248, 64 },
  { "d12", 1312, 64 },
  { "d13", 1376, 64 },
  { "d14", 1440, 64 },
  { "d15", 1504, 64 },
  { "d16", 1568, 64 },
  { "d17", 1632, 64 },
  { "d18", 1696, 64 },
  { "d19", 1760, 64 },
  { "d20", 1824, 64 },
  { "d21", 1888, 64 },
  { "d22", 1952, 64 },
  { "d23", 2016, 64 },
  { "d24", 2080, 64 },
  { "d25", 2144, 64 },
  { "d26", 2208, 64 },
  { "d27", 2272, 64 },
  { "d28", 2336, 64 },
  { "d29", 2400, 64 },
  { "d30", 2464, 64 },
  { "d31", 2528, 64 },
  { "fpscr", 2592, 32 }
};
static const char *expedite_regs[] = { "r11", "sp", "pc", 0 };
#define num_regs (sizeof (regs) / sizeof (regs[0]))

static
CORE_ADDR get_pc (void)
{
   unsigned long pc;

   collect_register_by_name ("pc", &pc);
   
   dlog(1, "stop pc is %p\n", (void *) pc);
   return pc;
}

static
void set_pc (CORE_ADDR newpc)
{
   Bool mod;
   supply_register_by_name ("pc", &newpc, &mod);
   if (mod)
      dlog(1, "set pc to %p\n", C2v (newpc));
   else
      dlog(1, "set pc not changed %p\n", C2v (newpc));
}

Addr thumb_pc (Addr pc)
{
   // If the thumb bit (bit 0) is already set, we trust it.
   if (pc & 1) {
      dlog (1, "%p = thumb (bit0 is set)\n", C2v (pc));
      return pc;
   }

   // Here, bit 0 is not set.
   // For a pc aligned on 4 bytes, we have to use the debug
   // info to determine the thumb-ness.
   // else (aligned on 2 bytes), we trust this is a thumb
   // address and we set the thumb bit.

   if (pc & 2) {
      dlog (1, "bit0 not set, bit1 set => %p = thumb\n", C2v (pc));
      return pc | 1;
   }

   // pc aligned on 4 bytes. We need to use debug info.
   {
<<<<<<< HEAD
      HChar *fnname;
      Addr entrypoint;
      Addr ptoc; // unused but needed.
=======
      HChar fnname[200]; // ??? max size
      SymAVMAs avmas;
>>>>>>> 8907bed1
      // If this is a thumb instruction, we need to ask
      // the debug info with the bit0 set
      // (why can't debug info do that for us ???)
      // (why if this is a 4 bytes thumb instruction ???)
<<<<<<< HEAD
      if (VG_(get_fnname_raw) (pc | 1, &fnname)) {
         if (VG_(lookup_symbol_SLOW)( "*", fnname, &entrypoint, &ptoc )) {
=======
      if (VG_(get_fnname_raw) (pc | 1, fnname, 200)) {
         if (VG_(lookup_symbol_SLOW)( "*", fnname, &avmas )) {
>>>>>>> 8907bed1
            dlog (1, "fnname %s lookupsym %p => %p %s.\n",
                  fnname, C2v(avmas.main), C2v(pc),
                  (avmas.main & 1 ? "thumb" : "arm"));
            if (avmas.main & 1)
               return pc | 1;
            else
               return pc;
            
         } else {
            dlog (1, "%p fnname %s lookupsym failed?. Assume arm\n",
                  C2v (pc), fnname);
            return pc;
         }
      } else {
         // Can't find function name. We assume this is arm
         dlog (1, "%p unknown fnname?. Assume arm\n", C2v (pc));
         return pc;
      }
   }
}

/* store registers in the guest state (gdbserver_to_valgrind)
   or fetch register from the guest state (valgrind_to_gdbserver). */
static
void transfer_register (ThreadId tid, int abs_regno, void * buf,
                        transfer_direction dir, int size, Bool *mod)
{
   ThreadState* tst = VG_(get_ThreadState)(tid);
   int set = abs_regno / num_regs;
   int regno = abs_regno % num_regs;
   *mod = False;

   VexGuestARMState* arm = (VexGuestARMState*) get_arch (set, tst);

   switch (regno) { 
   // numbers here have to match the order of regs above
   // Attention: gdb order does not match valgrind order.
   case 0:  VG_(transfer) (&arm->guest_R0,   buf, dir, size, mod); break;
   case 1:  VG_(transfer) (&arm->guest_R1,   buf, dir, size, mod); break;
   case 2:  VG_(transfer) (&arm->guest_R2,   buf, dir, size, mod); break;
   case 3:  VG_(transfer) (&arm->guest_R3,   buf, dir, size, mod); break;
   case 4:  VG_(transfer) (&arm->guest_R4,   buf, dir, size, mod); break;
   case 5:  VG_(transfer) (&arm->guest_R5,   buf, dir, size, mod); break;
   case 6:  VG_(transfer) (&arm->guest_R6,   buf, dir, size, mod); break;
   case 7:  VG_(transfer) (&arm->guest_R7,   buf, dir, size, mod); break;
   case 8:  VG_(transfer) (&arm->guest_R8,   buf, dir, size, mod); break;
   case 9:  VG_(transfer) (&arm->guest_R9,   buf, dir, size, mod); break;
   case 10: VG_(transfer) (&arm->guest_R10,  buf, dir, size, mod); break;
   case 11: VG_(transfer) (&arm->guest_R11,  buf, dir, size, mod); break;
   case 12: VG_(transfer) (&arm->guest_R12,  buf, dir, size, mod); break;
   case 13: VG_(transfer) (&arm->guest_R13,  buf, dir, size, mod); break;
   case 14: VG_(transfer) (&arm->guest_R14,  buf, dir, size, mod); break;
   case 15: { 
      VG_(transfer) (&arm->guest_R15T, buf, dir, size, mod);
      if (dir == gdbserver_to_valgrind && *mod) {
         // If gdb is changing the PC, we have to set the thumb bit
         // if needed.
         arm->guest_R15T = thumb_pc(arm->guest_R15T);
      }
      break;
   }
   case 16:
   case 17:
   case 18:
   case 19:
   case 20: /* 9 "empty registers". See struct reg regs above. */
   case 21:
   case 22:
   case 23:
   case 24: *mod = False; break;
   case 25: {
      UInt cpsr = LibVEX_GuestARM_get_cpsr (arm);
      if (dir == valgrind_to_gdbserver) {
         VG_(transfer) (&cpsr, buf, dir, size, mod); 
      } else {
#      if 0
         UInt newcpsr;
         VG_(transfer) (&newcpsr, buf, dir, size, mod);
         *mod = newcpsr != cpsr;
         // GDBTD ???? see FIXME in guest_arm_helpers.c
         LibVEX_GuestARM_put_flags (newcpsr, arm);
#      else
         *mod = False;
#      endif
      }
      break;
   }
   case 26: VG_(transfer) (&arm->guest_D0,  buf, dir, size, mod); break;
   case 27: VG_(transfer) (&arm->guest_D1,  buf, dir, size, mod); break;
   case 28: VG_(transfer) (&arm->guest_D2,  buf, dir, size, mod); break;
   case 29: VG_(transfer) (&arm->guest_D3,  buf, dir, size, mod); break;
   case 30: VG_(transfer) (&arm->guest_D4,  buf, dir, size, mod); break;
   case 31: VG_(transfer) (&arm->guest_D5,  buf, dir, size, mod); break;
   case 32: VG_(transfer) (&arm->guest_D6,  buf, dir, size, mod); break;
   case 33: VG_(transfer) (&arm->guest_D7,  buf, dir, size, mod); break;
   case 34: VG_(transfer) (&arm->guest_D8,  buf, dir, size, mod); break;
   case 35: VG_(transfer) (&arm->guest_D9,  buf, dir, size, mod); break;
   case 36: VG_(transfer) (&arm->guest_D10, buf, dir, size, mod); break;
   case 37: VG_(transfer) (&arm->guest_D11, buf, dir, size, mod); break;
   case 38: VG_(transfer) (&arm->guest_D12, buf, dir, size, mod); break;
   case 39: VG_(transfer) (&arm->guest_D13, buf, dir, size, mod); break;
   case 40: VG_(transfer) (&arm->guest_D14, buf, dir, size, mod); break;
   case 41: VG_(transfer) (&arm->guest_D15, buf, dir, size, mod); break;
   case 42: VG_(transfer) (&arm->guest_D16, buf, dir, size, mod); break;
   case 43: VG_(transfer) (&arm->guest_D17, buf, dir, size, mod); break;
   case 44: VG_(transfer) (&arm->guest_D18, buf, dir, size, mod); break;
   case 45: VG_(transfer) (&arm->guest_D19, buf, dir, size, mod); break;
   case 46: VG_(transfer) (&arm->guest_D20, buf, dir, size, mod); break;
   case 47: VG_(transfer) (&arm->guest_D21, buf, dir, size, mod); break;
   case 48: VG_(transfer) (&arm->guest_D22, buf, dir, size, mod); break;
   case 49: VG_(transfer) (&arm->guest_D23, buf, dir, size, mod); break;
   case 50: VG_(transfer) (&arm->guest_D24, buf, dir, size, mod); break;
   case 51: VG_(transfer) (&arm->guest_D25, buf, dir, size, mod); break;
   case 52: VG_(transfer) (&arm->guest_D26, buf, dir, size, mod); break;
   case 53: VG_(transfer) (&arm->guest_D27, buf, dir, size, mod); break;
   case 54: VG_(transfer) (&arm->guest_D28, buf, dir, size, mod); break;
   case 55: VG_(transfer) (&arm->guest_D29, buf, dir, size, mod); break;
   case 56: VG_(transfer) (&arm->guest_D30, buf, dir, size, mod); break;
   case 57: VG_(transfer) (&arm->guest_D31, buf, dir, size, mod); break;
   case 58: VG_(transfer) (&arm->guest_FPSCR, buf, dir, size, mod); break;
   default: vg_assert(0);
   }
}

static
const char* target_xml (Bool shadow_mode)
{
   if (shadow_mode) {
      return "arm-with-vfpv3-valgrind.xml";
   } else {
      return "arm-with-vfpv3.xml";
   }  
}

static CORE_ADDR** target_get_dtv (ThreadState *tst)
{
   VexGuestARMState* arm = (VexGuestARMState*)&tst->arch.vex;
   // arm dtv is pointed to by TPIDRURO
   return (CORE_ADDR**)((CORE_ADDR)arm->guest_TPIDRURO);
}

static struct valgrind_target_ops low_target = {
   num_regs,
   regs,
   13, //SP
   transfer_register,
   get_pc,
   set_pc,
   "arm",
   target_xml,
   target_get_dtv
};

void arm_init_architecture (struct valgrind_target_ops *target)
{
   *target = low_target;
   set_register_cache (regs, num_regs);
   gdbserver_expedite_regs = expedite_regs;
}<|MERGE_RESOLUTION|>--- conflicted
+++ resolved
@@ -144,25 +144,14 @@
 
    // pc aligned on 4 bytes. We need to use debug info.
    {
-<<<<<<< HEAD
       HChar *fnname;
-      Addr entrypoint;
-      Addr ptoc; // unused but needed.
-=======
-      HChar fnname[200]; // ??? max size
       SymAVMAs avmas;
->>>>>>> 8907bed1
       // If this is a thumb instruction, we need to ask
       // the debug info with the bit0 set
       // (why can't debug info do that for us ???)
       // (why if this is a 4 bytes thumb instruction ???)
-<<<<<<< HEAD
       if (VG_(get_fnname_raw) (pc | 1, &fnname)) {
-         if (VG_(lookup_symbol_SLOW)( "*", fnname, &entrypoint, &ptoc )) {
-=======
-      if (VG_(get_fnname_raw) (pc | 1, fnname, 200)) {
          if (VG_(lookup_symbol_SLOW)( "*", fnname, &avmas )) {
->>>>>>> 8907bed1
             dlog (1, "fnname %s lookupsym %p => %p %s.\n",
                   fnname, C2v(avmas.main), C2v(pc),
                   (avmas.main & 1 ? "thumb" : "arm"));
