
/*--------------------------------------------------------------------*/
/*--- Command line options.                            m_options.c ---*/
/*--------------------------------------------------------------------*/

/*
   This file is part of Valgrind, a dynamic binary instrumentation
   framework.

   Copyright (C) 2000-2013 Nicholas Nethercote
      njn@valgrind.org

   This program is free software; you can redistribute it and/or
   modify it under the terms of the GNU General Public License as
   published by the Free Software Foundation; either version 2 of the
   License, or (at your option) any later version.

   This program is distributed in the hope that it will be useful, but
   WITHOUT ANY WARRANTY; without even the implied warranty of
   MERCHANTABILITY or FITNESS FOR A PARTICULAR PURPOSE.  See the GNU
   General Public License for more details.

   You should have received a copy of the GNU General Public License
   along with this program; if not, write to the Free Software
   Foundation, Inc., 59 Temple Place, Suite 330, Boston, MA
   02111-1307, USA.

   The GNU General Public License is contained in the file COPYING.
*/

#include "pub_core_basics.h"
#include "pub_core_vki.h"
#include "pub_core_options.h"
#include "pub_core_libcassert.h"
#include "pub_core_libcbase.h"
#include "pub_core_libcfile.h"
#include "pub_core_libcprint.h"
#include "pub_core_libcproc.h"
#include "pub_core_mallocfree.h"
#include "pub_core_seqmatch.h"     // VG_(string_match)

// See pub_{core,tool}_options.h for explanations of all these.


/* Define, and set defaults. */
VexControl VG_(clo_vex_control);
Bool   VG_(clo_error_limit)    = True;
Int    VG_(clo_error_exitcode) = 0;

#if defined(VGPV_arm_linux_android) || defined(VGPV_x86_linux_android) \
    || defined(VGPV_mips32_linux_android)
VgVgdb VG_(clo_vgdb)           = Vg_VgdbNo; // currently disabled on Android
#else
VgVgdb VG_(clo_vgdb)           = Vg_VgdbYes;
#endif
Int    VG_(clo_vgdb_poll)      = 5000; 
Int    VG_(clo_vgdb_error)     = 999999999;
UInt   VG_(clo_vgdb_stop_at)   = 0;
const HChar *VG_(clo_vgdb_prefix)    = NULL;
const HChar *VG_(arg_vgdb_prefix)    = NULL;
Bool   VG_(clo_vgdb_shadow_registers) = False;

Bool   VG_(clo_db_attach)      = False;
const HChar*  VG_(clo_db_command)     = GDB_PATH " -nw %f %p";
Int    VG_(clo_gen_suppressions) = 0;
Int    VG_(clo_sanity_level)   = 1;
Int    VG_(clo_verbosity)      = 1;
Bool   VG_(clo_stats)          = False;
Bool   VG_(clo_xml)            = False;
const HChar* VG_(clo_xml_user_comment) = NULL;
Bool   VG_(clo_demangle)       = True;
const HChar* VG_(clo_soname_synonyms)    = NULL;
Bool   VG_(clo_trace_children) = False;
const HChar* VG_(clo_trace_children_skip) = NULL;
const HChar* VG_(clo_trace_children_skip_by_arg) = NULL;
Bool   VG_(clo_child_silent_after_fork) = False;
HChar* VG_(clo_log_fname_expanded) = NULL;
HChar* VG_(clo_xml_fname_expanded) = NULL;
Bool   VG_(clo_time_stamp)     = False;
Int    VG_(clo_input_fd)       = 0; /* stdin */
Bool   VG_(clo_default_supp)   = True;
ArrayOfStrings VG_(clo_suppressions);
ArrayOfStrings VG_(clo_fullpath_after);
const HChar* VG_(clo_extra_debuginfo_path) = NULL;
const HChar* VG_(clo_debuginfo_server) = NULL;
Bool   VG_(clo_allow_mismatched_debuginfo) = False;
UChar  VG_(clo_trace_flags)    = 0; // 00000000b
Bool   VG_(clo_profyle_sbs)    = False;
UChar  VG_(clo_profyle_flags)  = 0; // 00000000b
ULong  VG_(clo_profyle_interval) = 0;
Int    VG_(clo_trace_notbelow) = -1;  // unspecified
Int    VG_(clo_trace_notabove) = -1;  // unspecified
Bool   VG_(clo_trace_syscalls) = False;
Bool   VG_(clo_trace_signals)  = False;
Bool   VG_(clo_trace_symtab)   = False;
const HChar* VG_(clo_trace_symtab_patt) = "*";
Bool   VG_(clo_trace_cfi)      = False;
Bool   VG_(clo_debug_dump_syms) = False;
Bool   VG_(clo_debug_dump_line) = False;
Bool   VG_(clo_debug_dump_frames) = False;
Bool   VG_(clo_trace_redir)    = False;
enum FairSchedType
       VG_(clo_fair_sched)     = disable_fair_sched;
Bool   VG_(clo_trace_sched)    = False;
Bool   VG_(clo_profile_heap)   = False;
Int    VG_(clo_core_redzone_size) = CORE_REDZONE_DEFAULT_SZB;
// A value != -1 overrides the tool-specific value
// VG_(needs_malloc_replacement).tool_client_redzone_szB
Int    VG_(clo_redzone_size)   = -1;
Int    VG_(clo_dump_error)     = 0;
Int    VG_(clo_backtrace_size) = 12;
Int    VG_(clo_merge_recursive_frames) = 0; // default value: no merge
UInt   VG_(clo_sim_hints)      = 0;
Bool   VG_(clo_sym_offsets)    = False;
Bool   VG_(clo_read_inline_info) = False; // Or should be put it to True by default ???
Bool   VG_(clo_read_var_info)  = False;
ArrayOfStrings VG_(clo_req_tsyms);
HChar* VG_(clo_require_text_symbol) = NULL;
Bool   VG_(clo_run_libc_freeres) = True;
Bool   VG_(clo_track_fds)      = False;
Bool   VG_(clo_show_below_main)= False;
Bool   VG_(clo_show_emwarns)   = False;
Word   VG_(clo_max_stackframe) = 2000000;
Word   VG_(clo_main_stacksize) = 0; /* use client's rlimit.stack */
Bool   VG_(clo_wait_for_gdb)   = False;
VgSmc  VG_(clo_smc_check)      = Vg_SmcStack;
UInt   VG_(clo_kernel_variant) = 0;
Bool   VG_(clo_dsymutil)       = False;
Bool   VG_(clo_sigill_diag)    = True;
UInt   VG_(clo_unw_stack_scan_thresh) = 0; /* disabled by default */
UInt   VG_(clo_unw_stack_scan_frames) = 5;


/*====================================================================*/
/*=== File expansion                                               ===*/
/*====================================================================*/

// Copies the string, prepending it with the startup working directory, and
// expanding %p and %q entries.  Returns a new, malloc'd string.
HChar* VG_(expand_file_name)(const HChar* option_name, const HChar* format)
{
   const HChar *base_dir;
   Int len, i = 0, j = 0;
   HChar* out;

<<<<<<< HEAD
   base_dir = VG_(get_startup_wd)();
=======
   Bool ok = VG_(get_startup_wd)(base_dir, VKI_PATH_MAX);
   vg_assert(ok);
>>>>>>> 21e25624

   if (VG_STREQ(format, "")) {
      // Empty name, bad.
      VG_(fmsg)("%s: filename is empty", option_name);
      goto bad;
   }
   
   // If 'format' starts with a '~', abort -- the user probably expected the
   // shell to expand but it didn't (see bug 195268 for details).  This means
   // that we don't allow a legitimate filename beginning with '~' but that
   // seems very unlikely.
   if (format[0] == '~') {
      VG_(fmsg)(
         "%s: filename begins with '~'\n"
         "You probably expected the shell to expand the '~', but it\n"
         "didn't.  The rules for '~'-expansion vary from shell to shell.\n"
         "You might have more luck using $HOME instead.\n",
         option_name
      );
      goto bad;
   }

   len = VG_(strlen)(format) + 1;
   out = VG_(malloc)( "options.efn.1", len );

#define ENSURE_THIS_MUCH_SPACE(x) \
   if (j + x >= len) { \
      len += (10 + x); \
      out = VG_(realloc)("options.efn.2(multiple)", out, len); \
   }

   while (format[i]) {
      if (format[i] != '%') {
         ENSURE_THIS_MUCH_SPACE(1);
         out[j++] = format[i++];
         
      } else {
         // We saw a '%'.  What's next...
         i++;
         if      ('%' == format[i]) {
            // Replace '%%' with '%'.
            ENSURE_THIS_MUCH_SPACE(1);
            out[j++] = format[i++];
         }
         else if ('p' == format[i]) {
            // Print the PID.  Assume that it's not longer than 10 chars --
            // reasonable since 'pid' is an Int (ie. 32 bits).
            Int pid = VG_(getpid)();
            ENSURE_THIS_MUCH_SPACE(10);
            j += VG_(sprintf)(&out[j], "%d", pid);
            i++;
         } 
         else if ('q' == format[i]) {
            i++;
            if ('{' == format[i]) {
               // Get the env var name, print its contents.
               HChar *qual;
               Int begin_qualname = ++i;
               while (True) {
                  if (0 == format[i]) {
                     VG_(fmsg)("%s: malformed %%q specifier\n", option_name);
                     goto bad;
                  } else if ('}' == format[i]) {
                     Int qualname_len = i - begin_qualname;
                     HChar qualname[qualname_len + 1];
                     VG_(strncpy)(qualname, format + begin_qualname,
                                  qualname_len);
                     qualname[qualname_len] = '\0';
                     qual = VG_(getenv)(qualname);
                     if (NULL == qual) {
                        VG_(fmsg)("%s: environment variable %s is not set\n",
                                  option_name, qualname);
                        goto bad;
                     }
                     i++;
                     break;
                  }
                  i++;
               }
               ENSURE_THIS_MUCH_SPACE(VG_(strlen)(qual));
               j += VG_(sprintf)(&out[j], "%s", qual);
            } else {
               VG_(fmsg)("%s: expected '{' after '%%q'\n", option_name);
               goto bad;
            }
         } 
         else {
            // Something else, abort.
            VG_(fmsg)("%s: expected 'p' or 'q' or '%%' after '%%'\n",
                      option_name);
            goto bad;
         }
      }
   }
   ENSURE_THIS_MUCH_SPACE(1);
   out[j++] = 0;

   // If 'out' is not an absolute path name, prefix it with the startup dir.
   if (out[0] != '/') {
      len = VG_(strlen)(base_dir) + 1 + VG_(strlen)(out) + 1;

      HChar *absout = VG_(malloc)("options.efn.4", len);
      VG_(strcpy)(absout, base_dir);
      VG_(strcat)(absout, "/");
      VG_(strcat)(absout, out);
      VG_(free)(out);
      out = absout;
   }

   return out;

  bad: {
   HChar* opt =    // 2:  1 for the '=', 1 for the NUL.
      VG_(malloc)( "options.efn.3",
                   VG_(strlen)(option_name) + VG_(strlen)(format) + 2 );
   VG_(strcpy)(opt, option_name);
   VG_(strcat)(opt, "=");
   VG_(strcat)(opt, format);
   VG_(fmsg_bad_option)(opt, "");
  }
}

/*====================================================================*/
/*=== --trace-children= support                                    ===*/
/*====================================================================*/

static HChar const* consume_commas ( HChar const* c ) {
   while (*c && *c == ',') {
      ++c;
   }
   return c;
}

static HChar const* consume_field ( HChar const* c ) {
   while (*c && *c != ',') {
      ++c;
   }
   return c;
}

/* Should we trace into this child executable (across execve etc) ?
   This involves considering --trace-children=,
   --trace-children-skip=, --trace-children-skip-by-arg=, and the name
   of the executable.  'child_argv' must not include the name of the
   executable itself; iow child_argv[0] must be the first arg, if any,
   for the child. */
Bool VG_(should_we_trace_this_child) ( HChar* child_exe_name,
                                       HChar** child_argv )
{
   // child_exe_name is pulled out of the guest's space.  We
   // should be at least marginally cautious with it, lest it
   // explode or burst into flames unexpectedly.
   if (child_exe_name == NULL || VG_(strlen)(child_exe_name) == 0)
      return VG_(clo_trace_children);  // we know narfink

   // If --trace-children=no, the answer is simply NO.
   if (! VG_(clo_trace_children))
      return False;

   // Otherwise, look for other reasons to say NO.  First,
   // see if the exe name matches any of the patterns specified
   // by --trace-children-skip=.
   if (VG_(clo_trace_children_skip)) {
      HChar const* last = VG_(clo_trace_children_skip);
      HChar const* name = child_exe_name;
      while (*last) {
         Bool   matches;
         HChar* patt;
         HChar const* first = consume_commas(last);
         last = consume_field(first);
         if (first == last)
            break;
         vg_assert(last > first);
         /* copy the candidate string into a temporary malloc'd block
            so we can use VG_(string_match) on it. */
         patt = VG_(calloc)("m_options.swttc.1", last - first + 1, 1);
         VG_(memcpy)(patt, first, last - first);
         vg_assert(patt[last-first] == 0);
         matches = VG_(string_match)(patt, name);
         VG_(free)(patt);
         if (matches)
            return False;
      }
   }

   // Check if any of the args match any of the patterns specified
   // by --trace-children-skip-by-arg=. 
   if (VG_(clo_trace_children_skip_by_arg) && child_argv != NULL) {
      HChar const* last = VG_(clo_trace_children_skip_by_arg);
      while (*last) {
         Int    i;
         Bool   matches;
         HChar* patt;
         HChar const* first = consume_commas(last);
         last = consume_field(first);
         if (first == last)
            break;
         vg_assert(last > first);
         /* copy the candidate string into a temporary malloc'd block
            so we can use VG_(string_match) on it. */
         patt = VG_(calloc)("m_options.swttc.1", last - first + 1, 1);
         VG_(memcpy)(patt, first, last - first);
         vg_assert(patt[last-first] == 0);
         for (i = 0; child_argv[i]; i++) {
            matches = VG_(string_match)(patt, child_argv[i]);
            if (matches) {
               VG_(free)(patt);
               return False;
            }
         }
         VG_(free)(patt);
      }
   }

   // --trace-children=yes, and this particular executable isn't
   // excluded
   return True;
}


/*--------------------------------------------------------------------*/
/*--- end                                                          ---*/
/*--------------------------------------------------------------------*/<|MERGE_RESOLUTION|>--- conflicted
+++ resolved
@@ -143,12 +143,7 @@
    Int len, i = 0, j = 0;
    HChar* out;
 
-<<<<<<< HEAD
    base_dir = VG_(get_startup_wd)();
-=======
-   Bool ok = VG_(get_startup_wd)(base_dir, VKI_PATH_MAX);
-   vg_assert(ok);
->>>>>>> 21e25624
 
    if (VG_STREQ(format, "")) {
       // Empty name, bad.
