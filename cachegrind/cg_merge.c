
/*--------------------------------------------------------------------*/
/*--- A program that merges multiple cachegrind output files.      ---*/
/*---                                                   cg_merge.c ---*/
/*--------------------------------------------------------------------*/

/*
  This file is part of Cachegrind, a Valgrind tool for cache
  profiling programs.

  Copyright (C) 2002-2013 Nicholas Nethercote
     njn@valgrind.org

  AVL tree code derived from
  ANSI C Library for maintainance of AVL Balanced Trees
  (C) 2000 Daniel Nagy, Budapest University of Technology and Economics
  Released under GNU General Public License (GPL) version 2

  This program is free software; you can redistribute it and/or
  modify it under the terms of the GNU General Public License as
  published by the Free Software Foundation; either version 2 of the
  License, or (at your option) any later version.

  This program is distributed in the hope that it will be useful, but
  WITHOUT ANY WARRANTY; without even the implied warranty of
  MERCHANTABILITY or FITNESS FOR A PARTICULAR PURPOSE.  See the GNU
  General Public License for more details.

  You should have received a copy of the GNU General Public License
  along with this program; if not, write to the Free Software
  Foundation, Inc., 59 Temple Place, Suite 330, Boston, MA
  02111-1307, USA.

  The GNU General Public License is contained in the file COPYING.
*/

#include <stdio.h>
#include <stdlib.h>
#include <assert.h>
#include <string.h>
#include <ctype.h>

typedef  signed long   Word;
typedef  unsigned long UWord;
typedef  unsigned char Bool;
#define True ((Bool)1)
#define False ((Bool)0)
typedef  signed int    Int;
typedef  unsigned int  UInt;
typedef  unsigned long long int ULong;
typedef  signed char   Char;
typedef  size_t        SizeT;


//------------------------------------------------------------------//
//---                           WordFM                           ---//
//---                      Public interface                      ---//
//------------------------------------------------------------------//

typedef  struct _WordFM  WordFM; /* opaque */

/* Initialise a WordFM */
void initFM ( WordFM* t, 
              void*   (*alloc_nofail)( SizeT ),
              void    (*dealloc)(void*),
              Word    (*kCmp)(Word,Word) );

/* Allocate and initialise a WordFM */
WordFM* newFM( void* (*alloc_nofail)( SizeT ),
               void  (*dealloc)(void*),
               Word  (*kCmp)(Word,Word) );

/* Free up the FM.  If kFin is non-NULL, it is applied to keys
   before the FM is deleted; ditto with vFin for vals. */
void deleteFM ( WordFM*, void(*kFin)(Word), void(*vFin)(Word) );

/* Add (k,v) to fm.  If a binding for k already exists, it is updated
   to map to this new v.  In that case we should really return the
   previous v so that caller can finalise it.  Oh well. */
void addToFM ( WordFM* fm, Word k, Word v );

// Delete key from fm, returning associated val if found
Bool delFromFM ( WordFM* fm, /*OUT*/Word* oldV, Word key );

// Look up in fm, assigning found val at spec'd address
Bool lookupFM ( WordFM* fm, /*OUT*/Word* valP, Word key );

Word sizeFM ( WordFM* fm );

// set up FM for iteration
void initIterFM ( WordFM* fm );

// get next key/val pair.  Will assert if fm has been modified
// or looked up in since initIterFM was called.
Bool nextIterFM ( WordFM* fm, /*OUT*/Word* pKey, /*OUT*/Word* pVal );

// clear the I'm iterating flag
void doneIterFM ( WordFM* fm );

// Deep copy a FM.  If dopyK is NULL, keys are copied verbatim.
// If non-null, dopyK is applied to each key to generate the
// version in the new copy.  In that case, if the argument to dopyK
// is non-NULL but the result is NULL, it is assumed that dopyK
// could not allocate memory, in which case the copy is abandoned
// and NULL is returned.  Ditto with dopyV for values.
WordFM* dopyFM ( WordFM* fm, Word(*dopyK)(Word), Word(*dopyV)(Word) );

//------------------------------------------------------------------//
//---                         end WordFM                         ---//
//---                      Public interface                      ---//
//------------------------------------------------------------------//


static const char* argv0 = "cg_merge";

/* Keep track of source filename/line no so as to be able to
   print decent error messages. */
typedef
   struct {
      FILE* fp;
      UInt  lno;
      char* filename;
   }
   SOURCE;

static void printSrcLoc ( SOURCE* s )
{
   fprintf(stderr, "%s: near %s line %u\n", argv0, s->filename, s->lno-1);
}

__attribute__((noreturn))
static void mallocFail ( SOURCE* s, const char* who )
{
   fprintf(stderr, "%s: out of memory in %s\n", argv0, who );
   printSrcLoc( s );
   exit(2);
}

__attribute__((noreturn))
static void parseError ( SOURCE* s, const char* msg )
{
   fprintf(stderr, "%s: parse error: %s\n", argv0, msg );
   printSrcLoc( s );
   exit(1);
}

__attribute__((noreturn))
static void barf ( SOURCE* s, const char* msg )
{
   fprintf(stderr, "%s: %s\n", argv0, msg );
   printSrcLoc( s );
   exit(1);
}

// Read a line. Return the line read, or NULL if at EOF.
// The line is allocated dynamically but will be overwritten with
// every invocation. Caller must not free it.
static const char *readline ( SOURCE* s )
{
<<<<<<< HEAD
   static char *line = NULL;
   static size_t linesiz;

   if (line == NULL) {
      linesiz = 1000;
      line = malloc(linesiz * sizeof *line);
      if (line == NULL)
         mallocFail(s, "readline:");
   }
=======
   static char  *line = NULL;
   static size_t linesiz = 0;
>>>>>>> 59e45af5

   int ch, i = 0;

   while (1) {
      ch = getc(s->fp);
      if (ch != EOF) {
<<<<<<< HEAD
          if (i == linesiz - 1) {
             linesiz += 1000;
=======
          if (i + 1 >= linesiz) {
             linesiz += 500;
>>>>>>> 59e45af5
             line = realloc(line, linesiz * sizeof *line);
             if (line == NULL)
                mallocFail(s, "readline:");
          }
          line[i++] = ch;
          line[i] = 0;
          if (ch == '\n') {
             line[i-1] = 0;
             s->lno++;
             break;
          }
      } else {
         if (ferror(s->fp)) {
            perror(argv0);
            barf(s, "I/O error while reading input file");
         } else {
            // hit EOF
            break;
         }
      }
   }
<<<<<<< HEAD
   return line[0] != 0 ? line : NULL;
=======
   return i == 0 ? NULL : line;
>>>>>>> 59e45af5
}

static Bool streqn ( const char* s1, const char* s2, size_t n )
{
   return 0 == strncmp(s1, s2, n);
}

static Bool streq ( const char* s1, const char* s2 )
{
   return 0 == strcmp(s1, s2 );
}


////////////////////////////////////////////////////////////////

typedef
   struct {
      char* fi_name;
      char* fn_name;
   }
   FileFn;

typedef
   struct {
      Int n_counts;
      ULong* counts;
   }
   Counts;

typedef
   struct {
      // null-terminated vector of desc_lines
      char** desc_lines;

      // Cmd line
      char* cmd_line;

      // Events line
      char* events_line;
      Int   n_events;

      // Summary line (copied from input)
      char* summary_line;

      /* Outermost map is
            WordFM FileFn* innerMap
         where innerMap is   WordFM line-number=UWord Counts */
      WordFM* outerMap;

      // Summary counts (computed whilst parsing)
      // should match .summary_line
      Counts* summary;
   }
   CacheProfFile;

static FileFn* new_FileFn ( char* file_name, char* fn_name )
{
   FileFn* ffn = malloc(sizeof(FileFn));
   if (ffn == NULL)
      return NULL;
   ffn->fi_name = file_name;
   ffn->fn_name = fn_name;
   return ffn;
}

static void ddel_FileFn ( FileFn* ffn )
{
   if (ffn->fi_name)
      free(ffn->fi_name);
   if (ffn->fn_name)
      free(ffn->fn_name);
   memset(ffn, 0, sizeof(FileFn));
   free(ffn);
}

static FileFn* dopy_FileFn ( FileFn* ff )
{
   char *fi2, *fn2;
   fi2 = strdup(ff->fi_name);
   if (fi2 == NULL) return NULL;
   fn2 = strdup(ff->fn_name);
   if (fn2 == NULL) {
      free(fi2);
      return NULL;
   }
   return new_FileFn( fi2, fn2 );
}

static Counts* new_Counts ( Int n_counts, /*COPIED*/ULong* counts )
{
   Int i;
   Counts* cts = malloc(sizeof(Counts));
   if (cts == NULL)
      return NULL;

   assert(n_counts >= 0);
   cts->counts = malloc(n_counts * sizeof(ULong));
   if (cts->counts == NULL) {
      free(cts);
      return NULL;
   }

   cts->n_counts = n_counts;
   for (i = 0; i < n_counts; i++)
      cts->counts[i] = counts[i];

   return cts;
}

static Counts* new_Counts_Zeroed ( Int n_counts )
{
   Int i;
   Counts* cts = malloc(sizeof(Counts));
   if (cts == NULL)
      return NULL;

   assert(n_counts >= 0);
   cts->counts = malloc(n_counts * sizeof(ULong));
   if (cts->counts == NULL) {
      free(cts);
      return NULL;
   }

   cts->n_counts = n_counts;
   for (i = 0; i < n_counts; i++)
      cts->counts[i] = 0;

   return cts;
}

static void sdel_Counts ( Counts* cts )
{
   memset(cts, 0, sizeof(Counts));
   free(cts);
}

static void ddel_Counts ( Counts* cts )
{
   if (cts->counts)
      free(cts->counts);
   memset(cts, 0, sizeof(Counts));
   free(cts);
}

static Counts* dopy_Counts ( Counts* cts )
{
   return new_Counts( cts->n_counts, cts->counts );
}

static
CacheProfFile* new_CacheProfFile ( char**  desc_lines,
                                   char*   cmd_line,
                                   char*   events_line,
                                   Int     n_events,
                                   char*   summary_line,
                                   WordFM* outerMap,
                                   Counts* summary )
{
   CacheProfFile* cpf = malloc(sizeof(CacheProfFile));
   if (cpf == NULL)
      return NULL;
   cpf->desc_lines   = desc_lines;
   cpf->cmd_line     = cmd_line;
   cpf->events_line  = events_line;
   cpf->n_events     = n_events;
   cpf->summary_line = summary_line;
   cpf->outerMap     = outerMap;
   cpf->summary      = summary;
   return cpf;
}

static WordFM* dopy_InnerMap ( WordFM* innerMap )
{
   return dopyFM ( innerMap, NULL,
                             (Word(*)(Word))dopy_Counts );
}

static void ddel_InnerMap ( WordFM* innerMap )
{
   deleteFM( innerMap, NULL, (void(*)(Word))ddel_Counts );
}

static void ddel_CacheProfFile ( CacheProfFile* cpf )
{
   char** p;
   if (cpf->desc_lines) {
      for (p = cpf->desc_lines; *p; p++)
         free(*p);
      free(cpf->desc_lines);
   }
   if (cpf->cmd_line)
      free(cpf->cmd_line);
   if (cpf->events_line)
      free(cpf->events_line);
   if (cpf->summary_line)
      free(cpf->summary_line);
   if (cpf->outerMap)
      deleteFM( cpf->outerMap, (void(*)(Word))ddel_FileFn, 
                               (void(*)(Word))ddel_InnerMap );
   if (cpf->summary)
      ddel_Counts(cpf->summary);

   memset(cpf, 0, sizeof(CacheProfFile));
   free(cpf);
}

static void showCounts ( FILE* f, Counts* c )
{
   Int i;
   for (i = 0; i < c->n_counts; i++) {
      fprintf(f, "%lld ", c->counts[i]);
   }
}

static void show_CacheProfFile ( FILE* f, CacheProfFile* cpf )
{
   Int     i;
   char**  d;
   FileFn* topKey;
   WordFM* topVal;
   UWord   subKey;
   Counts* subVal;  

   for (d = cpf->desc_lines; *d; d++)
      fprintf(f, "%s\n", *d);
   fprintf(f, "%s\n", cpf->cmd_line);
   fprintf(f, "%s\n", cpf->events_line);

   initIterFM( cpf->outerMap );
   while (nextIterFM( cpf->outerMap, (Word*)(&topKey), (Word*)(&topVal) )) {
      fprintf(f, "fl=%s\nfn=%s\n", 
                 topKey->fi_name, topKey->fn_name );
      initIterFM( topVal );
      while (nextIterFM( topVal, (Word*)(&subKey), (Word*)(&subVal) )) {
         fprintf(f, "%ld   ", subKey );
         showCounts( f, subVal );
         fprintf(f, "\n");
      }
      doneIterFM( topVal );
   }
   doneIterFM( cpf->outerMap );

   //fprintf(f, "%s\n", cpf->summary_line);
   fprintf(f, "summary:");
   for (i = 0; i < cpf->summary->n_counts; i++)
      fprintf(f, " %lld", cpf->summary->counts[i]);
   fprintf(f, "\n");
}

////////////////////////////////////////////////////////////////

static Word cmp_FileFn ( Word s1, Word s2 )
{
   FileFn* ff1 = (FileFn*)s1;
   FileFn* ff2 = (FileFn*)s2;
   Word r = strcmp(ff1->fi_name, ff2->fi_name);
   if (r == 0)
      r = strcmp(ff1->fn_name, ff2->fn_name);
   return r;
}

static Word cmp_unboxed_UWord ( Word s1, Word s2 )
{
   UWord u1 = (UWord)s1;
   UWord u2 = (UWord)s2;
   if (u1 < u2) return -1;
   if (u1 > u2) return 1;
   return 0;
}

////////////////////////////////////////////////////////////////

static Bool parse_ULong ( /*OUT*/ULong* res, /*INOUT*/const char** pptr)
{
   ULong u64;
   const char* ptr = *pptr;
   while (isspace(*ptr)) ptr++;
   if (!isdigit(*ptr)) {
      *pptr = ptr;
      return False; /* end of string, or junk */
   }
   u64 = 0;
   while (isdigit(*ptr)) {
      u64 = (u64 * 10) + (ULong)(*ptr - '0');
      ptr++;
   }
   *res = u64;
   *pptr = ptr;
   return True;
}

// str is a line of integers, starting with a line number.  Parse it,
// returning the first number in *lnno and the rest in a newly
// allocated Counts struct.  If lnno is non-NULL, treat the first
// number as a line number and assign it to *lnno instead of
// incorporating it in the counts array.
static 
Counts* splitUpCountsLine ( SOURCE* s, /*OUT*/UWord* lnno, const char* str )
{
   Bool    ok;
   Counts* counts;
<<<<<<< HEAD
   Int     n_tmpC = 0, tmpCsize = 50;
   ULong   *tmpC = malloc(tmpCsize * sizeof *tmpC);
   if (tmpC == NULL)
      mallocFail(s, "splitUpCountsLine:");
     
=======
   ULong   *tmpC = NULL;
   UInt     n_tmpC = 0, tmpCsize = 0;
>>>>>>> 59e45af5
   while (1) {
      if (n_tmpC >= tmpCsize) {
         tmpCsize += 50;
         tmpC = realloc(tmpC, tmpCsize * sizeof *tmpC);
         if (tmpC == NULL)
            mallocFail(s, "splitUpCountsLine:");
      }
      ok = parse_ULong( &tmpC[n_tmpC], &str );
      if (!ok)
         break;
      n_tmpC++;
<<<<<<< HEAD
      if (n_tmpC >= tmpCsize) {
         tmpCsize += 50;
         tmpC = realloc(tmpC, tmpCsize * sizeof *tmpC);
         if (tmpC == NULL)
            mallocFail(s, "splitUpCountsLine:");
      }
=======
>>>>>>> 59e45af5
   }
   if (*str != 0)
      parseError(s, "garbage in counts line");
   if (lnno ? (n_tmpC < 2) : (n_tmpC < 1))
      parseError(s, "too few counts in count line");

   if (lnno) {
      *lnno = (UWord)tmpC[0];
      counts = new_Counts( n_tmpC-1, /*COPIED*/&tmpC[1] );
   } else {
      counts = new_Counts( n_tmpC, /*COPIED*/&tmpC[0] );
   }
   free(tmpC);

   return counts;
}

static void addCounts ( SOURCE* s, /*OUT*/Counts* counts1, Counts* counts2 )
{
   Int i;
   if (counts1->n_counts != counts2->n_counts)
      parseError(s, "addCounts: inconsistent number of counts");
   for (i = 0; i < counts1->n_counts; i++)
      counts1->counts[i] += counts2->counts[i];
}

static Bool addCountsToMap ( SOURCE* s,
                             WordFM* counts_map, 
                             UWord lnno, Counts* newCounts )
{
   Counts* oldCounts;
   // look up lnno in the map.  If none present, add a binding
   // lnno->counts.  If present, add counts to the existing entry.
   if (lookupFM( counts_map, (Word*)(&oldCounts), (Word)lnno )) {
      // merge with existing binding
      addCounts( s, oldCounts, newCounts );
      return True;
   } else {
      // create new binding
      addToFM( counts_map, (Word)lnno, (Word)newCounts );
      return False;
   }
}

static
void handle_counts ( SOURCE* s,
                     CacheProfFile* cpf, 
                     const char* fi, const char* fn, const char* newCountsStr )
{
   WordFM* countsMap;
   Bool    freeNewCounts;
   UWord   lnno;
   Counts* newCounts;
   FileFn* topKey; 

   if (0)  printf("%s %s %s\n", fi, fn, newCountsStr );

   // parse the numbers
   newCounts = splitUpCountsLine( s, &lnno, newCountsStr );

   // Did we get the right number?
   if (newCounts->n_counts != cpf->n_events)
      goto oom;

   // allocate the key
   topKey = malloc(sizeof(FileFn));
   if (topKey) {
      topKey->fi_name = strdup(fi);
      topKey->fn_name = strdup(fn);
   }
   if (! (topKey && topKey->fi_name && topKey->fn_name))
      mallocFail(s, "handle_counts:");

   // search for it
   if (lookupFM( cpf->outerMap, (Word*)(&countsMap), (Word)topKey )) {
      // found it.  Merge in new counts
      freeNewCounts = addCountsToMap( s, countsMap, lnno, newCounts );
      ddel_FileFn(topKey);
   } else {
      // not found in the top map.  Create new entry
      countsMap = newFM( malloc, free, cmp_unboxed_UWord );
      if (!countsMap)
         goto oom;
      addToFM( cpf->outerMap, (Word)topKey, (Word)countsMap );
      freeNewCounts = addCountsToMap( s, countsMap, lnno, newCounts );
   }

   // also add to running summary total
   addCounts( s, cpf->summary, newCounts );

   // if safe to do so, free up the count vector
   if (freeNewCounts)
      ddel_Counts(newCounts);

   return;

  oom:
   parseError(s, "# counts doesn't match # events");
}


/* Parse a complete file from the stream in 's'.  If a parse error
   happens, do not return; instead exit via parseError().  If an
   out-of-memory condition happens, do not return; instead exit via
   mallocError().
*/
static CacheProfFile* parse_CacheProfFile ( SOURCE* s )
{
   Int            i;
<<<<<<< HEAD
   char**         tmp_desclines;
   unsigned       tmp_desclines_size;
=======
   char**         tmp_desclines = NULL;
   unsigned       tmp_desclines_size = 0;
>>>>>>> 59e45af5
   char*          p;
   int            n_tmp_desclines = 0;
   CacheProfFile* cpf;
   Counts*        summaryRead; 
   char*          curr_fn = strdup("???");
   char*          curr_fl = strdup("???");
   const char*    line;

   cpf = new_CacheProfFile( NULL, NULL, NULL, 0, NULL, NULL, NULL );
   if (cpf == NULL)
      mallocFail(s, "parse_CacheProfFile(1)");

   tmp_desclines_size = 100;
   tmp_desclines = malloc(tmp_desclines_size * sizeof *tmp_desclines);
   if (tmp_desclines == NULL)
      mallocFail(s, "parse_CacheProfFile(1)");

   // Parse "desc:" lines
   while (1) {
      line = readline(s);
      if (!line) 
         break;
      if (!streqn(line, "desc: ", 6))
         break;
      if (n_tmp_desclines >= tmp_desclines_size) {
         tmp_desclines_size += 100;
         tmp_desclines = realloc(tmp_desclines,
                                 tmp_desclines_size * sizeof *tmp_desclines);
         if (tmp_desclines == NULL)
            mallocFail(s, "parse_CacheProfFile(1)");
      }
      tmp_desclines[n_tmp_desclines++] = strdup(line);
   }

   if (n_tmp_desclines == 0)
      parseError(s, "parse_CacheProfFile: no DESC lines present");

   cpf->desc_lines = malloc( (1+n_tmp_desclines) * sizeof(char*) );
   if (cpf->desc_lines == NULL)
      mallocFail(s, "parse_CacheProfFile(2)");

   cpf->desc_lines[n_tmp_desclines] = NULL;
   for (i = 0; i < n_tmp_desclines; i++)
      cpf->desc_lines[i] = tmp_desclines[i];

   // Parse "cmd:" line
   if (!streqn(line, "cmd: ", 5))
      parseError(s, "parse_CacheProfFile: no CMD line present");

   cpf->cmd_line = strdup(line);
   if (cpf->cmd_line == NULL)
      mallocFail(s, "parse_CacheProfFile(3)");

   // Parse "events:" line and figure out how many events there are
   line = readline(s);
   if (!line)
      parseError(s, "parse_CacheProfFile: eof before EVENTS line");
   if (!streqn(line, "events: ", 8))
      parseError(s, "parse_CacheProfFile: no EVENTS line present");

   // figure out how many events there are by counting the number
   // of space-alphanum transitions in the events_line
   cpf->events_line = strdup(line);
   if (cpf->events_line == NULL)
      mallocFail(s, "parse_CacheProfFile(3)");

   cpf->n_events = 0;
   assert(cpf->events_line[6] == ':');
   for (p = &cpf->events_line[6]; *p; p++) {
      if (p[0] == ' ' && isalpha(p[1]))
         cpf->n_events++;
   }

   // create the running cross-check summary
   cpf->summary = new_Counts_Zeroed( cpf->n_events );
   if (cpf->summary == NULL)
      mallocFail(s, "parse_CacheProfFile(4)");

   // create the outer map (file+fn name --> inner map)
   cpf->outerMap = newFM ( malloc, free, cmp_FileFn );
   if (cpf->outerMap == NULL)
      mallocFail(s, "parse_CacheProfFile(5)");

   // process count lines
   while (1) {
      line = readline(s);
      if (!line)
         parseError(s, "parse_CacheProfFile: eof before SUMMARY line");

      if (isdigit(line[0])) {
         handle_counts(s, cpf, curr_fl, curr_fn, line);
         continue;
      }
      else
      if (streqn(line, "fn=", 3)) {
         free(curr_fn);
         curr_fn = strdup(line+3);
         continue;
      }
      else
      if (streqn(line, "fl=", 3)) {
         free(curr_fl);
         curr_fl = strdup(line+3);
         continue;
      }
      else
      if (streqn(line, "summary: ", 9)) {
         break;
      }
      else
         parseError(s, "parse_CacheProfFile: unexpected line in main data");
   }

   // finally, the "summary:" line
   if (!streqn(line, "summary: ", 9))
      parseError(s, "parse_CacheProfFile: missing SUMMARY line");

   cpf->summary_line = strdup(line);
   if (cpf->summary_line == NULL)
      mallocFail(s, "parse_CacheProfFile(6)");

   // there should be nothing more
   line = readline(s);
   if (line)
      parseError(s, "parse_CacheProfFile: "
                    "extraneous content after SUMMARY line");

   // check the summary counts are as expected
   summaryRead = splitUpCountsLine( s, NULL, &cpf->summary_line[8] );
   if (summaryRead == NULL)
      mallocFail(s, "parse_CacheProfFile(7)");
   if (summaryRead->n_counts != cpf->n_events)
      parseError(s, "parse_CacheProfFile: wrong # counts in SUMMARY line");
   for (i = 0; i < summaryRead->n_counts; i++) {
      if (summaryRead->counts[i] != cpf->summary->counts[i]) {
         parseError(s, "parse_CacheProfFile: "
                       "computed vs stated SUMMARY counts mismatch");
      }
   }
   free(summaryRead->counts);
   sdel_Counts(summaryRead);

   // since the summary counts are OK, free up the summary_line text
   // which contains the same info.
   free(cpf->summary_line);
   cpf->summary_line = NULL;

   free(tmp_desclines);
   free(curr_fn);
   free(curr_fl);

   // All looks OK
   return cpf;
}


static void merge_CacheProfInfo ( SOURCE* s,
                                  /*MOD*/CacheProfFile* dst,
                                  CacheProfFile* src )
{
   /* For each (filefn, innerMap) in src
      if filefn not in dst
         add binding dopy(filefn)->dopy(innerMap) in src
      else
         // merge src->innerMap with dst->innerMap
         for each (lineno, counts) in src->innerMap
         if lineno not in dst->innerMap
            add binding lineno->dopy(counts) to dst->innerMap
         else
            add counts into dst->innerMap[lineno]
   */
   /* Outer iterator:  FileFn* -> WordFM* (inner iterator)
      Inner iterator:  UWord   -> Counts*
   */
   FileFn* soKey;
   WordFM* soVal;
   WordFM* doVal;
   UWord   siKey;
   Counts* siVal;
   Counts* diVal;

   /* First check mundane things: that the events: lines are
      identical. */
   if (!streq( dst->events_line, src->events_line ))
     barf(s, "\"events:\" line of most recent file does "
             "not match those previously processed");

   initIterFM( src->outerMap );

   // for (filefn, innerMap) in src
   while (nextIterFM( src->outerMap, (Word*)&soKey, (Word*)&soVal )) {

      // is filefn in dst?   
      if (! lookupFM( dst->outerMap, (Word*)&doVal, (Word)soKey )) {

         // no .. add dopy(filefn) -> dopy(innerMap) to src
         FileFn* c_soKey = dopy_FileFn(soKey);
         WordFM* c_soVal = dopy_InnerMap(soVal);
         if ((!c_soKey) || (!c_soVal)) goto oom;
         addToFM( dst->outerMap, (Word)c_soKey, (Word)c_soVal );

      } else {

         // yes .. merge the two innermaps
         initIterFM( soVal );

         // for (lno, counts) in soVal (source inner map)
         while (nextIterFM( soVal, (Word*)&siKey, (Word*)&siVal )) {

            // is lno in the corresponding dst inner map?
            if (! lookupFM( doVal, (Word*)&diVal, siKey )) {

               // no .. add lineno->dopy(counts) to dst inner map
               Counts* c_siVal = dopy_Counts( siVal );
               if (!c_siVal) goto oom;
               addToFM( doVal, siKey, (Word)c_siVal );

            } else {

               // yes .. merge counts into dst inner map val
               addCounts( s, diVal, siVal );

            }
         }

      }

   }

   // add the summaries too
   addCounts(s, dst->summary, src->summary );

   return;

  oom:
   mallocFail(s, "merge_CacheProfInfo");
}

static void usage ( void )
{
   fprintf(stderr, "%s: Merges multiple cachegrind output files into one\n", 
                   argv0);
   fprintf(stderr, "%s: usage: %s [-o outfile] [files-to-merge]\n", 
                   argv0, argv0);
   exit(1);
}

int main ( int argc, char** argv )
{
   Int            i;
   SOURCE         src;
   CacheProfFile  *cpf, *cpfTmp;

   FILE*          outfile = NULL;
   char*          outfilename = NULL;
   Int            outfileix = 0;

   if (argv[0])
      argv0 = argv[0];

   if (argc < 2)
      usage();

   for (i = 1; i < argc; i++) {
      if (streq(argv[i], "-h") || streq(argv[i], "--help"))
         usage();
   }

   /* Scan args, looking for '-o outfilename'. */
   for (i = 1; i < argc; i++) {
      if (streq(argv[i], "-o")) {
         if (i+1 < argc) {
            outfilename = argv[i+1];
            outfileix   = i;
            break;
         } else {
            usage();
         }
      }
   }

   cpf = NULL;

   for (i = 1; i < argc; i++) {

      if (i == outfileix) {
         /* Skip '-o' and whatever follows it */
         i += 1;
         continue;
      }

      fprintf(stderr, "%s: parsing %s\n", argv0, argv[i]);
      src.lno      = 1;
      src.filename = argv[i];
      src.fp       = fopen(src.filename, "r");
      if (!src.fp) {
         perror(argv0);
         barf(&src, "Cannot open input file");
      }
      assert(src.fp);
      cpfTmp = parse_CacheProfFile( &src );
      fclose(src.fp);

      /* If this isn't the first file, merge */
      if (cpf == NULL) {
         /* this is the first file */
         cpf = cpfTmp;
      } else {
         /* not the first file; merge */
         fprintf(stderr, "%s: merging %s\n", argv0, argv[i]);
         merge_CacheProfInfo( &src, cpf, cpfTmp );
         ddel_CacheProfFile( cpfTmp );
      }

   }

   /* Now create the output file. */

   if (cpf) {

      fprintf(stderr, "%s: writing %s\n", 
                       argv0, outfilename ? outfilename : "(stdout)" );

      /* Write the output. */
      if (outfilename) {
         outfile = fopen(outfilename, "w");
         if (!outfile) {
            fprintf(stderr, "%s: can't create output file %s\n", 
                            argv0, outfilename);
            perror(argv0);
            exit(1);
         }
      } else {
         outfile = stdout;
      }

      show_CacheProfFile( outfile, cpf );
      if (ferror(outfile)) {
         fprintf(stderr, "%s: error writing output file %s\n", 
                         argv0, outfilename ? outfilename : "(stdout)" );
         perror(argv0);
         if (outfile != stdout)
            fclose(outfile);
         exit(1);
      }

      fflush(outfile);
      if (outfile != stdout)
         fclose( outfile );

      ddel_CacheProfFile( cpf );
   }

   return 0;
}


//------------------------------------------------------------------//
//---                           WordFM                           ---//
//---                       Implementation                       ---//
//------------------------------------------------------------------//

/* ------------ Implementation ------------ */

/* One element of the AVL tree */
typedef
   struct _AvlNode {
      Word key;
      Word val;
      struct _AvlNode* left;
      struct _AvlNode* right;
      Char balance;
   }
   AvlNode;

typedef 
   struct {
      Word w;
      Bool b;
   }
   MaybeWord;

#define WFM_STKMAX    32    // At most 2**32 entries can be iterated over

struct _WordFM {
   AvlNode* root;
   void*    (*alloc_nofail)( SizeT );
   void     (*dealloc)(void*);
   Word     (*kCmp)(Word,Word);
   AvlNode* nodeStack[WFM_STKMAX]; // Iterator node stack
   Int      numStack[WFM_STKMAX];  // Iterator num stack
   Int      stackTop;              // Iterator stack pointer, one past end
}; 

/* forward */
static Bool avl_removeroot_wrk(AvlNode** t, Word(*kCmp)(Word,Word));

/* Swing to the left.  Warning: no balance maintainance. */
static void avl_swl ( AvlNode** root )
{
   AvlNode* a = *root;
   AvlNode* b = a->right;
   *root    = b;
   a->right = b->left;
   b->left  = a;
}

/* Swing to the right.  Warning: no balance maintainance. */
static void avl_swr ( AvlNode** root )
{
   AvlNode* a = *root;
   AvlNode* b = a->left;
   *root    = b;
   a->left  = b->right;
   b->right = a;
}

/* Balance maintainance after especially nasty swings. */
static void avl_nasty ( AvlNode* root )
{
   switch (root->balance) {
      case -1: 
         root->left->balance  = 0;
         root->right->balance = 1;
         break;
      case 1:
         root->left->balance  = -1;
         root->right->balance = 0;
         break;
      case 0:
         root->left->balance  = 0;
         root->right->balance = 0;
         break;
      default:
         assert(0);
   }
   root->balance=0;
}

/* Find size of a non-NULL tree. */
static Word size_avl_nonNull ( AvlNode* nd )
{
   return 1 + (nd->left  ? size_avl_nonNull(nd->left)  : 0)
            + (nd->right ? size_avl_nonNull(nd->right) : 0);
}

/* Insert element a into the AVL tree t.  Returns True if the depth of
   the tree has grown.  If element with that key is already present,
   just copy a->val to existing node, first returning old ->val field
   of existing node in *oldV, so that the caller can finalize it
   however it wants.
*/
static 
Bool avl_insert_wrk ( AvlNode**         rootp, 
                      /*OUT*/MaybeWord* oldV,
                      AvlNode*          a, 
                      Word              (*kCmp)(Word,Word) )
{
   Word cmpres;

   /* initialize */
   a->left    = 0;
   a->right   = 0;
   a->balance = 0;
   oldV->b    = False;

   /* insert into an empty tree? */
   if (!(*rootp)) {
      (*rootp) = a;
      return True;
   }
 
   cmpres = kCmp( (*rootp)->key, a->key );

   if (cmpres > 0) {
      /* insert into the left subtree */
      if ((*rootp)->left) {
         AvlNode* left_subtree = (*rootp)->left;
         if (avl_insert_wrk(&left_subtree, oldV, a, kCmp)) {
            switch ((*rootp)->balance--) {
               case  1: return False;
               case  0: return True;
               case -1: break;
               default: assert(0);
            }
            if ((*rootp)->left->balance < 0) {
               avl_swr( rootp );
               (*rootp)->balance = 0;
               (*rootp)->right->balance = 0;
            } else {
               avl_swl( &((*rootp)->left) );
               avl_swr( rootp );
               avl_nasty( *rootp );
            }
         } else {
            (*rootp)->left = left_subtree;
         }
         return False;
      } else {
         (*rootp)->left = a;
         if ((*rootp)->balance--) 
            return False;
         return True;
      }
      assert(0);/*NOTREACHED*/
   }
   else 
   if (cmpres < 0) {
      /* insert into the right subtree */
      if ((*rootp)->right) {
         AvlNode* right_subtree = (*rootp)->right;
         if (avl_insert_wrk(&right_subtree, oldV, a, kCmp)) {
            switch((*rootp)->balance++){
               case -1: return False;
               case  0: return True;
               case  1: break;
               default: assert(0);
            }
            if ((*rootp)->right->balance > 0) {
               avl_swl( rootp );
               (*rootp)->balance = 0;
               (*rootp)->left->balance = 0;
            } else {
               avl_swr( &((*rootp)->right) );
               avl_swl( rootp );
               avl_nasty( *rootp );
            }
         } else {
            (*rootp)->right = right_subtree;
         }
         return False;
      } else {
         (*rootp)->right = a;
         if ((*rootp)->balance++) 
            return False;
         return True;
      }
      assert(0);/*NOTREACHED*/
   }
   else {
      /* cmpres == 0, a duplicate - replace the val, but don't
         incorporate the node in the tree */
      oldV->b = True;
      oldV->w = (*rootp)->val;
      (*rootp)->val = a->val;
      return False;
   }
}

/* Remove an element a from the AVL tree t.  a must be part of
   the tree.  Returns True if the depth of the tree has shrunk. 
*/
static
Bool avl_remove_wrk ( AvlNode** rootp, 
                      AvlNode*  a, 
                      Word(*kCmp)(Word,Word) )
{
   Bool ch;
   Word cmpres = kCmp( (*rootp)->key, a->key );

   if (cmpres > 0){
      /* remove from the left subtree */
      AvlNode* left_subtree = (*rootp)->left;
      assert(left_subtree);
      ch = avl_remove_wrk(&left_subtree, a, kCmp);
      (*rootp)->left=left_subtree;
      if (ch) {
         switch ((*rootp)->balance++) {
            case -1: return True;
            case  0: return False;
            case  1: break;
            default: assert(0);
         }
         switch ((*rootp)->right->balance) {
            case 0:
               avl_swl( rootp );
               (*rootp)->balance = -1;
               (*rootp)->left->balance = 1;
               return False;
            case 1: 
               avl_swl( rootp );
               (*rootp)->balance = 0;
               (*rootp)->left->balance = 0;
               return -1;
            case -1:
               break;
            default:
               assert(0);
         }
         avl_swr( &((*rootp)->right) );
         avl_swl( rootp );
         avl_nasty( *rootp );
         return True;
      }
   }
   else
   if (cmpres < 0) {
      /* remove from the right subtree */
      AvlNode* right_subtree = (*rootp)->right;
      assert(right_subtree);
      ch = avl_remove_wrk(&right_subtree, a, kCmp);
      (*rootp)->right = right_subtree;
      if (ch) {
         switch ((*rootp)->balance--) {
            case  1: return True;
            case  0: return False;
            case -1: break;
            default: assert(0);
         }
         switch ((*rootp)->left->balance) {
            case 0:
               avl_swr( rootp );
               (*rootp)->balance = 1;
               (*rootp)->right->balance = -1;
               return False;
            case -1:
               avl_swr( rootp );
               (*rootp)->balance = 0;
               (*rootp)->right->balance = 0;
               return True;
            case 1:
               break;
            default:
               assert(0);
         }
         avl_swl( &((*rootp)->left) );
         avl_swr( rootp );
         avl_nasty( *rootp );
         return True;
      }
   }
   else {
      assert(cmpres == 0);
      assert((*rootp)==a);
      return avl_removeroot_wrk(rootp, kCmp);
   }
   return 0;
}

/* Remove the root of the AVL tree *rootp.
 * Warning: dumps core if *rootp is empty
 */
static 
Bool avl_removeroot_wrk ( AvlNode** rootp, 
                          Word(*kCmp)(Word,Word) )
{
   Bool     ch;
   AvlNode* a;
   if (!(*rootp)->left) {
      if (!(*rootp)->right) {
         (*rootp) = 0;
         return True;
      }
      (*rootp) = (*rootp)->right;
      return True;
   }
   if (!(*rootp)->right) {
      (*rootp) = (*rootp)->left;
      return True;
   }
   if ((*rootp)->balance < 0) {
      /* remove from the left subtree */
      a = (*rootp)->left;
      while (a->right) a = a->right;
   } else {
      /* remove from the right subtree */
      a = (*rootp)->right;
      while (a->left) a = a->left;
   }
   ch = avl_remove_wrk(rootp, a, kCmp);
   a->left    = (*rootp)->left;
   a->right   = (*rootp)->right;
   a->balance = (*rootp)->balance;
   (*rootp)   = a;
   if(a->balance == 0) return ch;
   return False;
}

static 
AvlNode* avl_find_node ( AvlNode* t, Word k, Word(*kCmp)(Word,Word) )
{
   Word cmpres;
   while (True) {
      if (t == NULL) return NULL;
      cmpres = kCmp(t->key, k);
      if (cmpres > 0) t = t->left;  else
      if (cmpres < 0) t = t->right; else
      return t;
   }
}

// Clear the iterator stack.
static void stackClear(WordFM* fm)
{
   Int i;
   assert(fm);
   for (i = 0; i < WFM_STKMAX; i++) {
      fm->nodeStack[i] = NULL;
      fm->numStack[i]  = 0;
   }
   fm->stackTop = 0;
}

// Push onto the iterator stack.
static inline void stackPush(WordFM* fm, AvlNode* n, Int i)
{
   assert(fm->stackTop < WFM_STKMAX);
   assert(1 <= i && i <= 3);
   fm->nodeStack[fm->stackTop] = n;
   fm-> numStack[fm->stackTop] = i;
   fm->stackTop++;
}

// Pop from the iterator stack.
static inline Bool stackPop(WordFM* fm, AvlNode** n, Int* i)
{
   assert(fm->stackTop <= WFM_STKMAX);

   if (fm->stackTop > 0) {
      fm->stackTop--;
      *n = fm->nodeStack[fm->stackTop];
      *i = fm-> numStack[fm->stackTop];
      assert(1 <= *i && *i <= 3);
      fm->nodeStack[fm->stackTop] = NULL;
      fm-> numStack[fm->stackTop] = 0;
      return True;
   } else {
      return False;
   }
}

static 
AvlNode* avl_dopy ( AvlNode* nd, 
                    Word(*dopyK)(Word), 
                    Word(*dopyV)(Word),
                    void*(alloc_nofail)(SizeT) )
{
   AvlNode* nyu;
   if (! nd)
      return NULL;
   nyu = alloc_nofail(sizeof(AvlNode));
   assert(nyu);
   
   nyu->left = nd->left;
   nyu->right = nd->right;
   nyu->balance = nd->balance;

   /* Copy key */
   if (dopyK) {
      nyu->key = dopyK( nd->key );
      if (nd->key != 0 && nyu->key == 0)
         return NULL; /* oom in key dcopy */
   } else {
      /* copying assumedly unboxed keys */
      nyu->key = nd->key;
   }

   /* Copy val */
   if (dopyV) {
      nyu->val = dopyV( nd->val );
      if (nd->val != 0 && nyu->val == 0)
         return NULL; /* oom in val dcopy */
   } else {
      /* copying assumedly unboxed vals */
      nyu->val = nd->val;
   }

   /* Copy subtrees */
   if (nyu->left) {
      nyu->left = avl_dopy( nyu->left, dopyK, dopyV, alloc_nofail );
      if (! nyu->left)
         return NULL;
   }
   if (nyu->right) {
      nyu->right = avl_dopy( nyu->right, dopyK, dopyV, alloc_nofail );
      if (! nyu->right)
         return NULL;
   }

   return nyu;
}

/* --- Public interface functions --- */

/* Initialise a WordFM. */
void initFM ( WordFM* fm,
              void*   (*alloc_nofail)( SizeT ),
              void    (*dealloc)(void*),
              Word    (*kCmp)(Word,Word) )
{
   fm->root         = 0;
   fm->kCmp         = kCmp;
   fm->alloc_nofail = alloc_nofail;
   fm->dealloc      = dealloc;
   fm->stackTop     = 0;
}

/* Allocate and Initialise a WordFM. */
WordFM* newFM( void* (*alloc_nofail)( SizeT ),
               void  (*dealloc)(void*),
               Word  (*kCmp)(Word,Word) )
{
   WordFM* fm = alloc_nofail(sizeof(WordFM));
   assert(fm);
   initFM(fm, alloc_nofail, dealloc, kCmp);
   return fm;
}

static void avl_free ( AvlNode* nd, 
                       void(*kFin)(Word),
                       void(*vFin)(Word),
                       void(*dealloc)(void*) )
{
   if (!nd)
      return;
   if (nd->left)
      avl_free(nd->left, kFin, vFin, dealloc);
   if (nd->right)
      avl_free(nd->right, kFin, vFin, dealloc);
   if (kFin)
      kFin( nd->key );
   if (vFin)
      vFin( nd->val );
   memset(nd, 0, sizeof(AvlNode));
   dealloc(nd);
}

/* Free up the FM.  If kFin is non-NULL, it is applied to keys
   before the FM is deleted; ditto with vFin for vals. */
void deleteFM ( WordFM* fm, void(*kFin)(Word), void(*vFin)(Word) )
{
   void(*dealloc)(void*) = fm->dealloc;
   avl_free( fm->root, kFin, vFin, dealloc );
   memset(fm, 0, sizeof(WordFM) );
   dealloc(fm);
}

/* Add (k,v) to fm. */
void addToFM ( WordFM* fm, Word k, Word v )
{
   MaybeWord oldV;
   AvlNode* node;
   node = fm->alloc_nofail( sizeof(struct _AvlNode) );
   node->key = k;
   node->val = v;
   oldV.b = False;
   oldV.w = 0;
   avl_insert_wrk( &fm->root, &oldV, node, fm->kCmp );
   //if (oldV.b && fm->vFin)
   //   fm->vFin( oldV.w );
   if (oldV.b)
      free(node);
}

// Delete key from fm, returning associated val if found
Bool delFromFM ( WordFM* fm, /*OUT*/Word* oldV, Word key )
{
   AvlNode* node = avl_find_node( fm->root, key, fm->kCmp );
   if (node) {
      avl_remove_wrk( &fm->root, node, fm->kCmp );
      if (oldV)
         *oldV = node->val;
      fm->dealloc(node);
      return True;
   } else {
      return False;
   }
}

// Look up in fm, assigning found val at spec'd address
Bool lookupFM ( WordFM* fm, /*OUT*/Word* valP, Word key )
{
   AvlNode* node = avl_find_node( fm->root, key, fm->kCmp );
   if (node) {
      if (valP)
         *valP = node->val;
      return True;
   } else {
      return False;
   }
}

Word sizeFM ( WordFM* fm )
{
   // Hmm, this is a bad way to do this
   return fm->root ? size_avl_nonNull( fm->root ) : 0;
}

// set up FM for iteration
void initIterFM ( WordFM* fm )
{
   assert(fm);
   stackClear(fm);
   if (fm->root)
      stackPush(fm, fm->root, 1);
}

// get next key/val pair.  Will assert if fm has been modified
// or looked up in since initIterFM was called.
Bool nextIterFM ( WordFM* fm, /*OUT*/Word* pKey, /*OUT*/Word* pVal )
{
   Int i = 0;
   AvlNode* n = NULL;
   
   assert(fm);

   // This in-order traversal requires each node to be pushed and popped
   // three times.  These could be avoided by updating nodes in-situ on the
   // top of the stack, but the push/pop cost is so small that it's worth
   // keeping this loop in this simpler form.
   while (stackPop(fm, &n, &i)) {
      switch (i) {
      case 1: 
         stackPush(fm, n, 2);
         if (n->left)  stackPush(fm, n->left, 1);
         break;
      case 2: 
         stackPush(fm, n, 3);
         if (pKey) *pKey = n->key;
         if (pVal) *pVal = n->val;
         return True;
      case 3:
         if (n->right) stackPush(fm, n->right, 1);
         break;
      default:
         assert(0);
      }
   }

   // Stack empty, iterator is exhausted, return NULL
   return False;
}

// clear the I'm iterating flag
void doneIterFM ( WordFM* fm )
{
}

WordFM* dopyFM ( WordFM* fm, Word(*dopyK)(Word), Word(*dopyV)(Word) )
{
   WordFM* nyu; 

   /* can't clone the fm whilst iterating on it */
   assert(fm->stackTop == 0);

   nyu = fm->alloc_nofail( sizeof(WordFM) );
   assert(nyu);

   *nyu = *fm;

   fm->stackTop = 0;
   memset(fm->nodeStack, 0, sizeof(fm->nodeStack));
   memset(fm->numStack, 0,  sizeof(fm->numStack));

   if (nyu->root) {
      nyu->root = avl_dopy( nyu->root, dopyK, dopyV, fm->alloc_nofail );
      if (! nyu->root)
         return NULL;
   }

   return nyu;
}

//------------------------------------------------------------------//
//---                         end WordFM                         ---//
//---                       Implementation                       ---//
//------------------------------------------------------------------//

/*--------------------------------------------------------------------*/
/*--- end                                               cg_merge.c ---*/
/*--------------------------------------------------------------------*/<|MERGE_RESOLUTION|>--- conflicted
+++ resolved
@@ -157,33 +157,16 @@
 // every invocation. Caller must not free it.
 static const char *readline ( SOURCE* s )
 {
-<<<<<<< HEAD
-   static char *line = NULL;
-   static size_t linesiz;
-
-   if (line == NULL) {
-      linesiz = 1000;
-      line = malloc(linesiz * sizeof *line);
-      if (line == NULL)
-         mallocFail(s, "readline:");
-   }
-=======
    static char  *line = NULL;
    static size_t linesiz = 0;
->>>>>>> 59e45af5
 
    int ch, i = 0;
 
    while (1) {
       ch = getc(s->fp);
       if (ch != EOF) {
-<<<<<<< HEAD
-          if (i == linesiz - 1) {
-             linesiz += 1000;
-=======
           if (i + 1 >= linesiz) {
              linesiz += 500;
->>>>>>> 59e45af5
              line = realloc(line, linesiz * sizeof *line);
              if (line == NULL)
                 mallocFail(s, "readline:");
@@ -205,11 +188,7 @@
          }
       }
    }
-<<<<<<< HEAD
-   return line[0] != 0 ? line : NULL;
-=======
    return i == 0 ? NULL : line;
->>>>>>> 59e45af5
 }
 
 static Bool streqn ( const char* s1, const char* s2, size_t n )
@@ -511,16 +490,8 @@
 {
    Bool    ok;
    Counts* counts;
-<<<<<<< HEAD
-   Int     n_tmpC = 0, tmpCsize = 50;
-   ULong   *tmpC = malloc(tmpCsize * sizeof *tmpC);
-   if (tmpC == NULL)
-      mallocFail(s, "splitUpCountsLine:");
-     
-=======
    ULong   *tmpC = NULL;
    UInt     n_tmpC = 0, tmpCsize = 0;
->>>>>>> 59e45af5
    while (1) {
       if (n_tmpC >= tmpCsize) {
          tmpCsize += 50;
@@ -532,15 +503,6 @@
       if (!ok)
          break;
       n_tmpC++;
-<<<<<<< HEAD
-      if (n_tmpC >= tmpCsize) {
-         tmpCsize += 50;
-         tmpC = realloc(tmpC, tmpCsize * sizeof *tmpC);
-         if (tmpC == NULL)
-            mallocFail(s, "splitUpCountsLine:");
-      }
-=======
->>>>>>> 59e45af5
    }
    if (*str != 0)
       parseError(s, "garbage in counts line");
@@ -650,13 +612,8 @@
 static CacheProfFile* parse_CacheProfFile ( SOURCE* s )
 {
    Int            i;
-<<<<<<< HEAD
-   char**         tmp_desclines;
-   unsigned       tmp_desclines_size;
-=======
    char**         tmp_desclines = NULL;
    unsigned       tmp_desclines_size = 0;
->>>>>>> 59e45af5
    char*          p;
    int            n_tmp_desclines = 0;
    CacheProfFile* cpf;
@@ -667,11 +624,6 @@
 
    cpf = new_CacheProfFile( NULL, NULL, NULL, 0, NULL, NULL, NULL );
    if (cpf == NULL)
-      mallocFail(s, "parse_CacheProfFile(1)");
-
-   tmp_desclines_size = 100;
-   tmp_desclines = malloc(tmp_desclines_size * sizeof *tmp_desclines);
-   if (tmp_desclines == NULL)
       mallocFail(s, "parse_CacheProfFile(1)");
 
    // Parse "desc:" lines
