
/*--------------------------------------------------------------------*/
/*--- The core/tool interface.                pub_tool_tooliface.h ---*/
/*--------------------------------------------------------------------*/

/*
   This file is part of Valgrind, a dynamic binary instrumentation
   framework.

   Copyright (C) 2000-2013 Julian Seward
      jseward@acm.org

   This program is free software; you can redistribute it and/or
   modify it under the terms of the GNU General Public License as
   published by the Free Software Foundation; either version 2 of the
   License, or (at your option) any later version.

   This program is distributed in the hope that it will be useful, but
   WITHOUT ANY WARRANTY; without even the implied warranty of
   MERCHANTABILITY or FITNESS FOR A PARTICULAR PURPOSE.  See the GNU
   General Public License for more details.

   You should have received a copy of the GNU General Public License
   along with this program; if not, write to the Free Software
   Foundation, Inc., 59 Temple Place, Suite 330, Boston, MA
   02111-1307, USA.

   The GNU General Public License is contained in the file COPYING.
*/

#ifndef __PUB_TOOL_TOOLIFACE_H
#define __PUB_TOOL_TOOLIFACE_H

#include "pub_tool_errormgr.h"   // for Error, Supp
#include "libvex.h"              // for all Vex stuff

/* ------------------------------------------------------------------ */
/* The interface version */

/* Initialise tool.   Must do the following:
   - initialise the `details' struct, via the VG_(details_*)() functions
   - register the basic tool functions, via VG_(basic_tool_funcs)().
   May do the following:
   - initialise the `needs' struct to indicate certain requirements, via
     the VG_(needs_*)() functions
   - any other tool-specific initialisation
*/
extern void (*VG_(tl_pre_clo_init)) ( void );

/* Every tool must include this macro somewhere, exactly once.  The
   interface version is no longer relevant, but we kept the same name
   to avoid requiring changes to tools.
*/
#define VG_DETERMINE_INTERFACE_VERSION(pre_clo_init) \
   void (*VG_(tl_pre_clo_init)) ( void ) = pre_clo_init;

/* ------------------------------------------------------------------ */
/* Basic tool functions */

/* The tool_instrument function is passed as a callback to
   LibVEX_Translate.  VgCallbackClosure carries additional info
   which the instrumenter might like to know, but which is opaque to
   Vex.
*/
typedef 
   struct {
      Addr64   nraddr; /* non-redirected guest address */
      Addr64   readdr; /* redirected guest address */
      ThreadId tid;    /* tid requesting translation */
   }
   VgCallbackClosure;

extern void VG_(basic_tool_funcs)(
   // Do any initialisation that can only be done after command line
   // processing.
   void  (*post_clo_init)(void),

   // Instrument a basic block.  Must be a true function, ie. the same
   // input always results in the same output, because basic blocks
   // can be retranslated, unless you're doing something really
   // strange.  Anyway, the arguments.  Mostly they are straightforward
   // except for the distinction between redirected and non-redirected
   // guest code addresses, which is important to understand.
   //
   // VgCallBackClosure* closure contains extra arguments passed
   // from Valgrind to the instrumenter, which Vex doesn't know about.
   // You are free to look inside this structure.
   //
   // * closure->tid is the ThreadId of the thread requesting the
   //   translation.  Not sure why this is here; perhaps callgrind
   //   uses it.
   //
   // * closure->nraddr is the non-redirected guest address of the
   //   start of the translation.  In other words, the translation is
   //   being constructed because the guest program jumped to 
   //   closure->nraddr but no translation of it was found.
   //
   // * closure->readdr is the redirected guest address, from which
   //   the translation was really made.
   //
   //   To clarify this, consider what happens when, in Memcheck, the
   //   first call to malloc() happens.  The guest program will be
   //   trying to jump to malloc() in libc; hence ->nraddr will contain
   //   that address.  However, Memcheck intercepts and replaces
   //   malloc, hence ->readdr will be the address of Memcheck's
   //   malloc replacement in
   //   coregrind/m_replacemalloc/vg_replacemalloc.c.  It follows
   //   that the first IMark in the translation will be labelled as
   //   from ->readdr rather than ->nraddr.
   //
   //   Since most functions are not redirected, the majority of the
   //   time ->nraddr will be the same as ->readdr.  However, you
   //   cannot assume this: if your tool has metadata associated
   //   with code addresses it will get into deep trouble if it does
   //   make this assumption.
   //
   // IRSB* sb_in is the incoming superblock to be instrumented,
   // in flat IR form.
   //
   // VexGuestLayout* layout contains limited info on the layout of
   // the guest state: where the stack pointer and program counter
   // are, and which fields should be regarded as 'always defined'.
   // Memcheck uses this.
   //
   // VexGuestExtents* vge points to a structure which states the
   // precise byte ranges of original code from which this translation
   // was made (there may be up to three different ranges involved).
   // Note again that these are the real addresses from which the code
   // came.  And so it should be the case that closure->readdr is the
   // same as vge->base[0]; indeed Cachegrind contains this assertion.
   //
   // Tools which associate shadow data with code addresses
   // (cachegrind, callgrind) need to be particularly clear about
   // whether they are making the association with redirected or
   // non-redirected code addresses.  Both approaches are viable
   // but you do need to understand what's going on.  See comments
   // below on discard_basic_block_info().
   //
   // IRType gWordTy and IRType hWordTy contain the types of native
   // words on the guest (simulated) and host (real) CPUs.  They will
   // by either Ity_I32 or Ity_I64.  So far we have never built a
   // cross-architecture Valgrind so they should always be the same.
   //
   /* --- Further comments about the IR that your --- */
   /* --- instrumentation function will receive. --- */
   /*
      In the incoming IRSB, the IR for each instruction begins with an
      IRStmt_IMark, which states the address and length of the
      instruction from which this IR came.  This makes it easy for
      profiling-style tools to know precisely which guest code
      addresses are being executed.

      However, before the first IRStmt_IMark, there may be other IR
      statements -- a preamble.  In most cases this preamble is empty,
      but when it isn't, what it contains is some supporting IR that
      the JIT uses to ensure control flow works correctly.  This
      preamble does not modify any architecturally defined guest state
      (registers or memory) and so does not contain anything that will
      be of interest to your tool.

      You should therefore 

      (1) copy any IR preceding the first IMark verbatim to the start
          of the output IRSB.

      (2) not try to instrument it or modify it in any way.

      For the record, stuff that may be in the preamble at
      present is:

      - A self-modifying-code check has been requested for this block.
        The preamble will contain instructions to checksum the block,
        compare against the expected value, and exit the dispatcher
        requesting a discard (hence forcing a retranslation) if they
        don't match.

      - This block is known to be the entry point of a wrapper of some
        function F.  In this case the preamble contains code to write
        the address of the original F (the fn being wrapped) into a
        'hidden' guest state register _NRADDR.  The wrapper can later
        read this register using a client request and make a
        non-redirected call to it using another client-request-like
        magic macro.

      - For platforms that use the AIX ABI (including ppc64-linux), it
        is necessary to have a preamble even for replacement functions
        (not just for wrappers), because it is necessary to switch the
        R2 register (constant-pool pointer) to a different value when
        swizzling the program counter.

        Hence the preamble pushes both R2 and LR (the return address)
        on a small 16-entry stack in the guest state and sets R2 to an
        appropriate value for the wrapper/replacement fn.  LR is then
        set so that the wrapper/replacement fn returns to a magic IR
        stub which restores R2 and LR and returns.

        It's all hugely ugly and fragile.  And it places a stringent
        requirement on m_debuginfo to find out the correct R2 (toc
        pointer) value for the wrapper/replacement function.  So much
        so that m_redir will refuse to honour a redirect-to-me request
        if it cannot find (by asking m_debuginfo) a plausible R2 value
        for 'me'.

        Because this mechanism maintains a shadow stack of (R2,LR)
        pairs in the guest state, it will fail if the
        wrapper/redirection function, or anything it calls, longjumps
        out past the wrapper, because then the magic return stub will
        not be run and so the shadow stack will not be popped.  So it
        will quickly fill up.  Fortunately none of this applies to
        {x86,amd64,ppc32}-linux; on those platforms, wrappers can
        longjump and recurse arbitrarily and everything should work
        fine.

      Note that copying the preamble verbatim may cause complications
      for your instrumenter if you shadow IR temporaries.  See big
      comment in MC_(instrument) in memcheck/mc_translate.c for
      details.
   */
   IRSB*(*instrument)(VgCallbackClosure* closure, 
                      IRSB*              sb_in, 
                      const VexGuestLayout*  layout, 
                      const VexGuestExtents* vge, 
                      const VexArchInfo*     archinfo_host,
                      IRType             gWordTy, 
                      IRType             hWordTy),

   // Finish up, print out any results, etc.  `exitcode' is program's exit
   // code.  The shadow can be found with VG_(get_exit_status_shadow)().
   void  (*fini)(Int)
);

/* ------------------------------------------------------------------ */
/* Details */

/* Default value for avg_translations_sizeB (in bytes), indicating typical
   code expansion of about 6:1. */
#define VG_DEFAULT_TRANS_SIZEB   172

/* Information used in the startup message.  `name' also determines the
   string used for identifying suppressions in a suppression file as
   belonging to this tool.  `version' can be NULL, in which case (not
   surprisingly) no version info is printed; this mechanism is designed for
   tools distributed with Valgrind that share a version number with
   Valgrind.  Other tools not distributed as part of Valgrind should
   probably have their own version number.  */
extern void VG_(details_name)                  ( const HChar* name );
extern void VG_(details_version)               ( const HChar* version );
extern void VG_(details_description)           ( const HChar* description );
extern void VG_(details_copyright_author)      ( const HChar* copyright_author );

/* Average size of a translation, in bytes, so that the translation
   storage machinery can allocate memory appropriately.  Not critical,
   setting is optional. */
extern void VG_(details_avg_translation_sizeB) ( UInt size );

/* String printed if an `tl_assert' assertion fails or VG_(tool_panic)
   is called.  Should probably be an email address. */
extern void VG_(details_bug_reports_to)   ( const HChar* bug_reports_to );

/* ------------------------------------------------------------------ */
/* Needs */

/* Should __libc_freeres() be run?  Bugs in it can crash the tool. */
extern void VG_(needs_libc_freeres) ( void );

/* Want to have errors detected by Valgrind's core reported?  Includes:
   - pthread API errors (many;  eg. unlocking a non-locked mutex) 
     [currently disabled]
   - invalid file descriptors to syscalls like read() and write()
   - bad signal numbers passed to sigaction()
   - attempt to install signal handler for SIGKILL or SIGSTOP */
extern void VG_(needs_core_errors) ( void );

/* Booleans that indicate extra operations are defined;  if these are True,
   the corresponding template functions (given below) must be defined.  A
   lot like being a member of a type class. */

/* Want to report errors from tool?  This implies use of suppressions, too. */
extern void VG_(needs_tool_errors) (
   // Identify if two errors are equal, or close enough.  This function is
   // only called if e1 and e2 will have the same error kind.  `res' indicates
   // how close is "close enough".  `res' should be passed on as necessary,
   // eg. if the Error's `extra' part contains an ExeContext, `res' should be
   // passed to VG_(eq_ExeContext)() if the ExeContexts are considered.  Other
   // than that, probably don't worry about it unless you have lots of very
   // similar errors occurring.
   Bool (*eq_Error)(VgRes res, const Error* e1, const Error* e2),

   // We give tools a chance to have a look at errors
   // just before they are printed.  That is, before_pp_Error is 
   // called just before pp_Error itself.  This gives the tool a
   // chance to look at the just-about-to-be-printed error, so as to 
   // emit any arbitrary output if wants to, before the error itself
   // is printed.  This functionality was added to allow Helgrind to
   // print thread-announcement messages immediately before the 
   // errors that refer to them.
   void (*before_pp_Error)(const Error* err),

   // Print error context.
   void (*pp_Error)(const Error* err),

   // Should the core indicate which ThreadId each error comes from?
   Bool show_ThreadIDs_for_errors,

   // Should fill in any details that could be postponed until after the
   // decision whether to ignore the error (ie. details not affecting the
   // result of VG_(tdict).tool_eq_Error()).  This saves time when errors
   // are ignored.
   // Yuk.
   // Return value: must be the size of the `extra' part in bytes -- used by
   // the core to make a copy.
   UInt (*update_extra)(const Error* err),

   // Return value indicates recognition.  If recognised, must set skind using
   // VG_(set_supp_kind)().
   Bool (*recognised_suppression)(const HChar* name, Supp* su),

   // Read any extra info for this suppression kind.  Most likely for filling
   // in the `extra' and `string' parts (with VG_(set_supp_{extra, string})())
   // of a suppression if necessary.  Should return False if a syntax error
   // occurred, True otherwise.
   // fd, bufpp, nBufp and lineno are the same as for VG_(get_line).
   Bool (*read_extra_suppression_info)(Int fd, HChar** bufpp, SizeT* nBufp,
                                       Int* lineno, Supp* su),

   // This should just check the kinds match and maybe some stuff in the
   // `string' and `extra' field if appropriate (using VG_(get_supp_*)() to
   // get the relevant suppression parts).
   Bool (*error_matches_suppression)(const Error* err, const Supp* su),

   // This should return the suppression name, for --gen-suppressions, or NULL
   // if that error type cannot be suppressed.  This is the inverse of
   // VG_(tdict).tool_recognised_suppression().
   const HChar* (*get_error_name)(const Error* err),

   // This should print into buf[0..nBuf-1] any extra info for the
   // error, for --gen-suppressions, but not including any leading
   // spaces nor a trailing newline.  The string needs to be null 
   // terminated. If the buffer is large enough to hold the string
   // including the terminating null character the function shall
   // return the value that strlen would return for the string.
   // If the buffer is too small the function shall return nBuf.
<<<<<<< HEAD
   SizeT (*print_extra_suppression_info)(Error* err,
=======
   SizeT (*print_extra_suppression_info)(const Error* err,
>>>>>>> 59e45af5
                                         /*OUT*/HChar* buf, Int nBuf),

   // This is similar to print_extra_suppression_info, but is used
   // to print information such as additional statistical counters
   // as part of the used suppression list produced by -v.
<<<<<<< HEAD
   SizeT (*print_extra_suppression_use)(Supp* su,
=======
   SizeT (*print_extra_suppression_use)(const Supp* su,
>>>>>>> 59e45af5
                                        /*OUT*/HChar* buf, Int nBuf),

   // Called by error mgr once it has been established that err
   // is suppressed by su. update_extra_suppression_use typically
   // can be used to update suppression extra information such as
   // some statistical counters that will be printed by
   // print_extra_suppression_use.
   void (*update_extra_suppression_use)(const Error* err, const Supp* su)
);

/* Is information kept by the tool about specific instructions or
   translations?  (Eg. for cachegrind there are cost-centres for every
   instruction, stored in a per-translation fashion.)  If so, the info
   may have to be discarded when translations are unloaded (eg. due to
   .so unloading, or otherwise at the discretion of m_transtab, eg
   when the table becomes too full) to avoid stale information being
   reused for new translations. */
extern void VG_(needs_superblock_discards) (
   // Discard any information that pertains to specific translations
   // or instructions within the address range given.  There are two
   // possible approaches.
   // - If info is being stored at a per-translation level, use orig_addr
   //   to identify which translation is being discarded.  Each translation
   //   will be discarded exactly once.
   //   This orig_addr will match the closure->nraddr which was passed to
   //   to instrument() (see extensive comments above) when this 
   //   translation was made.  Note that orig_addr won't necessarily be 
   //   the same as the first address in "extents".
   // - If info is being stored at a per-instruction level, you can get
   //   the address range(s) being discarded by stepping through "extents".
   //   Note that any single instruction may belong to more than one
   //   translation, and so could be covered by the "extents" of more than
   //   one call to this function.
   // Doing it the first way (as eg. Cachegrind does) is probably easier.
   void (*discard_superblock_info)(Addr64 orig_addr, VexGuestExtents extents)
);

/* Tool defines its own command line options? */
extern void VG_(needs_command_line_options) (
   // Return True if option was recognised, False if it wasn't (but also see
   // below).  Presumably sets some state to record the option as well.  
   //
   // Nb: tools can assume that the argv will never disappear.  So they can,
   // for example, store a pointer to a string within an option, rather than
   // having to make a copy.
   //
   // Options (and combinations of options) should be checked in this function
   // if possible rather than in post_clo_init(), and if they are bad then
   // VG_(fmsg_bad_option)() should be called.  This ensures that the
   // messaging is consistent with command line option errors from the core.
   Bool (*process_cmd_line_option)(const HChar* argv),

   // Print out command line usage for options for normal tool operation.
   void (*print_usage)(void),

   // Print out command line usage for options for debugging the tool.
   void (*print_debug_usage)(void)
);

/* Tool defines its own client requests? */
extern void VG_(needs_client_requests) (
   // If using client requests, the number of the first request should be equal
   // to VG_USERREQ_TOOL_BASE('X', 'Y'), where 'X' and 'Y' form a suitable two
   // character identification for the string.  The second and subsequent
   // requests should follow.
   //
   // This function should use the VG_IS_TOOL_USERREQ macro (in
   // include/valgrind.h) to first check if it's a request for this tool.  Then
   // should handle it if it's recognised (and return True), or return False if
   // not recognised.  arg_block[0] holds the request number, any further args
   // from the request are in arg_block[1..].  'ret' is for the return value...
   // it should probably be filled, if only with 0.
   Bool (*handle_client_request)(ThreadId tid, UWord* arg_block, UWord* ret)
);

/* Tool does stuff before and/or after system calls? */
// Nb: If either of the pre_ functions malloc() something to return, the
// corresponding post_ function had better free() it!
// Also, the args are the 'original args' -- that is, it may be
// that the syscall pre-wrapper will modify the args before the
// syscall happens.  So these args are the original, un-modified
// args.  Finally, nArgs merely indicates the length of args[..],
// it does not indicate how many of those values are actually
// relevant to the syscall.  args[0 .. nArgs-1] is guaranteed
// to be defined and to contain all the args for this syscall,
// possibly including some trailing zeroes.
extern void VG_(needs_syscall_wrapper) (
               void (* pre_syscall)(ThreadId tid, UInt syscallno,
                                    UWord* args, UInt nArgs),
               void (*post_syscall)(ThreadId tid, UInt syscallno,
                                    UWord* args, UInt nArgs, SysRes res)
);

/* Are tool-state sanity checks performed? */
// Can be useful for ensuring a tool's correctness.  cheap_sanity_check()
// is called very frequently;  expensive_sanity_check() is called less
// frequently and can be more involved.
extern void VG_(needs_sanity_checks) (
   Bool(*cheap_sanity_check)(void),
   Bool(*expensive_sanity_check)(void)
);

/* Can the tool produce stats during execution? */
extern void VG_(needs_print_stats) (
   // Print out tool status. Note that the stats at end of execution
   // should be output by the VG_(basic_tool_funcs) "fini" function.
   void (*print_stats)(void)
);

/* Has the tool a tool specific function to retrieve and print location info
   of an address ? */
extern void VG_(needs_info_location) (
   // Get and pp information about Addr
   void (*info_location)(Addr)
);

/* Do we need to see variable type and location information? */
extern void VG_(needs_var_info) ( void );

/* Does the tool replace malloc() and friends with its own versions?
   This has to be combined with the use of a vgpreload_<tool>.so module
   or it won't work.  See massif/Makefile.am for how to build it. */
// The 'p' prefix avoids GCC complaints about overshadowing global names.
extern void VG_(needs_malloc_replacement)(
   void* (*pmalloc)               ( ThreadId tid, SizeT n ),
   void* (*p__builtin_new)        ( ThreadId tid, SizeT n ),
   void* (*p__builtin_vec_new)    ( ThreadId tid, SizeT n ),
   void* (*pmemalign)             ( ThreadId tid, SizeT align, SizeT n ),
   void* (*pcalloc)               ( ThreadId tid, SizeT nmemb, SizeT size1 ),
   void  (*pfree)                 ( ThreadId tid, void* p ),
   void  (*p__builtin_delete)     ( ThreadId tid, void* p ),
   void  (*p__builtin_vec_delete) ( ThreadId tid, void* p ),
   void* (*prealloc)              ( ThreadId tid, void* p, SizeT new_size ),
   SizeT (*pmalloc_usable_size)   ( ThreadId tid, void* p), 
   SizeT client_malloc_redzone_szB
);

/* Can the tool do XML output?  This is a slight misnomer, because the tool
 * is not requesting the core to do anything, rather saying "I can handle
 * it". */
extern void VG_(needs_xml_output) ( void );

/* Does the tool want to have one final pass over the IR after tree
   building but before instruction selection?  If so specify the
   function here. */
extern void VG_(needs_final_IR_tidy_pass) ( IRSB*(*final_tidy)(IRSB*) );


/* ------------------------------------------------------------------ */
/* Core events to track */

/* Part of the core from which this call was made.  Useful for determining
   what kind of error message should be emitted. */
typedef
   enum { Vg_CoreStartup=1, Vg_CoreSignal, Vg_CoreSysCall,
          // This is for platforms where syscall args are passed on the
          // stack; although pre_mem_read is the callback that will be
          // called, such an arg should be treated (with respect to
          // presenting information to the user) as if it was passed in a
          // register, ie. like pre_reg_read.
          Vg_CoreSysCallArgInMem,  
          Vg_CoreTranslate, Vg_CoreClientReq
   } CorePart;

/* Events happening in core to track.  To be notified, pass a callback
   function to the appropriate function.  To ignore an event, don't do
   anything (the default is for events to be ignored).

   Note that most events aren't passed a ThreadId.  If the event is one called
   from generated code (eg. new_mem_stack_*), you can use
   VG_(get_running_tid)() to find it.  Otherwise, it has to be passed in,
   as in pre_mem_read, and so the event signature will require changing.

   Memory events (Nb: to track heap allocation/freeing, a tool must replace
   malloc() et al.  See above how to do this.)

   These ones occur at startup, upon some signals, and upon some syscalls.

   For new_mem_brk and new_mem_stack_signal, the supplied ThreadId
   indicates the thread for whom the new memory is being allocated.

   For new_mem_startup and new_mem_mmap, the di_handle argument is a
   handle which can be used to retrieve debug info associated with the
   mapping or allocation (because it is of a file that Valgrind has
   decided to read debug info from).  If the value is zero, there is
   no associated debug info.  If the value exceeds zero, it can be
   supplied as an argument to selected queries in m_debuginfo.
*/
void VG_(track_new_mem_startup)     (void(*f)(Addr a, SizeT len,
                                              Bool rr, Bool ww, Bool xx,
                                              ULong di_handle));
void VG_(track_new_mem_stack_signal)(void(*f)(Addr a, SizeT len, ThreadId tid));
void VG_(track_new_mem_brk)         (void(*f)(Addr a, SizeT len, ThreadId tid));
void VG_(track_new_mem_mmap)        (void(*f)(Addr a, SizeT len,
                                              Bool rr, Bool ww, Bool xx,
                                              ULong di_handle));

void VG_(track_copy_mem_remap)      (void(*f)(Addr from, Addr to, SizeT len));
void VG_(track_change_mem_mprotect) (void(*f)(Addr a, SizeT len,
                                              Bool rr, Bool ww, Bool xx));
void VG_(track_die_mem_stack_signal)(void(*f)(Addr a, SizeT len));
void VG_(track_die_mem_brk)         (void(*f)(Addr a, SizeT len));
void VG_(track_die_mem_munmap)      (void(*f)(Addr a, SizeT len));

/* These ones are called when SP changes.  A tool could track these itself
   (except for ban_mem_stack) but it's much easier to use the core's help.

   The specialised ones are called in preference to the general one, if they
   are defined.  These functions are called a lot if they are used, so
   specialising can optimise things significantly.  If any of the
   specialised cases are defined, the general case must be defined too.

   Nb: all the specialised ones must use the VG_REGPARM(n) attribute.

   For the _new functions, a tool may specify with with-ECU
   (ExeContext Unique) or without-ECU version for each size, but not
   both.  If the with-ECU version is supplied, then the core will
   arrange to pass, as the ecu argument, a 32-bit int which uniquely
   identifies the instruction moving the stack pointer down.  This
   32-bit value is as obtained from VG_(get_ECU_from_ExeContext).
   VG_(get_ExeContext_from_ECU) can then be used to retrieve the
   associated depth-1 ExeContext for the location.  All this
   complexity is provided to support origin tracking in Memcheck.
*/
void VG_(track_new_mem_stack_4_w_ECU)  (VG_REGPARM(2) void(*f)(Addr new_ESP, UInt ecu));
void VG_(track_new_mem_stack_8_w_ECU)  (VG_REGPARM(2) void(*f)(Addr new_ESP, UInt ecu));
void VG_(track_new_mem_stack_12_w_ECU) (VG_REGPARM(2) void(*f)(Addr new_ESP, UInt ecu));
void VG_(track_new_mem_stack_16_w_ECU) (VG_REGPARM(2) void(*f)(Addr new_ESP, UInt ecu));
void VG_(track_new_mem_stack_32_w_ECU) (VG_REGPARM(2) void(*f)(Addr new_ESP, UInt ecu));
void VG_(track_new_mem_stack_112_w_ECU)(VG_REGPARM(2) void(*f)(Addr new_ESP, UInt ecu));
void VG_(track_new_mem_stack_128_w_ECU)(VG_REGPARM(2) void(*f)(Addr new_ESP, UInt ecu));
void VG_(track_new_mem_stack_144_w_ECU)(VG_REGPARM(2) void(*f)(Addr new_ESP, UInt ecu));
void VG_(track_new_mem_stack_160_w_ECU)(VG_REGPARM(2) void(*f)(Addr new_ESP, UInt ecu));
void VG_(track_new_mem_stack_w_ECU)                  (void(*f)(Addr a, SizeT len,
                                                                       UInt ecu));

void VG_(track_new_mem_stack_4)  (VG_REGPARM(1) void(*f)(Addr new_ESP));
void VG_(track_new_mem_stack_8)  (VG_REGPARM(1) void(*f)(Addr new_ESP));
void VG_(track_new_mem_stack_12) (VG_REGPARM(1) void(*f)(Addr new_ESP));
void VG_(track_new_mem_stack_16) (VG_REGPARM(1) void(*f)(Addr new_ESP));
void VG_(track_new_mem_stack_32) (VG_REGPARM(1) void(*f)(Addr new_ESP));
void VG_(track_new_mem_stack_112)(VG_REGPARM(1) void(*f)(Addr new_ESP));
void VG_(track_new_mem_stack_128)(VG_REGPARM(1) void(*f)(Addr new_ESP));
void VG_(track_new_mem_stack_144)(VG_REGPARM(1) void(*f)(Addr new_ESP));
void VG_(track_new_mem_stack_160)(VG_REGPARM(1) void(*f)(Addr new_ESP));
void VG_(track_new_mem_stack)                  (void(*f)(Addr a, SizeT len));

void VG_(track_die_mem_stack_4)  (VG_REGPARM(1) void(*f)(Addr die_ESP));
void VG_(track_die_mem_stack_8)  (VG_REGPARM(1) void(*f)(Addr die_ESP));
void VG_(track_die_mem_stack_12) (VG_REGPARM(1) void(*f)(Addr die_ESP));
void VG_(track_die_mem_stack_16) (VG_REGPARM(1) void(*f)(Addr die_ESP));
void VG_(track_die_mem_stack_32) (VG_REGPARM(1) void(*f)(Addr die_ESP));
void VG_(track_die_mem_stack_112)(VG_REGPARM(1) void(*f)(Addr die_ESP));
void VG_(track_die_mem_stack_128)(VG_REGPARM(1) void(*f)(Addr die_ESP));
void VG_(track_die_mem_stack_144)(VG_REGPARM(1) void(*f)(Addr die_ESP));
void VG_(track_die_mem_stack_160)(VG_REGPARM(1) void(*f)(Addr die_ESP));
void VG_(track_die_mem_stack)                  (void(*f)(Addr a, SizeT len));

/* Used for redzone at end of thread stacks */
void VG_(track_ban_mem_stack)      (void(*f)(Addr a, SizeT len));

/* These ones occur around syscalls, signal handling, etc */
void VG_(track_pre_mem_read)       (void(*f)(CorePart part, ThreadId tid,
                                             const HChar* s, Addr a, SizeT size));
void VG_(track_pre_mem_read_asciiz)(void(*f)(CorePart part, ThreadId tid,
                                             const HChar* s, Addr a));
void VG_(track_pre_mem_write)      (void(*f)(CorePart part, ThreadId tid,
                                             const HChar* s, Addr a, SizeT size));
void VG_(track_post_mem_write)     (void(*f)(CorePart part, ThreadId tid,
                                             Addr a, SizeT size));

/* Register events.  Use VG_(set_shadow_state_area)() to set the shadow regs
   for these events.  */
void VG_(track_pre_reg_read)  (void(*f)(CorePart part, ThreadId tid,
                                        const HChar* s, PtrdiffT guest_state_offset,
                                        SizeT size));
void VG_(track_post_reg_write)(void(*f)(CorePart part, ThreadId tid,
                                        PtrdiffT guest_state_offset,
                                        SizeT size));

/* This one is called for malloc() et al if they are replaced by a tool. */
void VG_(track_post_reg_write_clientcall_return)(
      void(*f)(ThreadId tid, PtrdiffT guest_state_offset, SizeT size, Addr f));


/* Scheduler events (not exhaustive) */

/* Called when 'tid' starts or stops running client code blocks.
   Gives the total dispatched block count at that event.  Note, this
   is not the same as 'tid' holding the BigLock (the lock that ensures
   that only one thread runs at a time): a thread can hold the lock
   for other purposes (making translations, etc) yet not be running
   client blocks.  Obviously though, a thread must hold the lock in
   order to run client code blocks, so the times bracketed by
   'start_client_code'..'stop_client_code' are a subset of the times
   when thread 'tid' holds the cpu lock.
*/
void VG_(track_start_client_code)(
        void(*f)(ThreadId tid, ULong blocks_dispatched)
     );
void VG_(track_stop_client_code)(
        void(*f)(ThreadId tid, ULong blocks_dispatched)
     );


/* Thread events (not exhaustive)

   ll_create: low level thread creation.  Called before the new thread
   has run any instructions (or touched any memory).  In fact, called
   immediately before the new thread has come into existence; the new
   thread can be assumed to exist when notified by this call.

   ll_exit: low level thread exit.  Called after the exiting thread
   has run its last instruction.

   The _ll_ part makes it clear these events are not to do with
   pthread_create or pthread_exit/pthread_join (etc), which are a
   higher level abstraction synthesised by libpthread.  What you can
   be sure of from _ll_create/_ll_exit is the absolute limits of each
   thread's lifetime, and hence be assured that all memory references
   made by the thread fall inside the _ll_create/_ll_exit pair.  This
   is important for tools that need a 100% accurate account of which
   thread is responsible for every memory reference in the process.

   pthread_create/join/exit do not give this property.  Calls/returns
   to/from them happen arbitrarily far away from the relevant
   low-level thread create/quit event.  In general a few hundred
   instructions; hence a few hundred(ish) memory references could get
   misclassified each time.

   pre_thread_first_insn: is called when the thread is all set up and
   ready to go (stack in place, etc) but has not executed its first
   instruction yet.  Gives threading tools a chance to ask questions
   about the thread (eg, what is its initial client stack pointer)
   that are not easily answered at pre_thread_ll_create time.

   For a given thread, the call sequence is:
      ll_create (in the parent's context)
      first_insn (in the child's context)
      ll_exit (in the child's context)
*/
void VG_(track_pre_thread_ll_create) (void(*f)(ThreadId tid, ThreadId child));
void VG_(track_pre_thread_first_insn)(void(*f)(ThreadId tid));
void VG_(track_pre_thread_ll_exit)   (void(*f)(ThreadId tid));


/* Signal events (not exhaustive)

   ... pre_send_signal, post_send_signal ...

   Called before a signal is delivered;  `alt_stack' indicates if it is
   delivered on an alternative stack.  */
void VG_(track_pre_deliver_signal) (void(*f)(ThreadId tid, Int sigNo,
                                             Bool alt_stack));
/* Called after a signal is delivered.  Nb: unfortunately, if the signal
   handler longjmps, this won't be called.  */
void VG_(track_post_deliver_signal)(void(*f)(ThreadId tid, Int sigNo));

#endif   // __PUB_TOOL_TOOLIFACE_H

/*--------------------------------------------------------------------*/
/*--- end                                                          ---*/
/*--------------------------------------------------------------------*/<|MERGE_RESOLUTION|>--- conflicted
+++ resolved
@@ -340,21 +340,13 @@
    // including the terminating null character the function shall
    // return the value that strlen would return for the string.
    // If the buffer is too small the function shall return nBuf.
-<<<<<<< HEAD
-   SizeT (*print_extra_suppression_info)(Error* err,
-=======
    SizeT (*print_extra_suppression_info)(const Error* err,
->>>>>>> 59e45af5
                                          /*OUT*/HChar* buf, Int nBuf),
 
    // This is similar to print_extra_suppression_info, but is used
    // to print information such as additional statistical counters
    // as part of the used suppression list produced by -v.
-<<<<<<< HEAD
-   SizeT (*print_extra_suppression_use)(Supp* su,
-=======
    SizeT (*print_extra_suppression_use)(const Supp* su,
->>>>>>> 59e45af5
                                         /*OUT*/HChar* buf, Int nBuf),
 
    // Called by error mgr once it has been established that err
