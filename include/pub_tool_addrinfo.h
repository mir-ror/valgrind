--- conflicted
+++ resolved
@@ -156,11 +156,7 @@
       // In a global .data symbol.  This holds
       // the variable's name (zero terminated), plus a (memory) offset.
       struct {
-<<<<<<< HEAD
-         HChar    *name;
-=======
          HChar   *name;
->>>>>>> 59e45af5
          PtrdiffT offset;
       } DataSym;
 
