
/*--------------------------------------------------------------------*/
/*--- DebugInfo.                              pub_tool_debuginfo.h ---*/
/*--------------------------------------------------------------------*/

/*
   This file is part of Valgrind, a dynamic binary instrumentation
   framework.

   Copyright (C) 2000-2013 Julian Seward
      jseward@acm.org

   This program is free software; you can redistribute it and/or
   modify it under the terms of the GNU General Public License as
   published by the Free Software Foundation; either version 2 of the
   License, or (at your option) any later version.

   This program is distributed in the hope that it will be useful, but
   WITHOUT ANY WARRANTY; without even the implied warranty of
   MERCHANTABILITY or FITNESS FOR A PARTICULAR PURPOSE.  See the GNU
   General Public License for more details.

   You should have received a copy of the GNU General Public License
   along with this program; if not, write to the Free Software
   Foundation, Inc., 59 Temple Place, Suite 330, Boston, MA
   02111-1307, USA.

   The GNU General Public License is contained in the file COPYING.
*/

#ifndef __PUB_TOOL_DEBUGINFO_H
#define __PUB_TOOL_DEBUGINFO_H

#include "pub_tool_basics.h"   // VG_ macro

/*====================================================================*/
/*=== Obtaining debug information                                  ===*/
/*====================================================================*/

/* Get the file/function/line number of the instruction at address
   'a'.  For these four, if debug info for the address is found, it
   copies the info into the buffer/UInt and returns True.  If not, it
   returns False.  VG_(get_fnname) always
   demangles C++ function names.  VG_(get_fnname_w_offset) is the
   same, except it appends "+N" to symbol names to indicate offsets.  */
<<<<<<< HEAD
extern Bool VG_(get_filename) ( Addr a, HChar** filename );
extern Bool VG_(get_fnname)   ( Addr a, HChar** fnname );
extern Bool VG_(get_linenum)  ( Addr a, UInt* linenum );
extern Bool VG_(get_fnname_w_offset)
                              ( Addr a, HChar** fnname );
=======
extern Bool VG_(get_filename) ( Addr a, const HChar** filename );
extern Bool VG_(get_fnname)   ( Addr a, const HChar** fnname );
extern Bool VG_(get_linenum)  ( Addr a, UInt* linenum );
extern Bool VG_(get_fnname_w_offset)
                              ( Addr a, const HChar** fnname );
>>>>>>> 59e45af5

/* This one is the most general.  It gives filename, line number and
   optionally directory name.  filename and linenum may not be NULL.
   dirname may be NULL, meaning that the caller does not want
   directory name info, in which case dirname_available must also be
   NULL.  If dirname is non-null, directory info is written to *dirname, if
   it is available; if not available, '\0' is written to the first
   byte.  In either case *dirname_available is set to indicate whether
   or not directory information was available.

<<<<<<< HEAD
   filename and dirname are allocated in static strings and will be
   overwritten in the next invocation. Callers need to copy the strings
   if they are needed.
=======
   The character strings returned in *filename and *dirname are not
   persistent. They will be freed when the DebugInfo they belong to
   is discarded.
>>>>>>> 59e45af5

   Returned value indicates whether any filename/line info could be
   found. */
extern Bool VG_(get_filename_linenum)
                              ( Addr a, 
<<<<<<< HEAD
                                /*OUT*/HChar** filename,
                                /*OUT*/HChar** dirname,
=======
                                /*OUT*/const HChar** filename,
                                /*OUT*/const HChar** dirname,
>>>>>>> 59e45af5
                                /*OUT*/Bool* dirname_available,
                                /*OUT*/UInt* linenum );

/* Succeeds only if we find from debug info that 'a' is the address of the
   first instruction in a function -- as opposed to VG_(get_fnname) which
   succeeds if we find from debug info that 'a' is the address of any
   instruction in a function.  Use this to instrument the start of
   a particular function.  Nb: if an executable/shared object is stripped
   of its symbols, this function will not be able to recognise function
   entry points within it. */
<<<<<<< HEAD
extern Bool VG_(get_fnname_if_entry) ( Addr a, HChar** fnname );
=======
extern Bool VG_(get_fnname_if_entry) ( Addr a, const HChar** fnname );
>>>>>>> 59e45af5

typedef
   enum {
      Vg_FnNameNormal,        // A normal function.
      Vg_FnNameMain,          // "main"
      Vg_FnNameBelowMain      // Something below "main", eg. __libc_start_main.
   } Vg_FnNameKind;           //   Such names are often filtered.

/* Indicates what kind of fnname it is. */
extern Vg_FnNameKind VG_(get_fnname_kind) ( const HChar* name );

/* Like VG_(get_fnname_kind), but takes a code address. */
extern Vg_FnNameKind VG_(get_fnname_kind_from_IP) ( Addr ip );

/* Looks up data_addr in the collection of data symbols, and if found
   puts its name (or as much as will fit) into dname[0 .. n_dname-1],
   which is guaranteed to be zero terminated.  Also data_addr's offset
   from the symbol start is put into *offset. */
extern Bool VG_(get_datasym_and_offset)( Addr data_addr,
<<<<<<< HEAD
                                         /*OUT*/HChar** dname,
=======
                                         /*OUT*/const HChar** dname,
>>>>>>> 59e45af5
                                         /*OUT*/PtrdiffT* offset );

/* Try to form some description of DATA_ADDR by looking at the DWARF3
   debug info we have.  This considers all global variables, and 8
   frames in the stacks of all threads.  Result is written at the ends
   of DNAME{1,2}V, which are XArray*s of HChar, that have been
   initialised by the caller, and True is returned.  If no description
   is created, False is returned.  Regardless of the return value,
   DNAME{1,2}V are guaranteed to be zero terminated after the call.

   Note that after the call, DNAME{1,2} may have more than one
   trailing zero, so callers should establish the useful text length
   using VG_(strlen) on the contents, rather than VG_(sizeXA) on the
   XArray itself.
*/
Bool VG_(get_data_description)( 
        /*MOD*/ void* /* really, XArray* of HChar */ dname1v,
        /*MOD*/ void* /* really, XArray* of HChar */ dname2v,
        Addr data_addr
     );

/* Succeeds if the address is within a shared object or the main executable.
   It doesn't matter if debug info is present or not. */
<<<<<<< HEAD
extern Bool VG_(get_objname)  ( Addr a, HChar** objname );
=======
extern Bool VG_(get_objname)  ( Addr a, const HChar** objname );
>>>>>>> 59e45af5


/* Cursor allowing to describe inlined function calls at an IP,
   by doing successive calls to VG_(describe_IP). */
typedef  struct _InlIPCursor InlIPCursor;

/* Returns info about the code address %eip:  the address, function
   name (if known) and filename/line number (if known), like this:

      0x4001BF05: realloc (vg_replace_malloc.c:339)

   eip can possibly corresponds to inlined function call(s).
   To describe eip and the inlined function calls, the following must
   be done:
       InlIPCursor *iipc = VG_(new_IIPC)(eip);
       do {
          buf = VG_(describe_IP)(eip, iipc);
          ... use buf ...
       } while (VG_(next_IIPC)(iipc));
       VG_(delete_IIPC)(iipc);

   To only describe eip, without the inlined calls at eip, give a NULL iipc:
       buf = VG_(describe_IP)(eip, NULL);   

   Note, that the returned string is allocated in a static buffer local to
   VG_(describe_IP). That buffer will be overwritten with every invocation.
   Therefore, callers need to possibly stash away the string.
*/
<<<<<<< HEAD
extern const HChar* VG_(describe_IP)(Addr eip, InlIPCursor* iipc);
=======
extern const HChar* VG_(describe_IP)(Addr eip, const InlIPCursor* iipc);
>>>>>>> 59e45af5

/* Builds a IIPC (Inlined IP Cursor) to describe eip and all the inlined calls
   at eip. Such a cursor must be deleted after use using VG_(delete_IIPC). */
extern InlIPCursor* VG_(new_IIPC)(Addr eip);
/* Move the cursor to the next call to describe.
   Returns True if there are still calls to describe.
   False if nothing to describe anymore. */
extern Bool VG_(next_IIPC)(InlIPCursor *iipc);
/* Free all memory associated with iipc. */
extern void VG_(delete_IIPC)(InlIPCursor *iipc);



/* Get an XArray of StackBlock which describe the stack (auto) blocks
   for this ip.  The caller is expected to free the XArray at some
   point.  If 'arrays_only' is True, only array-typed blocks are
   returned; otherwise blocks of all types are returned. */

typedef
   struct {
      PtrdiffT base;       /* offset from sp or fp */
      SizeT    szB;        /* size in bytes */
      Bool     spRel;      /* True => sp-rel, False => fp-rel */
      Bool     isVec;      /* does block have an array type, or not? */
      HChar    name[16];   /* first 15 chars of name (asciiz) */
   }
   StackBlock;

extern void* /* really, XArray* of StackBlock */
             VG_(di_get_stack_blocks_at_ip)( Addr ip, Bool arrays_only );


/* Get an array of GlobalBlock which describe the global blocks owned
   by the shared object characterised by the given di_handle.  Asserts
   if the handle is invalid.  The caller is responsible for freeing
   the array at some point.  If 'arrays_only' is True, only
   array-typed blocks are returned; otherwise blocks of all types are
   returned. */

typedef
   struct {
      Addr  addr;
      SizeT szB;
      Bool  isVec;      /* does block have an array type, or not? */
      HChar name[16];   /* first 15 chars of name (asciiz) */
      HChar soname[16]; /* first 15 chars of name (asciiz) */
   }
   GlobalBlock;

extern void* /* really, XArray* of GlobalBlock */
VG_(di_get_global_blocks_from_dihandle) ( ULong di_handle,
                                          Bool  arrays_only );


/*====================================================================*/
/*=== Obtaining debug information                                  ===*/
/*====================================================================*/

/* A way to make limited debuginfo queries on a per-mapped-object
   basis. */
typedef  struct _DebugInfo  DebugInfo;

/* Returns NULL if the DebugInfo isn't found.  It doesn't matter if
   debug info is present or not. */
DebugInfo* VG_(find_DebugInfo) ( Addr a );

/* Fish bits out of DebugInfos. */
Addr          VG_(DebugInfo_get_text_avma)   ( const DebugInfo *di );
SizeT         VG_(DebugInfo_get_text_size)   ( const DebugInfo *di );
Addr          VG_(DebugInfo_get_bss_avma)    ( const DebugInfo *di );
SizeT         VG_(DebugInfo_get_bss_size)    ( const DebugInfo *di );
Addr          VG_(DebugInfo_get_plt_avma)    ( const DebugInfo *di );
SizeT         VG_(DebugInfo_get_plt_size)    ( const DebugInfo *di );
Addr          VG_(DebugInfo_get_gotplt_avma) ( const DebugInfo *di );
SizeT         VG_(DebugInfo_get_gotplt_size) ( const DebugInfo *di );
Addr          VG_(DebugInfo_get_got_avma)    ( const DebugInfo *di );
SizeT         VG_(DebugInfo_get_got_size)    ( const DebugInfo *di );
const HChar*  VG_(DebugInfo_get_soname)      ( const DebugInfo *di );
const HChar*  VG_(DebugInfo_get_filename)    ( const DebugInfo *di );
PtrdiffT      VG_(DebugInfo_get_text_bias)   ( const DebugInfo *di );

/* Function for traversing the DebugInfo list.  When called with NULL
   it returns the first element; otherwise it returns the given
   element's successor.  Note that the order of elements in the list
   changes in response to most of the queries listed in this header,
   that explicitly or implicitly have to search the list for a
   particular code address.  So it isn't safe to assume that the order
   of the list stays constant. */
const DebugInfo* VG_(next_DebugInfo)    ( const DebugInfo *di );

/* A simple enumeration to describe the 'kind' of various kinds of
   segments that arise from the mapping of object files. */
typedef
   enum {
      Vg_SectUnknown,
      Vg_SectText,
      Vg_SectData,
      Vg_SectBSS,
      Vg_SectGOT,
      Vg_SectPLT,
      Vg_SectGOTPLT,
      Vg_SectOPD
   }
   VgSectKind;

/* Convert a VgSectKind to a string, which must be copied if you want
   to change it. */
const HChar* VG_(pp_SectKind)( VgSectKind kind );

/* Given an address 'a', make a guess of which section of which object
   it comes from.  If name is non-NULL, then the object's name is put
<<<<<<< HEAD
   into *name. */
VgSectKind VG_(DebugInfo_sect_kind)( /*OUT*/HChar** name, Addr a);
=======
   into *name. The returned name is persistent as long as the debuginfo
   it belongs to isn't discarded. */
VgSectKind VG_(DebugInfo_sect_kind)( /*OUT*/const HChar** name, Addr a);
>>>>>>> 59e45af5


#endif   // __PUB_TOOL_DEBUGINFO_H

/*--------------------------------------------------------------------*/
/*--- end                                                          ---*/
/*--------------------------------------------------------------------*/<|MERGE_RESOLUTION|>--- conflicted
+++ resolved
@@ -43,19 +43,11 @@
    returns False.  VG_(get_fnname) always
    demangles C++ function names.  VG_(get_fnname_w_offset) is the
    same, except it appends "+N" to symbol names to indicate offsets.  */
-<<<<<<< HEAD
-extern Bool VG_(get_filename) ( Addr a, HChar** filename );
-extern Bool VG_(get_fnname)   ( Addr a, HChar** fnname );
-extern Bool VG_(get_linenum)  ( Addr a, UInt* linenum );
-extern Bool VG_(get_fnname_w_offset)
-                              ( Addr a, HChar** fnname );
-=======
 extern Bool VG_(get_filename) ( Addr a, const HChar** filename );
 extern Bool VG_(get_fnname)   ( Addr a, const HChar** fnname );
 extern Bool VG_(get_linenum)  ( Addr a, UInt* linenum );
 extern Bool VG_(get_fnname_w_offset)
                               ( Addr a, const HChar** fnname );
->>>>>>> 59e45af5
 
 /* This one is the most general.  It gives filename, line number and
    optionally directory name.  filename and linenum may not be NULL.
@@ -66,27 +58,16 @@
    byte.  In either case *dirname_available is set to indicate whether
    or not directory information was available.
 
-<<<<<<< HEAD
-   filename and dirname are allocated in static strings and will be
-   overwritten in the next invocation. Callers need to copy the strings
-   if they are needed.
-=======
    The character strings returned in *filename and *dirname are not
    persistent. They will be freed when the DebugInfo they belong to
    is discarded.
->>>>>>> 59e45af5
 
    Returned value indicates whether any filename/line info could be
    found. */
 extern Bool VG_(get_filename_linenum)
                               ( Addr a, 
-<<<<<<< HEAD
-                                /*OUT*/HChar** filename,
-                                /*OUT*/HChar** dirname,
-=======
                                 /*OUT*/const HChar** filename,
                                 /*OUT*/const HChar** dirname,
->>>>>>> 59e45af5
                                 /*OUT*/Bool* dirname_available,
                                 /*OUT*/UInt* linenum );
 
@@ -97,11 +78,7 @@
    a particular function.  Nb: if an executable/shared object is stripped
    of its symbols, this function will not be able to recognise function
    entry points within it. */
-<<<<<<< HEAD
-extern Bool VG_(get_fnname_if_entry) ( Addr a, HChar** fnname );
-=======
 extern Bool VG_(get_fnname_if_entry) ( Addr a, const HChar** fnname );
->>>>>>> 59e45af5
 
 typedef
    enum {
@@ -121,11 +98,7 @@
    which is guaranteed to be zero terminated.  Also data_addr's offset
    from the symbol start is put into *offset. */
 extern Bool VG_(get_datasym_and_offset)( Addr data_addr,
-<<<<<<< HEAD
-                                         /*OUT*/HChar** dname,
-=======
                                          /*OUT*/const HChar** dname,
->>>>>>> 59e45af5
                                          /*OUT*/PtrdiffT* offset );
 
 /* Try to form some description of DATA_ADDR by looking at the DWARF3
@@ -149,11 +122,7 @@
 
 /* Succeeds if the address is within a shared object or the main executable.
    It doesn't matter if debug info is present or not. */
-<<<<<<< HEAD
-extern Bool VG_(get_objname)  ( Addr a, HChar** objname );
-=======
 extern Bool VG_(get_objname)  ( Addr a, const HChar** objname );
->>>>>>> 59e45af5
 
 
 /* Cursor allowing to describe inlined function calls at an IP,
@@ -182,11 +151,7 @@
    VG_(describe_IP). That buffer will be overwritten with every invocation.
    Therefore, callers need to possibly stash away the string.
 */
-<<<<<<< HEAD
-extern const HChar* VG_(describe_IP)(Addr eip, InlIPCursor* iipc);
-=======
 extern const HChar* VG_(describe_IP)(Addr eip, const InlIPCursor* iipc);
->>>>>>> 59e45af5
 
 /* Builds a IIPC (Inlined IP Cursor) to describe eip and all the inlined calls
    at eip. Such a cursor must be deleted after use using VG_(delete_IIPC). */
@@ -298,14 +263,9 @@
 
 /* Given an address 'a', make a guess of which section of which object
    it comes from.  If name is non-NULL, then the object's name is put
-<<<<<<< HEAD
-   into *name. */
-VgSectKind VG_(DebugInfo_sect_kind)( /*OUT*/HChar** name, Addr a);
-=======
    into *name. The returned name is persistent as long as the debuginfo
    it belongs to isn't discarded. */
 VgSectKind VG_(DebugInfo_sect_kind)( /*OUT*/const HChar** name, Addr a);
->>>>>>> 59e45af5
 
 
 #endif   // __PUB_TOOL_DEBUGINFO_H
