--- conflicted
+++ resolved
@@ -106,12 +106,6 @@
 extern UInt VG_(vprintf_xml) ( const HChar *format, va_list vargs )
                              PRINTF_CHECK(1, 0);
 
-<<<<<<< HEAD
-extern UInt VG_(fdprintf)   ( Int fd, const HChar *format, ... )
-                            PRINTF_CHECK(2, 3);
-extern UInt VG_(vfdprintf)  ( Int fd, const HChar *format, va_list vargs )
-                            PRINTF_CHECK(2, 0);
-=======
 typedef struct _VgFile VgFile;
 
 extern VgFile *VG_(fopen)    ( const HChar *name, Int flags, Int mode );
@@ -120,7 +114,6 @@
                                PRINTF_CHECK(2, 3);
 extern UInt    VG_(vfprintf) ( VgFile *fp, const HChar *format, va_list vargs )
                                PRINTF_CHECK(2, 0);
->>>>>>> 59e45af5
 
 /* Do a printf-style operation on either the XML 
    or normal output channel
