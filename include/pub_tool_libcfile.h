
/*--------------------------------------------------------------------*/
/*--- File/socket-related libc stuff.          pub_tool_libcfile.h ---*/
/*--------------------------------------------------------------------*/

/*
   This file is part of Valgrind, a dynamic binary instrumentation
   framework.

   Copyright (C) 2000-2013 Julian Seward
      jseward@acm.org

   This program is free software; you can redistribute it and/or
   modify it under the terms of the GNU General Public License as
   published by the Free Software Foundation; either version 2 of the
   License, or (at your option) any later version.

   This program is distributed in the hope that it will be useful, but
   WITHOUT ANY WARRANTY; without even the implied warranty of
   MERCHANTABILITY or FITNESS FOR A PARTICULAR PURPOSE.  See the GNU
   General Public License for more details.

   You should have received a copy of the GNU General Public License
   along with this program; if not, write to the Free Software
   Foundation, Inc., 59 Temple Place, Suite 330, Boston, MA
   02111-1307, USA.

   The GNU General Public License is contained in the file COPYING.
*/

#ifndef __PUB_TOOL_LIBCFILE_H
#define __PUB_TOOL_LIBCFILE_H

#include "pub_tool_basics.h"   // VG_ macro
#include "pub_tool_vki.h"      // vki_dirent et al.

/* ---------------------------------------------------------------------
   File-related functions.
   ------------------------------------------------------------------ */

/* To use this file you must first include pub_tool_vki.h. */

/* Note that VG_(stat) and VG_(fstat) write to a 'struct vg_stat*' and
   not a 'struct vki_stat*' or a 'struct vki_stat64*'.  'struct
   vg_stat*' is not the same as either of the vki_ versions.  No
   specific vki_stat{,64} kernel structure will work and is
   consistently available on different architectures on Linux, so we
   have to use this 'struct vg_stat' impedance-matching type
   instead.

   Also note that the fieldnames aren't prefixed with "st_".  This is because
   st_atime et al are macros in sys/stat.h on Darwin, and using those names
   screws things up.
*/
struct vg_stat {
   ULong   dev;
   ULong   ino;
   ULong   nlink;
   UInt    mode;
   UInt    uid;
   UInt    gid;
   ULong   rdev;
   Long    size;
   ULong   blksize;
   ULong   blocks;
   ULong   atime;
   ULong   atime_nsec;
   ULong   mtime;
   ULong   mtime_nsec;
   ULong   ctime;
   ULong   ctime_nsec;
};

extern SysRes VG_(mknod)  ( const HChar* pathname, Int mode, UWord dev );
extern SysRes VG_(open)   ( const HChar* pathname, Int flags, Int mode );
/* fd_open words like the open(2) system call: 
   returns fd if success, -1 otherwise */
extern Int VG_(fd_open)  (const HChar* pathname, Int flags, Int mode);
extern void   VG_(close)  ( Int fd );
extern Int    VG_(read)   ( Int fd, void* buf, Int count);
extern Int    VG_(write)  ( Int fd, const void* buf, Int count);
extern Int    VG_(pipe)   ( Int fd[2] );
extern Off64T VG_(lseek)  ( Int fd, Off64T offset, Int whence );

extern SysRes VG_(stat)   ( const HChar* file_name, struct vg_stat* buf );
extern Int    VG_(fstat)  ( Int   fd,        struct vg_stat* buf );
extern SysRes VG_(dup)    ( Int oldfd );
extern SysRes VG_(dup2)   ( Int oldfd, Int newfd );
extern Int    VG_(rename) ( const HChar* old_name, const HChar* new_name );
extern Int    VG_(unlink) ( const HChar* file_name );

extern SysRes VG_(poll) (struct vki_pollfd *fds, Int nfds, Int timeout);

<<<<<<< HEAD
extern Int    VG_(readlink)( const HChar* path, HChar** buf );
extern Int    VG_(getdents)( Int fd, struct vki_dirent *dirp, UInt count );
=======
extern Int    VG_(readlink)( const HChar* path, HChar* buf, UInt bufsize );

#if defined(VGO_linux)
extern Int    VG_(getdents64)( Int fd, struct vki_dirent64 *dirp, UInt count );
#endif
>>>>>>> 21e25624

extern const HChar* VG_(basename)( const HChar* path );
extern const HChar* VG_(dirname) ( const HChar* path );

/* Return the name of a directory for temporary files. */
extern const HChar* VG_(tmpdir)(void);

/* Return the working directory at startup. The returned string is
   persistent. */
extern const HChar *VG_(get_startup_wd) ( void );

#endif   // __PUB_TOOL_LIBCFILE_H

/*--------------------------------------------------------------------*/
/*--- end                                                          ---*/
/*--------------------------------------------------------------------*/<|MERGE_RESOLUTION|>--- conflicted
+++ resolved
@@ -91,16 +91,11 @@
 
 extern SysRes VG_(poll) (struct vki_pollfd *fds, Int nfds, Int timeout);
 
-<<<<<<< HEAD
 extern Int    VG_(readlink)( const HChar* path, HChar** buf );
-extern Int    VG_(getdents)( Int fd, struct vki_dirent *dirp, UInt count );
-=======
-extern Int    VG_(readlink)( const HChar* path, HChar* buf, UInt bufsize );
 
 #if defined(VGO_linux)
 extern Int    VG_(getdents64)( Int fd, struct vki_dirent64 *dirp, UInt count );
 #endif
->>>>>>> 21e25624
 
 extern const HChar* VG_(basename)( const HChar* path );
 extern const HChar* VG_(dirname) ( const HChar* path );
