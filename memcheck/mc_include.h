--- conflicted
+++ resolved
@@ -405,19 +405,11 @@
 
 Bool MC_(error_matches_suppression) ( const Error* err, const Supp* su );
 
-<<<<<<< HEAD
-SizeT MC_(get_extra_suppression_info) ( Error* err,
-                                        /*OUT*/HChar* buf, Int nBuf );
-SizeT MC_(print_extra_suppression_use) ( Supp* su,
-                                         /*OUT*/HChar* buf, Int nBuf );
-void MC_(update_extra_suppression_use) ( Error* err, Supp* su );
-=======
 SizeT MC_(get_extra_suppression_info) ( const Error* err,
                                         /*OUT*/HChar* buf, Int nBuf );
 SizeT MC_(print_extra_suppression_use) ( const Supp* su,
                                          /*OUT*/HChar* buf, Int nBuf );
 void MC_(update_extra_suppression_use) ( const Error* err, const Supp* su );
->>>>>>> 59e45af5
 
 const HChar* MC_(get_error_name) ( const Error* err );
 
