--- conflicted
+++ resolved
@@ -221,11 +221,7 @@
       if (xml)
          print_err_detail("  </allocation_context>\n");
    } else {
-<<<<<<< HEAD
-      HChar *sect_name;
-=======
       const HChar *sect_name;
->>>>>>> 59e45af5
       VgSectKind sect_kind;
 
       sect_kind = VG_(DebugInfo_sect_kind)(&sect_name, dri->addr);
@@ -606,11 +602,7 @@
  * define any 'extra' suppression information.
  */
 static
-<<<<<<< HEAD
-SizeT drd_get_extra_suppression_info(Error* e,
-=======
 SizeT drd_get_extra_suppression_info(const Error* e,
->>>>>>> 59e45af5
                                      /*OUT*/HChar* buf, Int nBuf)
 {
    tl_assert(nBuf >= 1);
@@ -619,11 +611,7 @@
 }
 
 static
-<<<<<<< HEAD
-SizeT drd_print_extra_suppression_use(Supp* su,
-=======
 SizeT drd_print_extra_suppression_use(const Supp* su,
->>>>>>> 59e45af5
                                       /*OUT*/HChar* buf, Int nBuf)
 {
    tl_assert(nBuf >= 1);
