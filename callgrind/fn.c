--- conflicted
+++ resolved
@@ -424,17 +424,10 @@
 
 
 Bool CLG_(get_debug_info)(Addr instr_addr,
-<<<<<<< HEAD
-			 HChar **dir,
-			 HChar **file,
-			 HChar **fn_name, UInt* line_num,
-			 DebugInfo** pDebugInfo)
-=======
                           const HChar **dir,
                           const HChar **file,
                           const HChar **fn_name, UInt* line_num,
                           DebugInfo** pDebugInfo)
->>>>>>> 59e45af5
 {
   Bool found_file_line, found_fn, found_dirname, result = True;
   UInt line;
@@ -452,26 +445,12 @@
 					       dir,
 					       &found_dirname,
 					       &line);
-<<<<<<< HEAD
-   found_fn = VG_(get_fnname)(instr_addr,
-			      fn_name);
-
-   if (!found_dirname) {
-      *dir = (HChar *)"";   // FIXME: constification
-   }
-
-   if (!found_file_line && !found_fn) {
-     CLG_(stat).no_debug_BBs++;
-     *file = (HChar *)"???";   // FIXME: constification
-     *fn_name = (HChar *)"???";   // FIXME: constification
-=======
    found_fn = VG_(get_fnname)(instr_addr, fn_name);
 
    if (!found_file_line && !found_fn) {
      CLG_(stat).no_debug_BBs++;
      *file = "???";
      *fn_name = "???";
->>>>>>> 59e45af5
      if (line_num) *line_num=0;
      result = False;
 
@@ -481,20 +460,12 @@
 
    } else if ( found_file_line && !found_fn) {
      CLG_(stat).file_line_debug_BBs++;
-<<<<<<< HEAD
-     *fn_name = (HChar *)"???";   // FIXME: constification
-=======
      *fn_name = "???";
->>>>>>> 59e45af5
      if (line_num) *line_num=line;
 
    } else  /*(!found_file_line &&  found_fn)*/ {
      CLG_(stat).fn_name_debug_BBs++;
-<<<<<<< HEAD
-     *file = (HChar *)"???";   // FIXME: constification
-=======
      *file = "???";
->>>>>>> 59e45af5
      if (line_num) *line_num=0;
    }
 
@@ -517,11 +488,7 @@
  */
 fn_node* CLG_(get_fn_node)(BB* bb)
 {
-<<<<<<< HEAD
-    HChar      *filename, *dirname, *fnname;
-=======
     const HChar *fnname, *filename, *dirname;
->>>>>>> 59e45af5
     DebugInfo* di;
     UInt       line_num;
     fn_node*   fn;
@@ -577,11 +544,7 @@
 	(bb_addr(bb) >= runtime_resolve_addr) &&
 	(bb_addr(bb) < runtime_resolve_addr + runtime_resolve_length)) {
 	/* BB in runtime_resolve found by code check; use this name */
-<<<<<<< HEAD
-      fnname = (HChar *)"_dl_runtime_resolve";  // FIXME: constification
-=======
       fnname = "_dl_runtime_resolve";
->>>>>>> 59e45af5
     }
 
     /* get fn_node struct for this function */
@@ -627,21 +590,12 @@
     bb->line = line_num;
 
     if (dirname[0]) {
-<<<<<<< HEAD
-       CLG_DEBUG(3,"- get_fn_node(BB %#lx): %s (in %s/%s:%u)\n",
-                 bb_addr(bb), fnname, dirname, filename, line_num);
-    } else {
-       CLG_DEBUG(3,"- get_fn_node(BB %#lx): %s (in %s:%u)\n",
-                 bb_addr(bb), fnname, filename, line_num);
-    }
-=======
        CLG_DEBUG(3,"- get_fn_node(BB %#lx): %s (in %s:%u)\n",
                  bb_addr(bb), fnname, filename, line_num);
     } else
        CLG_DEBUG(3,"- get_fn_node(BB %#lx): %s (in %s/%s:%u)\n",
                  bb_addr(bb), fnname, dirname, filename, line_num);
 
->>>>>>> 59e45af5
     return fn;
 }
 
