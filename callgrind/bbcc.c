--- conflicted
+++ resolved
@@ -338,17 +338,6 @@
 
 /* String is returned in a dynamically allocated buffer. Caller is
    responsible for free'ing it. */
-<<<<<<< HEAD
-static HChar* mangled_cxt(Context* cxt, Int rec_index)
-{
-    SizeT  size = 200;
-    HChar *mangled = CLG_MALLOC("cl.bbcc.mcxt", size);
-    Int i, p;
-
-    if (!cxt) return VG_(strcpy)(mangled, "(no context)");
-
-    grow_buffer(&mangled, &size, VG_(strlen)(cxt->fn[0]->name) + 1);
-=======
 static HChar* mangled_cxt(const Context* cxt, Int rec_index)
 {
     Int i, p;
@@ -361,16 +350,11 @@
        need += VG_(strlen)(cxt->fn[i]->name) + 1;   // 1 for leading '
 
     HChar *mangled = CLG_MALLOC("cl.bbcc.mcxt", need);
->>>>>>> 59e45af5
     p = VG_(sprintf)(mangled, "%s", cxt->fn[0]->name);
-    if (rec_index >0) {
-        grow_buffer(&mangled, &size, p + 1 + 11 + 1);
+    if (rec_index >0)
 	p += VG_(sprintf)(mangled+p, "'%d", rec_index +1);
-    }
-    for(i=1;i<cxt->size;i++) {
-        grow_buffer(&mangled, &size, p + 1 + VG_(strlen)(cxt->fn[i]->name) + 1);
+    for(i=1;i<cxt->size;i++)
 	p += VG_(sprintf)(mangled+p, "'%s", cxt->fn[i]->name);
-    }
 
     return mangled;
 }
@@ -434,13 +418,8 @@
     CLG_DEBUGIF(3)
       CLG_(print_bbcc)(-2, bbcc);
 
-<<<<<<< HEAD
-    // FIXME: mangled_cxt returns a pointer to a dynamically allocated buffer
-    // that should be freed.
-=======
     HChar *mangled_orig = mangled_cxt(orig->cxt, orig->rec_index);
     HChar *mangled_bbcc = mangled_cxt(bbcc->cxt, bbcc->rec_index);
->>>>>>> 59e45af5
     CLG_DEBUG(2,"- clone_BBCC(%p, %d) for BB %#lx\n"
 		"   orig %s\n"
 		"   new  %s\n",
