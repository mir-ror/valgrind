
/*--------------------------------------------------------------------*/
/*--- LibHB: a library for implementing and checking               ---*/
/*--- the happens-before relationship in concurrent programs.      ---*/
/*---                                                 libhb_main.c ---*/
/*--------------------------------------------------------------------*/

/*
   This file is part of LibHB, a library for implementing and checking
   the happens-before relationship in concurrent programs.

   Copyright (C) 2008-2013 OpenWorks Ltd
      info@open-works.co.uk

   This program is free software; you can redistribute it and/or
   modify it under the terms of the GNU General Public License as
   published by the Free Software Foundation; either version 2 of the
   License, or (at your option) any later version.

   This program is distributed in the hope that it will be useful, but
   WITHOUT ANY WARRANTY; without even the implied warranty of
   MERCHANTABILITY or FITNESS FOR A PARTICULAR PURPOSE.  See the GNU
   General Public License for more details.

   You should have received a copy of the GNU General Public License
   along with this program; if not, write to the Free Software
   Foundation, Inc., 59 Temple Place, Suite 330, Boston, MA
   02111-1307, USA.

   The GNU General Public License is contained in the file COPYING.
*/

#include "pub_tool_basics.h"
#include "pub_tool_poolalloc.h"
#include "pub_tool_libcassert.h"
#include "pub_tool_libcbase.h"
#include "pub_tool_libcprint.h"
#include "pub_tool_mallocfree.h"
#include "pub_tool_wordfm.h"
#include "pub_tool_sparsewa.h"
#include "pub_tool_xarray.h"
#include "pub_tool_oset.h"
#include "pub_tool_threadstate.h"
#include "pub_tool_aspacemgr.h"
#include "pub_tool_execontext.h"
#include "pub_tool_errormgr.h"
#include "pub_tool_options.h"        // VG_(clo_stats)
#include "hg_basics.h"
#include "hg_wordset.h"
#include "hg_lock_n_thread.h"
#include "hg_errors.h"

#include "libhb.h"


/////////////////////////////////////////////////////////////////
/////////////////////////////////////////////////////////////////
//                                                             //
// Debugging #defines                                          //
//                                                             //
/////////////////////////////////////////////////////////////////
/////////////////////////////////////////////////////////////////

/* Check the sanity of shadow values in the core memory state
   machine.  Change #if 0 to #if 1 to enable this. */
#if 0
#  define CHECK_MSM 1
#else
#  define CHECK_MSM 0
#endif


/* Check sanity (reference counts, etc) in the conflicting access
   machinery.  Change #if 0 to #if 1 to enable this. */
#if 0
#  define CHECK_CEM 1
#else
#  define CHECK_CEM 0
#endif


/* Check sanity in the compressed shadow memory machinery,
   particularly in its caching innards.  Unfortunately there's no
   almost-zero-cost way to make them selectable at run time.  Hence
   set the #if 0 to #if 1 and rebuild if you want them. */
#if 0
#  define CHECK_ZSM 1  /* do sanity-check CacheLine stuff */
#  define inline __attribute__((noinline))
   /* probably want to ditch -fomit-frame-pointer too */
#else
#  define CHECK_ZSM 0   /* don't sanity-check CacheLine stuff */
#endif


/////////////////////////////////////////////////////////////////
/////////////////////////////////////////////////////////////////
//                                                             //
// data decls: VtsID                                           //
//                                                             //
/////////////////////////////////////////////////////////////////
/////////////////////////////////////////////////////////////////

/* VtsIDs: Unique small-integer IDs for VTSs.  VtsIDs can't exceed 30
   bits, since they have to be packed into the lowest 30 bits of an
   SVal. */
typedef  UInt  VtsID;
#define VtsID_INVALID 0xFFFFFFFF



/////////////////////////////////////////////////////////////////
/////////////////////////////////////////////////////////////////
//                                                             //
// data decls: SVal                                            //
//                                                             //
/////////////////////////////////////////////////////////////////
/////////////////////////////////////////////////////////////////

typedef  ULong  SVal;

/* This value has special significance to the implementation, and callers
   may not store it in the shadow memory. */
#define SVal_INVALID (3ULL << 62)

/* This is the default value for shadow memory.  Initially the shadow
   memory contains no accessible areas and so all reads produce this
   value.  TODO: make this caller-defineable. */
#define SVal_NOACCESS (2ULL << 62)



/////////////////////////////////////////////////////////////////
/////////////////////////////////////////////////////////////////
//                                                             //
// data decls: ScalarTS                                        //
//                                                             //
/////////////////////////////////////////////////////////////////
/////////////////////////////////////////////////////////////////

/* Scalar Timestamp.  We have to store a lot of these, so there is
   some effort to make them as small as possible.  Logically they are
   a pair, (Thr*, ULong), but that takes 16 bytes on a 64-bit target.
   We pack it into 64 bits by representing the Thr* using a ThrID, a
   small integer (18 bits), and a 46 bit integer for the timestamp
   number.  The 46/18 split is arbitary, but has the effect that
   Helgrind can only handle programs that create 2^18 or fewer threads
   over their entire lifetime, and have no more than 2^46 timestamp
   ticks (synchronisation operations on the same thread).

   This doesn't seem like much of a limitation.  2^46 ticks is
   7.06e+13, and if each tick (optimistically) takes the machine 1000
   cycles to process, then the minimum time to process that many ticks
   at a clock rate of 5 GHz is 162.9 days.  And that's doing nothing
   but VTS ticks, which isn't realistic.

   NB1: SCALARTS_N_THRBITS must be 29 or lower.  The obvious limit is
   32 since a ThrID is a UInt.  29 comes from the fact that
   'Thr_n_RCEC', which records information about old accesses, packs
   not only a ThrID but also 2+1 other bits (access size and
   writeness) in a UInt, hence limiting size to 32-(2+1) == 29.

   NB2: thrid values are issued upwards from 1024, and values less
   than that aren't valid.  This isn't per se necessary (any order
   will do, so long as they are unique), but it does help ensure they
   are less likely to get confused with the various other kinds of
   small-integer thread ids drifting around (eg, TId).  See also NB5.

   NB3: this probably also relies on the fact that Thr's are never
   deallocated -- they exist forever.  Hence the 1-1 mapping from
   Thr's to thrid values (set up in Thr__new) persists forever.

   NB4: temp_max_sized_VTS is allocated at startup and never freed.
   It is a maximum sized VTS, so has (1 << SCALARTS_N_TYMBITS)
   ScalarTSs.  So we can't make SCALARTS_N_THRBITS too large without
   making the memory use for this go sky-high.  With
   SCALARTS_N_THRBITS at 18, it occupies 2MB of memory, which seems
   like an OK tradeoff.  If more than 256k threads need to be
   supported, we could change SCALARTS_N_THRBITS to 20, which would
   facilitate supporting 1 million threads at the cost of 8MB storage
   for temp_max_sized_VTS.

   NB5: the conflicting-map mechanism (Thr_n_RCEC, specifically) uses
   ThrID == 0 to denote an empty Thr_n_RCEC record.  So ThrID == 0
   must never be a valid ThrID.  Given NB2 that's OK.
*/
#define SCALARTS_N_THRBITS 18  /* valid range: 11 to 29 inclusive */

#define SCALARTS_N_TYMBITS (64 - SCALARTS_N_THRBITS)
typedef
   struct {
      ThrID thrid : SCALARTS_N_THRBITS;
      ULong tym   : SCALARTS_N_TYMBITS;
   }
   ScalarTS;

#define ThrID_MAX_VALID ((1 << SCALARTS_N_THRBITS) - 1)



/////////////////////////////////////////////////////////////////
/////////////////////////////////////////////////////////////////
//                                                             //
// data decls: Filter                                          //
//                                                             //
/////////////////////////////////////////////////////////////////
/////////////////////////////////////////////////////////////////

// baseline: 5, 9
#define FI_LINE_SZB_LOG2  5
#define FI_NUM_LINES_LOG2 10

#define FI_LINE_SZB       (1 << FI_LINE_SZB_LOG2)
#define FI_NUM_LINES      (1 << FI_NUM_LINES_LOG2)

#define FI_TAG_MASK        (~(Addr)(FI_LINE_SZB - 1))
#define FI_GET_TAG(_a)     ((_a) & FI_TAG_MASK)

#define FI_GET_LINENO(_a)  ( ((_a) >> FI_LINE_SZB_LOG2) \
                             & (Addr)(FI_NUM_LINES-1) )


/* In the lines, each 8 bytes are treated individually, and are mapped
   to a UShort.  Regardless of endianness of the underlying machine,
   bits 1 and 0 pertain to the lowest address and bits 15 and 14 to
   the highest address.

   Of each bit pair, the higher numbered bit is set if a R has been
   seen, so the actual layout is:

   15 14             ...  01 00

   R  W  for addr+7  ...  R  W  for addr+0

   So a mask for the R-bits is 0xAAAA and for the W bits is 0x5555.
*/

/* tags are separated from lines.  tags are Addrs and are
   the base address of the line. */
typedef
   struct {
      UShort u16s[FI_LINE_SZB / 8]; /* each UShort covers 8 bytes */
   }
   FiLine;

typedef
   struct {
      Addr   tags[FI_NUM_LINES];
      FiLine lines[FI_NUM_LINES];
   }
   Filter;



/////////////////////////////////////////////////////////////////
/////////////////////////////////////////////////////////////////
//                                                             //
// data decls: Thr, ULong_n_EC                                 //
//                                                             //
/////////////////////////////////////////////////////////////////
/////////////////////////////////////////////////////////////////

// Records stacks for H1 history mechanism (DRD-style)
typedef
   struct { ULong ull; ExeContext* ec; }
   ULong_n_EC;


/* How many of the above records to collect for each thread?  Older
   ones are dumped when we run out of space.  62.5k requires 1MB per
   thread, since each ULong_n_EC record is 16 bytes long.  When more
   than N_KWs_N_STACKs_PER_THREAD are present, the older half are
   deleted to make space.  Hence in the worst case we will be able to
   produce a stack at least for the last N_KWs_N_STACKs_PER_THREAD / 2
   Kw transitions (segments in this thread).  For the current setting
   that gives a guaranteed stack for at least the last 31.25k
   segments. */
#define N_KWs_N_STACKs_PER_THREAD 62500


struct _Thr {
   /* Current VTSs for this thread.  They change as we go along.  viR
      is the VTS to be used for reads, viW for writes.  Usually they
      are the same, but can differ when we deal with reader-writer
      locks.  It is always the case that 
         VtsID__cmpLEQ(viW,viR) == True
      that is, viW must be the same, or lagging behind, viR. */
   VtsID viR;
   VtsID viW;

   /* Is initially False, and is set to True after the thread really
      has done a low-level exit.  When True, we expect to never see
      any more memory references done by this thread. */
   Bool llexit_done;

   /* Is initially False, and is set to True after the thread has been
      joined with (reaped by some other thread).  After this point, we
      do not expect to see any uses of .viR or .viW, so it is safe to
      set them to VtsID_INVALID. */
   Bool joinedwith_done;

   /* A small integer giving a unique identity to this Thr.  See
      comments on the definition of ScalarTS for details. */
   ThrID thrid : SCALARTS_N_THRBITS;

   /* A filter that removes references for which we believe that
      msmcread/msmcwrite will not change the state, nor report a
      race. */
   Filter* filter;

   /* A pointer back to the top level Thread structure.  There is a
      1-1 mapping between Thread and Thr structures -- each Thr points
      at its corresponding Thread, and vice versa.  Really, Thr and
      Thread should be merged into a single structure. */
   Thread* hgthread;

   /* The ULongs (scalar Kws) in this accumulate in strictly
      increasing order, without duplicates.  This is important because
      we need to be able to find a given scalar Kw in this array
      later, by binary search. */
   XArray* /* ULong_n_EC */ local_Kws_n_stacks;
};



/////////////////////////////////////////////////////////////////
/////////////////////////////////////////////////////////////////
//                                                             //
// data decls: SO                                              //
//                                                             //
/////////////////////////////////////////////////////////////////
/////////////////////////////////////////////////////////////////

// (UInt) `echo "Synchronisation object" | md5sum`
#define SO_MAGIC 0x56b3c5b0U

struct _SO {
   struct _SO* admin_prev;
   struct _SO* admin_next;
   VtsID viR; /* r-clock of sender */
   VtsID viW; /* w-clock of sender */
   UInt  magic;
};



/////////////////////////////////////////////////////////////////
/////////////////////////////////////////////////////////////////
//                                                             //
// Forward declarations                                        //
//                                                             //
/////////////////////////////////////////////////////////////////
/////////////////////////////////////////////////////////////////

/* fwds for
   Globals needed by other parts of the library.  These are set
   once at startup and then never changed. */
static void        (*main_get_stacktrace)( Thr*, Addr*, UWord ) = NULL;
static ExeContext* (*main_get_EC)( Thr* ) = NULL;

/* misc fn and data fwdses */
static void VtsID__rcinc ( VtsID ii );
static void VtsID__rcdec ( VtsID ii );

static inline Bool SVal__isC ( SVal s );
static inline VtsID SVal__unC_Rmin ( SVal s );
static inline VtsID SVal__unC_Wmin ( SVal s );
static inline SVal SVal__mkC ( VtsID rmini, VtsID wmini );

/* A double linked list of all the SO's. */
SO* admin_SO;



/////////////////////////////////////////////////////////////////
/////////////////////////////////////////////////////////////////
//                                                             //
// SECTION BEGIN compressed shadow memory                      //
//                                                             //
/////////////////////////////////////////////////////////////////
/////////////////////////////////////////////////////////////////

#ifndef __HB_ZSM_H
#define __HB_ZSM_H

/* Initialise the library.  Once initialised, it will (or may) call
   rcinc and rcdec in response to all the calls below, in order to
   allow the user to do reference counting on the SVals stored herein.
   It is important to understand, however, that due to internal
   caching, the reference counts are in general inaccurate, and can be
   both above or below the true reference count for an item.  In
   particular, the library may indicate that the reference count for
   an item is zero, when in fact it is not.

   To make the reference counting exact and therefore non-pointless,
   call zsm_flush_cache.  Immediately after it returns, the reference
   counts for all items, as deduced by the caller by observing calls
   to rcinc and rcdec, will be correct, and so any items with a zero
   reference count may be freed (or at least considered to be
   unreferenced by this library).
*/
static void zsm_init ( void(*rcinc)(SVal), void(*rcdec)(SVal) );

static void zsm_sset_range  ( Addr, SizeT, SVal );
static void zsm_scopy_range ( Addr, Addr, SizeT );
static void zsm_flush_cache ( void );

#endif /* ! __HB_ZSM_H */


/* Round a up to the next multiple of N.  N must be a power of 2 */
#define ROUNDUP(a, N)   ((a + N - 1) & ~(N-1))
/* Round a down to the next multiple of N.  N must be a power of 2 */
#define ROUNDDN(a, N)   ((a) & ~(N-1))



/* ------ User-supplied RC functions ------ */
static void(*rcinc)(SVal) = NULL;
static void(*rcdec)(SVal) = NULL;


/* ------ CacheLine ------ */

#define N_LINE_BITS      6 /* must be >= 3 */
#define N_LINE_ARANGE    (1 << N_LINE_BITS)
#define N_LINE_TREES     (N_LINE_ARANGE >> 3)

typedef
   struct {
      UShort descrs[N_LINE_TREES];
      SVal   svals[N_LINE_ARANGE]; // == N_LINE_TREES * 8
   }
   CacheLine;

#define TREE_DESCR_16_0 (1<<0)
#define TREE_DESCR_32_0 (1<<1)
#define TREE_DESCR_16_1 (1<<2)
#define TREE_DESCR_64   (1<<3)
#define TREE_DESCR_16_2 (1<<4)
#define TREE_DESCR_32_1 (1<<5)
#define TREE_DESCR_16_3 (1<<6)
#define TREE_DESCR_8_0  (1<<7)
#define TREE_DESCR_8_1  (1<<8)
#define TREE_DESCR_8_2  (1<<9)
#define TREE_DESCR_8_3  (1<<10)
#define TREE_DESCR_8_4  (1<<11)
#define TREE_DESCR_8_5  (1<<12)
#define TREE_DESCR_8_6  (1<<13)
#define TREE_DESCR_8_7  (1<<14)
#define TREE_DESCR_DTY  (1<<15)

typedef
   struct {
      SVal  dict[4]; /* can represent up to 4 diff values in the line */
      UChar ix2s[N_LINE_ARANGE/4]; /* array of N_LINE_ARANGE 2-bit
                                      dict indexes */
      /* if dict[0] == SVal_INVALID then dict[1] is the index of the
         LineF to use, and dict[2..] are also SVal_INVALID. */
   }
   LineZ; /* compressed rep for a cache line */

typedef
   struct {
      Bool inUse;
      SVal w64s[N_LINE_ARANGE];
   }
   LineF; /* full rep for a cache line */

/* Shadow memory.
   Primary map is a WordFM Addr SecMap*.  
   SecMaps cover some page-size-ish section of address space and hold
     a compressed representation.
   CacheLine-sized chunks of SecMaps are copied into a Cache, being
   decompressed when moved into the cache and recompressed on the
   way out.  Because of this, the cache must operate as a writeback
   cache, not a writethrough one.

   Each SecMap must hold a power-of-2 number of CacheLines.  Hence
   N_SECMAP_BITS must >= N_LINE_BITS.
*/
#define N_SECMAP_BITS   13
#define N_SECMAP_ARANGE (1 << N_SECMAP_BITS)

// # CacheLines held by a SecMap
#define N_SECMAP_ZLINES (N_SECMAP_ARANGE / N_LINE_ARANGE)

/* The data in the SecMap is held in the array of LineZs.  Each LineZ
   either carries the required data directly, in a compressed
   representation, or it holds (in .dict[0]) an index to the LineF in
   .linesF that holds the full representation.

   Currently-unused LineF's have their .inUse bit set to zero.
   Since each in-use LineF is referred to be exactly one LineZ,
   the number of .linesZ[] that refer to .linesF should equal
   the number of .linesF[] that have .inUse == True.

   RC obligations: the RCs presented to the user include exactly
   the values in:
   * direct Z reps, that is, ones for which .dict[0] != SVal_INVALID
   * F reps that are in use (.inUse == True)

   Hence the following actions at the following transitions are required:

   F rep: .inUse==True  -> .inUse==False        -- rcdec_LineF
   F rep: .inUse==False -> .inUse==True         -- rcinc_LineF
   Z rep: .dict[0] from other to SVal_INVALID   -- rcdec_LineZ
   Z rep: .dict[0] from SVal_INVALID to other   -- rcinc_LineZ
*/
typedef
   struct {
      UInt   magic;
      LineZ  linesZ[N_SECMAP_ZLINES];
      LineF* linesF;
      UInt   linesF_size;
   }
   SecMap;

#define SecMap_MAGIC   0x571e58cbU

__attribute__((unused))
static inline Bool is_sane_SecMap ( SecMap* sm ) {
   return sm != NULL && sm->magic == SecMap_MAGIC;
}

/* ------ Cache ------ */

#define N_WAY_BITS 16
#define N_WAY_NENT (1 << N_WAY_BITS)

/* Each tag is the address of the associated CacheLine, rounded down
   to a CacheLine address boundary.  A CacheLine size must be a power
   of 2 and must be 8 or more.  Hence an easy way to initialise the
   cache so it is empty is to set all the tag values to any value % 8
   != 0, eg 1.  This means all queries in the cache initially miss.
   It does however require us to detect and not writeback, any line
   with a bogus tag. */
typedef
   struct {
      CacheLine lyns0[N_WAY_NENT];
      Addr      tags0[N_WAY_NENT];
   }
   Cache;

static inline Bool is_valid_scache_tag ( Addr tag ) {
   /* a valid tag should be naturally aligned to the start of
      a CacheLine. */
   return 0 == (tag & (N_LINE_ARANGE - 1));
}


/* --------- Primary data structures --------- */

/* Shadow memory primary map */
static WordFM* map_shmem = NULL; /* WordFM Addr SecMap* */
static Cache   cache_shmem;


static UWord stats__secmaps_search       = 0; // # SM finds
static UWord stats__secmaps_search_slow  = 0; // # SM lookupFMs
static UWord stats__secmaps_allocd       = 0; // # SecMaps issued
static UWord stats__secmap_ga_space_covered = 0; // # ga bytes covered
static UWord stats__secmap_linesZ_allocd = 0; // # LineZ's issued
static UWord stats__secmap_linesZ_bytes  = 0; // .. using this much storage
static UWord stats__secmap_linesF_allocd = 0; // # LineF's issued
static UWord stats__secmap_linesF_bytes  = 0; //  .. using this much storage
static UWord stats__secmap_iterator_steppings = 0; // # calls to stepSMIter
static UWord stats__cache_Z_fetches      = 0; // # Z lines fetched
static UWord stats__cache_Z_wbacks       = 0; // # Z lines written back
static UWord stats__cache_F_fetches      = 0; // # F lines fetched
static UWord stats__cache_F_wbacks       = 0; // # F lines written back
static UWord stats__cache_invals         = 0; // # cache invals
static UWord stats__cache_flushes        = 0; // # cache flushes
static UWord stats__cache_totrefs        = 0; // # total accesses
static UWord stats__cache_totmisses      = 0; // # misses
static ULong stats__cache_make_New_arange = 0; // total arange made New
static ULong stats__cache_make_New_inZrep = 0; // arange New'd on Z reps
static UWord stats__cline_normalises     = 0; // # calls to cacheline_normalise
static UWord stats__cline_cread64s       = 0; // # calls to s_m_read64
static UWord stats__cline_cread32s       = 0; // # calls to s_m_read32
static UWord stats__cline_cread16s       = 0; // # calls to s_m_read16
static UWord stats__cline_cread08s       = 0; // # calls to s_m_read8
static UWord stats__cline_cwrite64s      = 0; // # calls to s_m_write64
static UWord stats__cline_cwrite32s      = 0; // # calls to s_m_write32
static UWord stats__cline_cwrite16s      = 0; // # calls to s_m_write16
static UWord stats__cline_cwrite08s      = 0; // # calls to s_m_write8
static UWord stats__cline_sread08s       = 0; // # calls to s_m_set8
static UWord stats__cline_swrite08s      = 0; // # calls to s_m_get8
static UWord stats__cline_swrite16s      = 0; // # calls to s_m_get8
static UWord stats__cline_swrite32s      = 0; // # calls to s_m_get8
static UWord stats__cline_swrite64s      = 0; // # calls to s_m_get8
static UWord stats__cline_scopy08s       = 0; // # calls to s_m_copy8
static UWord stats__cline_64to32splits   = 0; // # 64-bit accesses split
static UWord stats__cline_32to16splits   = 0; // # 32-bit accesses split
static UWord stats__cline_16to8splits    = 0; // # 16-bit accesses split
static UWord stats__cline_64to32pulldown = 0; // # calls to pulldown_to_32
static UWord stats__cline_32to16pulldown = 0; // # calls to pulldown_to_16
static UWord stats__cline_16to8pulldown  = 0; // # calls to pulldown_to_8
static UWord stats__vts__tick            = 0; // # calls to VTS__tick
static UWord stats__vts__join            = 0; // # calls to VTS__join
static UWord stats__vts__cmpLEQ          = 0; // # calls to VTS__cmpLEQ
static UWord stats__vts__cmp_structural  = 0; // # calls to VTS__cmp_structural

// # calls to VTS__cmp_structural w/ slow case
static UWord stats__vts__cmp_structural_slow = 0;

// # calls to VTS__indexAt_SLOW
static UWord stats__vts__indexat_slow = 0;

// # calls to vts_set__find__or__clone_and_add
static UWord stats__vts_set__focaa    = 0;

// # calls to vts_set__find__or__clone_and_add that lead to an
// allocation
static UWord stats__vts_set__focaa_a  = 0;


static inline Addr shmem__round_to_SecMap_base ( Addr a ) {
   return a & ~(N_SECMAP_ARANGE - 1);
}
static inline UWord shmem__get_SecMap_offset ( Addr a ) {
   return a & (N_SECMAP_ARANGE - 1);
}


/*----------------------------------------------------------------*/
/*--- map_shmem :: WordFM Addr SecMap                          ---*/
/*--- shadow memory (low level handlers) (shmem__* fns)        ---*/
/*----------------------------------------------------------------*/

/*--------------- SecMap allocation --------------- */

static HChar* shmem__bigchunk_next = NULL;
static HChar* shmem__bigchunk_end1 = NULL;

static void* shmem__bigchunk_alloc ( SizeT n )
{
   const SizeT sHMEM__BIGCHUNK_SIZE = 4096 * 256 * 4;
   tl_assert(n > 0);
   n = VG_ROUNDUP(n, 16);
   tl_assert(shmem__bigchunk_next <= shmem__bigchunk_end1);
   tl_assert(shmem__bigchunk_end1 - shmem__bigchunk_next
             <= (SSizeT)sHMEM__BIGCHUNK_SIZE);
   if (shmem__bigchunk_next + n > shmem__bigchunk_end1) {
      if (0)
      VG_(printf)("XXXXX bigchunk: abandoning %d bytes\n",
                  (Int)(shmem__bigchunk_end1 - shmem__bigchunk_next));
      shmem__bigchunk_next = VG_(am_shadow_alloc)( sHMEM__BIGCHUNK_SIZE );
      if (shmem__bigchunk_next == NULL)
         VG_(out_of_memory_NORETURN)(
            "helgrind:shmem__bigchunk_alloc", sHMEM__BIGCHUNK_SIZE );
      shmem__bigchunk_end1 = shmem__bigchunk_next + sHMEM__BIGCHUNK_SIZE;
   }
   tl_assert(shmem__bigchunk_next);
   tl_assert( 0 == (((Addr)shmem__bigchunk_next) & (16-1)) );
   tl_assert(shmem__bigchunk_next + n <= shmem__bigchunk_end1);
   shmem__bigchunk_next += n;
   return shmem__bigchunk_next - n;
}

static SecMap* shmem__alloc_SecMap ( void )
{
   Word    i, j;
   SecMap* sm = shmem__bigchunk_alloc( sizeof(SecMap) );
   if (0) VG_(printf)("alloc_SecMap %p\n",sm);
   tl_assert(sm);
   sm->magic = SecMap_MAGIC;
   for (i = 0; i < N_SECMAP_ZLINES; i++) {
      sm->linesZ[i].dict[0] = SVal_NOACCESS;
      sm->linesZ[i].dict[1] = SVal_INVALID;
      sm->linesZ[i].dict[2] = SVal_INVALID;
      sm->linesZ[i].dict[3] = SVal_INVALID;
      for (j = 0; j < N_LINE_ARANGE/4; j++)
         sm->linesZ[i].ix2s[j] = 0; /* all reference dict[0] */
   }
   sm->linesF      = NULL;
   sm->linesF_size = 0;
   stats__secmaps_allocd++;
   stats__secmap_ga_space_covered += N_SECMAP_ARANGE;
   stats__secmap_linesZ_allocd += N_SECMAP_ZLINES;
   stats__secmap_linesZ_bytes += N_SECMAP_ZLINES * sizeof(LineZ);
   return sm;
}

typedef struct { Addr gaKey; SecMap* sm; } SMCacheEnt;
static SMCacheEnt smCache[3] = { {1,NULL}, {1,NULL}, {1,NULL} };

static SecMap* shmem__find_SecMap ( Addr ga ) 
{
   SecMap* sm    = NULL;
   Addr    gaKey = shmem__round_to_SecMap_base(ga);
   // Cache
   stats__secmaps_search++;
   if (LIKELY(gaKey == smCache[0].gaKey))
      return smCache[0].sm;
   if (LIKELY(gaKey == smCache[1].gaKey)) {
      SMCacheEnt tmp = smCache[0];
      smCache[0] = smCache[1];
      smCache[1] = tmp;
      return smCache[0].sm;
   }
   if (gaKey == smCache[2].gaKey) {
      SMCacheEnt tmp = smCache[1];
      smCache[1] = smCache[2];
      smCache[2] = tmp;
      return smCache[1].sm;
   }
   // end Cache
   stats__secmaps_search_slow++;
   if (VG_(lookupFM)( map_shmem,
                      NULL/*keyP*/, (UWord*)&sm, (UWord)gaKey )) {
      tl_assert(sm != NULL);
      smCache[2] = smCache[1];
      smCache[1] = smCache[0];
      smCache[0].gaKey = gaKey;
      smCache[0].sm    = sm;
   } else {
      tl_assert(sm == NULL);
   }
   return sm;
}

static SecMap* shmem__find_or_alloc_SecMap ( Addr ga )
{
   SecMap* sm = shmem__find_SecMap ( ga );
   if (LIKELY(sm)) {
      return sm;
   } else {
      /* create a new one */
      Addr gaKey = shmem__round_to_SecMap_base(ga);
      sm = shmem__alloc_SecMap();
      tl_assert(sm);
      VG_(addToFM)( map_shmem, (UWord)gaKey, (UWord)sm );
      return sm;
   }
}


/* ------------ LineF and LineZ related ------------ */

static void rcinc_LineF ( LineF* lineF ) {
   UWord i;
   tl_assert(lineF->inUse);
   for (i = 0; i < N_LINE_ARANGE; i++)
      rcinc(lineF->w64s[i]);
}

static void rcdec_LineF ( LineF* lineF ) {
   UWord i;
   tl_assert(lineF->inUse);
   for (i = 0; i < N_LINE_ARANGE; i++)
      rcdec(lineF->w64s[i]);
}

static void rcinc_LineZ ( LineZ* lineZ ) {
   tl_assert(lineZ->dict[0] != SVal_INVALID);
   rcinc(lineZ->dict[0]);
   if (lineZ->dict[1] != SVal_INVALID) rcinc(lineZ->dict[1]);
   if (lineZ->dict[2] != SVal_INVALID) rcinc(lineZ->dict[2]);
   if (lineZ->dict[3] != SVal_INVALID) rcinc(lineZ->dict[3]);
}

static void rcdec_LineZ ( LineZ* lineZ ) {
   tl_assert(lineZ->dict[0] != SVal_INVALID);
   rcdec(lineZ->dict[0]);
   if (lineZ->dict[1] != SVal_INVALID) rcdec(lineZ->dict[1]);
   if (lineZ->dict[2] != SVal_INVALID) rcdec(lineZ->dict[2]);
   if (lineZ->dict[3] != SVal_INVALID) rcdec(lineZ->dict[3]);
}

inline
static void write_twobit_array ( UChar* arr, UWord ix, UWord b2 ) {
   Word bix, shft, mask, prep;
   tl_assert(ix >= 0);
   bix  = ix >> 2;
   shft = 2 * (ix & 3); /* 0, 2, 4 or 6 */
   mask = 3 << shft;
   prep = b2 << shft;
   arr[bix] = (arr[bix] & ~mask) | prep;
}

inline
static UWord read_twobit_array ( UChar* arr, UWord ix ) {
   Word bix, shft;
   tl_assert(ix >= 0);
   bix  = ix >> 2;
   shft = 2 * (ix & 3); /* 0, 2, 4 or 6 */
   return (arr[bix] >> shft) & 3;
}

/* Given address 'tag', find either the Z or F line containing relevant
   data, so it can be read into the cache.
*/
static void find_ZF_for_reading ( /*OUT*/LineZ** zp,
                                  /*OUT*/LineF** fp, Addr tag ) {
   LineZ* lineZ;
   LineF* lineF;
   UWord   zix;
   SecMap* sm    = shmem__find_or_alloc_SecMap(tag);
   UWord   smoff = shmem__get_SecMap_offset(tag);
   /* since smoff is derived from a valid tag, it should be
      cacheline-aligned. */
   tl_assert(0 == (smoff & (N_LINE_ARANGE - 1)));
   zix = smoff >> N_LINE_BITS;
   tl_assert(zix < N_SECMAP_ZLINES);
   lineZ = &sm->linesZ[zix];
   lineF = NULL;
   if (lineZ->dict[0] == SVal_INVALID) {
      UInt fix = (UInt)lineZ->dict[1];
      tl_assert(sm->linesF);
      tl_assert(sm->linesF_size > 0);
      tl_assert(fix >= 0 && fix < sm->linesF_size);
      lineF = &sm->linesF[fix];
      tl_assert(lineF->inUse);
      lineZ = NULL;
   }
   *zp = lineZ;
   *fp = lineF;
}

/* Given address 'tag', return the relevant SecMap and the index of
   the LineZ within it, in the expectation that the line is to be
   overwritten.  Regardless of whether 'tag' is currently associated
   with a Z or F representation, to rcdec on the current
   representation, in recognition of the fact that the contents are
   just about to be overwritten. */
static __attribute__((noinline))
void find_Z_for_writing ( /*OUT*/SecMap** smp,
                          /*OUT*/Word* zixp,
                          Addr tag ) {
   LineZ* lineZ;
   LineF* lineF;
   UWord   zix;
   SecMap* sm    = shmem__find_or_alloc_SecMap(tag);
   UWord   smoff = shmem__get_SecMap_offset(tag);
   /* since smoff is derived from a valid tag, it should be
      cacheline-aligned. */
   tl_assert(0 == (smoff & (N_LINE_ARANGE - 1)));
   zix = smoff >> N_LINE_BITS;
   tl_assert(zix < N_SECMAP_ZLINES);
   lineZ = &sm->linesZ[zix];
   lineF = NULL;
   /* re RCs, we are freeing up this LineZ/LineF so that new data can
      be parked in it.  Hence have to rcdec it accordingly. */
   /* If lineZ has an associated lineF, free it up. */
   if (lineZ->dict[0] == SVal_INVALID) {
      UInt fix = (UInt)lineZ->dict[1];
      tl_assert(sm->linesF);
      tl_assert(sm->linesF_size > 0);
      tl_assert(fix >= 0 && fix < sm->linesF_size);
      lineF = &sm->linesF[fix];
      tl_assert(lineF->inUse);
      rcdec_LineF(lineF);
      lineF->inUse = False;
   } else {
      rcdec_LineZ(lineZ);
   }
   *smp  = sm;
   *zixp = zix;
}

static __attribute__((noinline))
void alloc_F_for_writing ( /*MOD*/SecMap* sm, /*OUT*/Word* fixp ) {
   UInt        i, new_size;
   LineF* nyu;

   if (sm->linesF) {
      tl_assert(sm->linesF_size > 0);
   } else {
      tl_assert(sm->linesF_size == 0);
   }

   if (sm->linesF) {
      for (i = 0; i < sm->linesF_size; i++) {
         if (!sm->linesF[i].inUse) {
            *fixp = (Word)i;
            return;
         }
      }
   }

   /* No free F line found.  Expand existing array and try again. */
   new_size = sm->linesF_size==0 ? 1 : 2 * sm->linesF_size;
   nyu      = HG_(zalloc)( "libhb.aFfw.1 (LineF storage)",
                           new_size * sizeof(LineF) );

   stats__secmap_linesF_allocd += (new_size - sm->linesF_size);
   stats__secmap_linesF_bytes  += (new_size - sm->linesF_size)
                                  * sizeof(LineF);

   if (0)
   VG_(printf)("SM %p: expand F array from %d to %d\n", 
               sm, (Int)sm->linesF_size, new_size);

   for (i = 0; i < new_size; i++)
      nyu[i].inUse = False;

   if (sm->linesF) {
      for (i = 0; i < sm->linesF_size; i++) {
         tl_assert(sm->linesF[i].inUse);
         nyu[i] = sm->linesF[i];
      }
      VG_(memset)(sm->linesF, 0, sm->linesF_size * sizeof(LineF) );
      HG_(free)(sm->linesF);
   }

   sm->linesF      = nyu;
   sm->linesF_size = new_size;

   for (i = 0; i < sm->linesF_size; i++) {
      if (!sm->linesF[i].inUse) {
         *fixp = (Word)i;
         return;
      }
    }

    /*NOTREACHED*/
    tl_assert(0);
}


/* ------------ CacheLine and implicit-tree related ------------ */

__attribute__((unused))
static void pp_CacheLine ( CacheLine* cl ) {
   Word i;
   if (!cl) {
      VG_(printf)("%s","pp_CacheLine(NULL)\n");
      return;
   }
   for (i = 0; i < N_LINE_TREES; i++) 
      VG_(printf)("   descr: %04lx\n", (UWord)cl->descrs[i]);
   for (i = 0; i < N_LINE_ARANGE; i++) 
      VG_(printf)("    sval: %08lx\n", (UWord)cl->svals[i]);
}

static UChar descr_to_validbits ( UShort descr )
{
   /* a.k.a Party Time for gcc's constant folder */
#  define DESCR(b8_7, b8_6, b8_5, b8_4, b8_3, b8_2, b8_1, b8_0, \
                b16_3, b32_1, b16_2, b64, b16_1, b32_0, b16_0)  \
             ( (UShort) ( ( (b8_7)  << 14) | ( (b8_6)  << 13) | \
                          ( (b8_5)  << 12) | ( (b8_4)  << 11) | \
                          ( (b8_3)  << 10) | ( (b8_2)  << 9)  | \
                          ( (b8_1)  << 8)  | ( (b8_0)  << 7)  | \
                          ( (b16_3) << 6)  | ( (b32_1) << 5)  | \
                          ( (b16_2) << 4)  | ( (b64)   << 3)  | \
                          ( (b16_1) << 2)  | ( (b32_0) << 1)  | \
                          ( (b16_0) << 0) ) )

#  define BYTE(bit7, bit6, bit5, bit4, bit3, bit2, bit1, bit0) \
             ( (UChar) ( ( (bit7) << 7) | ( (bit6) << 6) | \
                         ( (bit5) << 5) | ( (bit4) << 4) | \
                         ( (bit3) << 3) | ( (bit2) << 2) | \
                         ( (bit1) << 1) | ( (bit0) << 0) ) )

   /* these should all get folded out at compile time */
   tl_assert(DESCR(1,0,0,0,0,0,0,0, 0,0,0, 0, 0,0,0) == TREE_DESCR_8_7);
   tl_assert(DESCR(0,0,0,0,0,0,0,1, 0,0,0, 0, 0,0,0) == TREE_DESCR_8_0);
   tl_assert(DESCR(0,0,0,0,0,0,0,0, 1,0,0, 0, 0,0,0) == TREE_DESCR_16_3);
   tl_assert(DESCR(0,0,0,0,0,0,0,0, 0,1,0, 0, 0,0,0) == TREE_DESCR_32_1);
   tl_assert(DESCR(0,0,0,0,0,0,0,0, 0,0,1, 0, 0,0,0) == TREE_DESCR_16_2);
   tl_assert(DESCR(0,0,0,0,0,0,0,0, 0,0,0, 1, 0,0,0) == TREE_DESCR_64);
   tl_assert(DESCR(0,0,0,0,0,0,0,0, 0,0,0, 0, 1,0,0) == TREE_DESCR_16_1);
   tl_assert(DESCR(0,0,0,0,0,0,0,0, 0,0,0, 0, 0,1,0) == TREE_DESCR_32_0);
   tl_assert(DESCR(0,0,0,0,0,0,0,0, 0,0,0, 0, 0,0,1) == TREE_DESCR_16_0);

   switch (descr) {
   /*
              +--------------------------------- TREE_DESCR_8_7
              |             +------------------- TREE_DESCR_8_0
              |             |  +---------------- TREE_DESCR_16_3
              |             |  | +-------------- TREE_DESCR_32_1
              |             |  | | +------------ TREE_DESCR_16_2
              |             |  | | |  +--------- TREE_DESCR_64
              |             |  | | |  |  +------ TREE_DESCR_16_1
              |             |  | | |  |  | +---- TREE_DESCR_32_0
              |             |  | | |  |  | | +-- TREE_DESCR_16_0
              |             |  | | |  |  | | |
              |             |  | | |  |  | | |   GRANULARITY, 7 -> 0 */
   case DESCR(1,1,1,1,1,1,1,1, 0,0,0, 0, 0,0,0): /* 8 8 8 8  8 8 8 8 */
                                                 return BYTE(1,1,1,1,1,1,1,1);
   case DESCR(1,1,0,0,1,1,1,1, 0,0,1, 0, 0,0,0): /* 8 8 16   8 8 8 8 */
                                                 return BYTE(1,1,0,1,1,1,1,1);
   case DESCR(0,0,1,1,1,1,1,1, 1,0,0, 0, 0,0,0): /* 16  8 8  8 8 8 8 */ 
                                                 return BYTE(0,1,1,1,1,1,1,1);
   case DESCR(0,0,0,0,1,1,1,1, 1,0,1, 0, 0,0,0): /* 16  16   8 8 8 8 */
                                                 return BYTE(0,1,0,1,1,1,1,1);

   case DESCR(1,1,1,1,1,1,0,0, 0,0,0, 0, 0,0,1): /* 8 8 8 8  8 8 16 */ 
                                                 return BYTE(1,1,1,1,1,1,0,1);
   case DESCR(1,1,0,0,1,1,0,0, 0,0,1, 0, 0,0,1): /* 8 8 16   8 8 16 */
                                                 return BYTE(1,1,0,1,1,1,0,1);
   case DESCR(0,0,1,1,1,1,0,0, 1,0,0, 0, 0,0,1): /* 16  8 8  8 8 16 */
                                                 return BYTE(0,1,1,1,1,1,0,1);
   case DESCR(0,0,0,0,1,1,0,0, 1,0,1, 0, 0,0,1): /* 16  16   8 8 16 */
                                                 return BYTE(0,1,0,1,1,1,0,1);

   case DESCR(1,1,1,1,0,0,1,1, 0,0,0, 0, 1,0,0): /* 8 8 8 8  16 8 8 */
                                                 return BYTE(1,1,1,1,0,1,1,1);
   case DESCR(1,1,0,0,0,0,1,1, 0,0,1, 0, 1,0,0): /* 8 8 16   16 8 8 */
                                                 return BYTE(1,1,0,1,0,1,1,1);
   case DESCR(0,0,1,1,0,0,1,1, 1,0,0, 0, 1,0,0): /* 16  8 8  16 8 8 */
                                                 return BYTE(0,1,1,1,0,1,1,1);
   case DESCR(0,0,0,0,0,0,1,1, 1,0,1, 0, 1,0,0): /* 16  16   16 8 8 */
                                                 return BYTE(0,1,0,1,0,1,1,1);

   case DESCR(1,1,1,1,0,0,0,0, 0,0,0, 0, 1,0,1): /* 8 8 8 8  16 16 */
                                                 return BYTE(1,1,1,1,0,1,0,1);
   case DESCR(1,1,0,0,0,0,0,0, 0,0,1, 0, 1,0,1): /* 8 8 16   16 16 */
                                                 return BYTE(1,1,0,1,0,1,0,1);
   case DESCR(0,0,1,1,0,0,0,0, 1,0,0, 0, 1,0,1): /* 16  8 8  16 16 */
                                                 return BYTE(0,1,1,1,0,1,0,1);
   case DESCR(0,0,0,0,0,0,0,0, 1,0,1, 0, 1,0,1): /* 16  16   16 16 */
                                                 return BYTE(0,1,0,1,0,1,0,1);

   case DESCR(0,0,0,0,1,1,1,1, 0,1,0, 0, 0,0,0): /* 32  8 8 8 8 */
                                                 return BYTE(0,0,0,1,1,1,1,1);
   case DESCR(0,0,0,0,1,1,0,0, 0,1,0, 0, 0,0,1): /* 32  8 8 16  */
                                                 return BYTE(0,0,0,1,1,1,0,1);
   case DESCR(0,0,0,0,0,0,1,1, 0,1,0, 0, 1,0,0): /* 32  16  8 8 */
                                                 return BYTE(0,0,0,1,0,1,1,1);
   case DESCR(0,0,0,0,0,0,0,0, 0,1,0, 0, 1,0,1): /* 32  16  16  */
                                                 return BYTE(0,0,0,1,0,1,0,1);

   case DESCR(1,1,1,1,0,0,0,0, 0,0,0, 0, 0,1,0): /* 8 8 8 8  32 */
                                                 return BYTE(1,1,1,1,0,0,0,1);
   case DESCR(1,1,0,0,0,0,0,0, 0,0,1, 0, 0,1,0): /* 8 8 16   32 */
                                                 return BYTE(1,1,0,1,0,0,0,1);
   case DESCR(0,0,1,1,0,0,0,0, 1,0,0, 0, 0,1,0): /* 16  8 8  32 */
                                                 return BYTE(0,1,1,1,0,0,0,1);
   case DESCR(0,0,0,0,0,0,0,0, 1,0,1, 0, 0,1,0): /* 16  16   32 */
                                                 return BYTE(0,1,0,1,0,0,0,1);

   case DESCR(0,0,0,0,0,0,0,0, 0,1,0, 0, 0,1,0): /* 32 32 */
                                                 return BYTE(0,0,0,1,0,0,0,1);

   case DESCR(0,0,0,0,0,0,0,0, 0,0,0, 1, 0,0,0): /* 64 */
                                                 return BYTE(0,0,0,0,0,0,0,1);

   default: return BYTE(0,0,0,0,0,0,0,0); 
                   /* INVALID - any valid descr produces at least one
                      valid bit in tree[0..7]*/
   }
   /* NOTREACHED*/
   tl_assert(0);

#  undef DESCR
#  undef BYTE
}

__attribute__((unused))
static Bool is_sane_Descr ( UShort descr ) {
   return descr_to_validbits(descr) != 0;
}

static void sprintf_Descr ( /*OUT*/HChar* dst, UShort descr ) {
   VG_(sprintf)(dst, 
                "%d%d%d%d%d%d%d%d %d%d%d %d %d%d%d",
                (Int)((descr & TREE_DESCR_8_7) ? 1 : 0),
                (Int)((descr & TREE_DESCR_8_6) ? 1 : 0),
                (Int)((descr & TREE_DESCR_8_5) ? 1 : 0),
                (Int)((descr & TREE_DESCR_8_4) ? 1 : 0),
                (Int)((descr & TREE_DESCR_8_3) ? 1 : 0),
                (Int)((descr & TREE_DESCR_8_2) ? 1 : 0),
                (Int)((descr & TREE_DESCR_8_1) ? 1 : 0),
                (Int)((descr & TREE_DESCR_8_0) ? 1 : 0),
                (Int)((descr & TREE_DESCR_16_3) ? 1 : 0),
                (Int)((descr & TREE_DESCR_32_1) ? 1 : 0),
                (Int)((descr & TREE_DESCR_16_2) ? 1 : 0),
                (Int)((descr & TREE_DESCR_64)   ? 1 : 0),
                (Int)((descr & TREE_DESCR_16_1) ? 1 : 0),
                (Int)((descr & TREE_DESCR_32_0) ? 1 : 0),
                (Int)((descr & TREE_DESCR_16_0) ? 1 : 0)
   );
}
static void sprintf_Byte ( /*OUT*/HChar* dst, UChar byte ) {
   VG_(sprintf)(dst, "%d%d%d%d%d%d%d%d",
                     (Int)((byte & 128) ? 1 : 0),
                     (Int)((byte &  64) ? 1 : 0),
                     (Int)((byte &  32) ? 1 : 0),
                     (Int)((byte &  16) ? 1 : 0),
                     (Int)((byte &   8) ? 1 : 0),
                     (Int)((byte &   4) ? 1 : 0),
                     (Int)((byte &   2) ? 1 : 0),
                     (Int)((byte &   1) ? 1 : 0)
   );
}

static Bool is_sane_Descr_and_Tree ( UShort descr, SVal* tree ) {
   Word  i;
   UChar validbits = descr_to_validbits(descr);
   HChar buf[128], buf2[128];
   if (validbits == 0)
      goto bad;
   for (i = 0; i < 8; i++) {
      if (validbits & (1<<i)) {
         if (tree[i] == SVal_INVALID)
            goto bad;
      } else {
         if (tree[i] != SVal_INVALID)
            goto bad;
      }
   }
   return True;
  bad:
   sprintf_Descr( buf, descr );
   sprintf_Byte( buf2, validbits );
   VG_(printf)("%s","is_sane_Descr_and_Tree: bad tree {\n");
   VG_(printf)("   validbits 0x%02lx    %s\n", (UWord)validbits, buf2);
   VG_(printf)("       descr 0x%04lx  %s\n", (UWord)descr, buf);
   for (i = 0; i < 8; i++)
      VG_(printf)("   [%ld] 0x%016llx\n", i, tree[i]);
   VG_(printf)("%s","}\n");
   return 0;
}

static Bool is_sane_CacheLine ( CacheLine* cl )
{
   Word tno, cloff;

   if (!cl) goto bad;

   for (tno = 0, cloff = 0;  tno < N_LINE_TREES;  tno++, cloff += 8) {
      UShort descr = cl->descrs[tno];
      SVal*  tree  = &cl->svals[cloff];
      if (!is_sane_Descr_and_Tree(descr, tree))
         goto bad;
   }
   tl_assert(cloff == N_LINE_ARANGE);
   return True;
  bad:
   pp_CacheLine(cl);
   return False;
}

static UShort normalise_tree ( /*MOD*/SVal* tree )
{
   UShort descr;
   /* pre: incoming tree[0..7] does not have any invalid shvals, in
      particular no zeroes. */
   if (UNLIKELY(tree[7] == SVal_INVALID || tree[6] == SVal_INVALID
                || tree[5] == SVal_INVALID || tree[4] == SVal_INVALID
                || tree[3] == SVal_INVALID || tree[2] == SVal_INVALID
                || tree[1] == SVal_INVALID || tree[0] == SVal_INVALID))
      tl_assert(0);
   
   descr = TREE_DESCR_8_7 | TREE_DESCR_8_6 | TREE_DESCR_8_5
           | TREE_DESCR_8_4 | TREE_DESCR_8_3 | TREE_DESCR_8_2
           | TREE_DESCR_8_1 | TREE_DESCR_8_0;
   /* build 16-bit layer */
   if (tree[1] == tree[0]) {
      tree[1] = SVal_INVALID;
      descr &= ~(TREE_DESCR_8_1 | TREE_DESCR_8_0);
      descr |= TREE_DESCR_16_0;
   }
   if (tree[3] == tree[2]) {
      tree[3] = SVal_INVALID;
      descr &= ~(TREE_DESCR_8_3 | TREE_DESCR_8_2);
      descr |= TREE_DESCR_16_1;
   }
   if (tree[5] == tree[4]) {
      tree[5] = SVal_INVALID;
      descr &= ~(TREE_DESCR_8_5 | TREE_DESCR_8_4);
      descr |= TREE_DESCR_16_2;
   }
   if (tree[7] == tree[6]) {
      tree[7] = SVal_INVALID;
      descr &= ~(TREE_DESCR_8_7 | TREE_DESCR_8_6);
      descr |= TREE_DESCR_16_3;
   }
   /* build 32-bit layer */
   if (tree[2] == tree[0]
       && (descr & TREE_DESCR_16_1) && (descr & TREE_DESCR_16_0)) {
      tree[2] = SVal_INVALID; /* [3,1] must already be SVal_INVALID */
      descr &= ~(TREE_DESCR_16_1 | TREE_DESCR_16_0);
      descr |= TREE_DESCR_32_0;
   }
   if (tree[6] == tree[4]
       && (descr & TREE_DESCR_16_3) && (descr & TREE_DESCR_16_2)) {
      tree[6] = SVal_INVALID; /* [7,5] must already be SVal_INVALID */
      descr &= ~(TREE_DESCR_16_3 | TREE_DESCR_16_2);
      descr |= TREE_DESCR_32_1;
   }
   /* build 64-bit layer */
   if (tree[4] == tree[0]
       && (descr & TREE_DESCR_32_1) && (descr & TREE_DESCR_32_0)) {
      tree[4] = SVal_INVALID; /* [7,6,5,3,2,1] must already be SVal_INVALID */
      descr &= ~(TREE_DESCR_32_1 | TREE_DESCR_32_0);
      descr |= TREE_DESCR_64;
   }
   return descr;
}

/* This takes a cacheline where all the data is at the leaves
   (w8[..]) and builds a correctly normalised tree. */
static void normalise_CacheLine ( /*MOD*/CacheLine* cl )
{
   Word tno, cloff;
   for (tno = 0, cloff = 0;  tno < N_LINE_TREES;  tno++, cloff += 8) {
      SVal* tree = &cl->svals[cloff];
      cl->descrs[tno] = normalise_tree( tree );
   }
   tl_assert(cloff == N_LINE_ARANGE);
   if (CHECK_ZSM)
      tl_assert(is_sane_CacheLine(cl)); /* EXPENSIVE */
   stats__cline_normalises++;
}


typedef struct { UChar count; SVal sval; } CountedSVal;

static
void sequentialise_CacheLine ( /*OUT*/CountedSVal* dst,
                               /*OUT*/Word* dstUsedP,
                               Word nDst, CacheLine* src )
{
   Word  tno, cloff, dstUsed;

   tl_assert(nDst == N_LINE_ARANGE);
   dstUsed = 0;

   for (tno = 0, cloff = 0;  tno < N_LINE_TREES;  tno++, cloff += 8) {
      UShort descr = src->descrs[tno];
      SVal*  tree  = &src->svals[cloff];

      /* sequentialise the tree described by (descr,tree). */
#     define PUT(_n,_v)                                \
         do { dst[dstUsed  ].count = (_n);             \
              dst[dstUsed++].sval  = (_v);             \
         } while (0)

      /* byte 0 */
      if (descr & TREE_DESCR_64)   PUT(8, tree[0]); else
      if (descr & TREE_DESCR_32_0) PUT(4, tree[0]); else
      if (descr & TREE_DESCR_16_0) PUT(2, tree[0]); else
      if (descr & TREE_DESCR_8_0)  PUT(1, tree[0]);
      /* byte 1 */
      if (descr & TREE_DESCR_8_1)  PUT(1, tree[1]);
      /* byte 2 */
      if (descr & TREE_DESCR_16_1) PUT(2, tree[2]); else
      if (descr & TREE_DESCR_8_2)  PUT(1, tree[2]);
      /* byte 3 */
      if (descr & TREE_DESCR_8_3)  PUT(1, tree[3]);
      /* byte 4 */
      if (descr & TREE_DESCR_32_1) PUT(4, tree[4]); else
      if (descr & TREE_DESCR_16_2) PUT(2, tree[4]); else
      if (descr & TREE_DESCR_8_4)  PUT(1, tree[4]);
      /* byte 5 */
      if (descr & TREE_DESCR_8_5)  PUT(1, tree[5]);
      /* byte 6 */
      if (descr & TREE_DESCR_16_3) PUT(2, tree[6]); else
      if (descr & TREE_DESCR_8_6)  PUT(1, tree[6]);
      /* byte 7 */
      if (descr & TREE_DESCR_8_7)  PUT(1, tree[7]);

#     undef PUT
      /* END sequentialise the tree described by (descr,tree). */

   }
   tl_assert(cloff == N_LINE_ARANGE);
   tl_assert(dstUsed <= nDst);

   *dstUsedP = dstUsed;
}

/* Write the cacheline 'wix' to backing store.  Where it ends up
   is determined by its tag field. */
static __attribute__((noinline)) void cacheline_wback ( UWord wix )
{
   Word        i, j, k, m;
   Addr        tag;
   SecMap*     sm;
   CacheLine*  cl;
   LineZ* lineZ;
   LineF* lineF;
   Word        zix, fix, csvalsUsed;
   CountedSVal csvals[N_LINE_ARANGE];
   SVal        sv;

   if (0)
   VG_(printf)("scache wback line %d\n", (Int)wix);

   tl_assert(wix >= 0 && wix < N_WAY_NENT);

   tag =  cache_shmem.tags0[wix];
   cl  = &cache_shmem.lyns0[wix];

   /* The cache line may have been invalidated; if so, ignore it. */
   if (!is_valid_scache_tag(tag))
      return;

   /* Where are we going to put it? */
   sm         = NULL;
   lineZ      = NULL;
   lineF      = NULL;
   zix = fix = -1;

   /* find the Z line to write in and rcdec it or the associated F
      line. */
   find_Z_for_writing( &sm, &zix, tag );

   tl_assert(sm);
   tl_assert(zix >= 0 && zix < N_SECMAP_ZLINES);
   lineZ = &sm->linesZ[zix];

   /* Generate the data to be stored */
   if (CHECK_ZSM)
      tl_assert(is_sane_CacheLine(cl)); /* EXPENSIVE */

   csvalsUsed = -1;
   sequentialise_CacheLine( csvals, &csvalsUsed, 
                            N_LINE_ARANGE, cl );
   tl_assert(csvalsUsed >= 1 && csvalsUsed <= N_LINE_ARANGE);
   if (0) VG_(printf)("%lu ", csvalsUsed);

   lineZ->dict[0] = lineZ->dict[1] 
                  = lineZ->dict[2] = lineZ->dict[3] = SVal_INVALID;

   /* i indexes actual shadow values, k is cursor in csvals */
   i = 0;
   for (k = 0; k < csvalsUsed; k++) {

      sv = csvals[k].sval;
      if (CHECK_ZSM)
         tl_assert(csvals[k].count >= 1 && csvals[k].count <= 8);
      /* do we already have it? */
      if (sv == lineZ->dict[0]) { j = 0; goto dict_ok; }
      if (sv == lineZ->dict[1]) { j = 1; goto dict_ok; }
      if (sv == lineZ->dict[2]) { j = 2; goto dict_ok; }
      if (sv == lineZ->dict[3]) { j = 3; goto dict_ok; }
      /* no.  look for a free slot. */
      if (CHECK_ZSM)
         tl_assert(sv != SVal_INVALID);
      if (lineZ->dict[0] 
          == SVal_INVALID) { lineZ->dict[0] = sv; j = 0; goto dict_ok; }
      if (lineZ->dict[1]
          == SVal_INVALID) { lineZ->dict[1] = sv; j = 1; goto dict_ok; }
      if (lineZ->dict[2]
          == SVal_INVALID) { lineZ->dict[2] = sv; j = 2; goto dict_ok; }
      if (lineZ->dict[3]
          == SVal_INVALID) { lineZ->dict[3] = sv; j = 3; goto dict_ok; }
      break; /* we'll have to use the f rep */
     dict_ok:
      m = csvals[k].count;
      if (m == 8) {
         write_twobit_array( lineZ->ix2s, i+0, j );
         write_twobit_array( lineZ->ix2s, i+1, j );
         write_twobit_array( lineZ->ix2s, i+2, j );
         write_twobit_array( lineZ->ix2s, i+3, j );
         write_twobit_array( lineZ->ix2s, i+4, j );
         write_twobit_array( lineZ->ix2s, i+5, j );
         write_twobit_array( lineZ->ix2s, i+6, j );
         write_twobit_array( lineZ->ix2s, i+7, j );
         i += 8;
      }
      else if (m == 4) {
         write_twobit_array( lineZ->ix2s, i+0, j );
         write_twobit_array( lineZ->ix2s, i+1, j );
         write_twobit_array( lineZ->ix2s, i+2, j );
         write_twobit_array( lineZ->ix2s, i+3, j );
         i += 4;
      }
      else if (m == 1) {
         write_twobit_array( lineZ->ix2s, i+0, j );
         i += 1;
      }
      else if (m == 2) {
         write_twobit_array( lineZ->ix2s, i+0, j );
         write_twobit_array( lineZ->ix2s, i+1, j );
         i += 2;
      }
      else {
         tl_assert(0); /* 8 4 2 or 1 are the only legitimate values for m */
      }

   }

   if (LIKELY(i == N_LINE_ARANGE)) {
      /* Construction of the compressed representation was
         successful. */
      rcinc_LineZ(lineZ);
      stats__cache_Z_wbacks++;
   } else {
      /* Cannot use the compressed(z) representation.  Use the full(f)
         rep instead. */
      tl_assert(i >= 0 && i < N_LINE_ARANGE);
      alloc_F_for_writing( sm, &fix );
      tl_assert(sm->linesF);
      tl_assert(sm->linesF_size > 0);
      tl_assert(fix >= 0 && fix < (Word)sm->linesF_size);
      lineF = &sm->linesF[fix];
      tl_assert(!lineF->inUse);
      lineZ->dict[0] = lineZ->dict[2] = lineZ->dict[3] = SVal_INVALID;
      lineZ->dict[1] = (SVal)fix;
      lineF->inUse = True;
      i = 0;
      for (k = 0; k < csvalsUsed; k++) {
         if (CHECK_ZSM)
            tl_assert(csvals[k].count >= 1 && csvals[k].count <= 8);
         sv = csvals[k].sval;
         if (CHECK_ZSM)
            tl_assert(sv != SVal_INVALID);
         for (m = csvals[k].count; m > 0; m--) {
            lineF->w64s[i] = sv;
            i++;
         }
      }
      tl_assert(i == N_LINE_ARANGE);
      rcinc_LineF(lineF);
      stats__cache_F_wbacks++;
   }
}

/* Fetch the cacheline 'wix' from the backing store.  The tag
   associated with 'wix' is assumed to have already been filled in;
   hence that is used to determine where in the backing store to read
   from. */
static __attribute__((noinline)) void cacheline_fetch ( UWord wix )
{
   Word       i;
   Addr       tag;
   CacheLine* cl;
   LineZ*     lineZ;
   LineF*     lineF;

   if (0)
   VG_(printf)("scache fetch line %d\n", (Int)wix);

   tl_assert(wix >= 0 && wix < N_WAY_NENT);

   tag =  cache_shmem.tags0[wix];
   cl  = &cache_shmem.lyns0[wix];

   /* reject nonsense requests */
   tl_assert(is_valid_scache_tag(tag));

   lineZ = NULL;
   lineF = NULL;
   find_ZF_for_reading( &lineZ, &lineF, tag );
   tl_assert( (lineZ && !lineF) || (!lineZ && lineF) );

   /* expand the data into the bottom layer of the tree, then get
      cacheline_normalise to build the descriptor array. */
   if (lineF) {
      tl_assert(lineF->inUse);
      for (i = 0; i < N_LINE_ARANGE; i++) {
         cl->svals[i] = lineF->w64s[i];
      }
      stats__cache_F_fetches++;
   } else {
      for (i = 0; i < N_LINE_ARANGE; i++) {
         SVal sv;
         UWord ix = read_twobit_array( lineZ->ix2s, i );
         /* correct, but expensive: tl_assert(ix >= 0 && ix <= 3); */
         sv = lineZ->dict[ix];
         tl_assert(sv != SVal_INVALID);
         cl->svals[i] = sv;
      }
      stats__cache_Z_fetches++;
   }
   normalise_CacheLine( cl );
}

static void shmem__invalidate_scache ( void ) {
   Word wix;
   if (0) VG_(printf)("%s","scache inval\n");
   tl_assert(!is_valid_scache_tag(1));
   for (wix = 0; wix < N_WAY_NENT; wix++) {
      cache_shmem.tags0[wix] = 1/*INVALID*/;
   }
   stats__cache_invals++;
}

static void shmem__flush_and_invalidate_scache ( void ) {
   Word wix;
   Addr tag;
   if (0) VG_(printf)("%s","scache flush and invalidate\n");
   tl_assert(!is_valid_scache_tag(1));
   for (wix = 0; wix < N_WAY_NENT; wix++) {
      tag = cache_shmem.tags0[wix];
      if (tag == 1/*INVALID*/) {
         /* already invalid; nothing to do */
      } else {
         tl_assert(is_valid_scache_tag(tag));
         cacheline_wback( wix );
      }
      cache_shmem.tags0[wix] = 1/*INVALID*/;
   }
   stats__cache_flushes++;
   stats__cache_invals++;
}


static inline Bool aligned16 ( Addr a ) {
   return 0 == (a & 1);
}
static inline Bool aligned32 ( Addr a ) {
   return 0 == (a & 3);
}
static inline Bool aligned64 ( Addr a ) {
   return 0 == (a & 7);
}
static inline UWord get_cacheline_offset ( Addr a ) {
   return (UWord)(a & (N_LINE_ARANGE - 1));
}
static inline Addr cacheline_ROUNDUP ( Addr a ) {
   return ROUNDUP(a, N_LINE_ARANGE);
}
static inline Addr cacheline_ROUNDDN ( Addr a ) {
   return ROUNDDN(a, N_LINE_ARANGE);
}
static inline UWord get_treeno ( Addr a ) {
   return get_cacheline_offset(a) >> 3;
}
static inline UWord get_tree_offset ( Addr a ) {
   return a & 7;
}

static __attribute__((noinline))
       CacheLine* get_cacheline_MISS ( Addr a ); /* fwds */
static inline CacheLine* get_cacheline ( Addr a )
{
   /* tag is 'a' with the in-line offset masked out, 
      eg a[31]..a[4] 0000 */
   Addr       tag = a & ~(N_LINE_ARANGE - 1);
   UWord      wix = (a >> N_LINE_BITS) & (N_WAY_NENT - 1);
   stats__cache_totrefs++;
   if (LIKELY(tag == cache_shmem.tags0[wix])) {
      return &cache_shmem.lyns0[wix];
   } else {
      return get_cacheline_MISS( a );
   }
}

static __attribute__((noinline))
       CacheLine* get_cacheline_MISS ( Addr a )
{
   /* tag is 'a' with the in-line offset masked out, 
      eg a[31]..a[4] 0000 */

   CacheLine* cl;
   Addr*      tag_old_p;
   Addr       tag = a & ~(N_LINE_ARANGE - 1);
   UWord      wix = (a >> N_LINE_BITS) & (N_WAY_NENT - 1);

   tl_assert(tag != cache_shmem.tags0[wix]);

   /* Dump the old line into the backing store. */
   stats__cache_totmisses++;

   cl        = &cache_shmem.lyns0[wix];
   tag_old_p = &cache_shmem.tags0[wix];

   if (is_valid_scache_tag( *tag_old_p )) {
      /* EXPENSIVE and REDUNDANT: callee does it */
      if (CHECK_ZSM)
         tl_assert(is_sane_CacheLine(cl)); /* EXPENSIVE */
      cacheline_wback( wix );
   }
   /* and reload the new one */
   *tag_old_p = tag;
   cacheline_fetch( wix );
   if (CHECK_ZSM)
      tl_assert(is_sane_CacheLine(cl)); /* EXPENSIVE */
   return cl;
}

static UShort pulldown_to_32 ( /*MOD*/SVal* tree, UWord toff, UShort descr ) {
   stats__cline_64to32pulldown++;
   switch (toff) {
      case 0: case 4:
         tl_assert(descr & TREE_DESCR_64);
         tree[4] = tree[0];
         descr &= ~TREE_DESCR_64;
         descr |= (TREE_DESCR_32_1 | TREE_DESCR_32_0);
         break;
      default:
         tl_assert(0);
   }
   return descr;
}

static UShort pulldown_to_16 ( /*MOD*/SVal* tree, UWord toff, UShort descr ) {
   stats__cline_32to16pulldown++;
   switch (toff) {
      case 0: case 2:
         if (!(descr & TREE_DESCR_32_0)) {
            descr = pulldown_to_32(tree, 0, descr);
         }
         tl_assert(descr & TREE_DESCR_32_0);
         tree[2] = tree[0];
         descr &= ~TREE_DESCR_32_0;
         descr |= (TREE_DESCR_16_1 | TREE_DESCR_16_0);
         break;
      case 4: case 6:
         if (!(descr & TREE_DESCR_32_1)) {
            descr = pulldown_to_32(tree, 4, descr);
         }
         tl_assert(descr & TREE_DESCR_32_1);
         tree[6] = tree[4];
         descr &= ~TREE_DESCR_32_1;
         descr |= (TREE_DESCR_16_3 | TREE_DESCR_16_2);
         break;
      default:
         tl_assert(0);
   }
   return descr;
}

static UShort pulldown_to_8 ( /*MOD*/SVal* tree, UWord toff, UShort descr ) {
   stats__cline_16to8pulldown++;
   switch (toff) {
      case 0: case 1:
         if (!(descr & TREE_DESCR_16_0)) {
            descr = pulldown_to_16(tree, 0, descr);
         }
         tl_assert(descr & TREE_DESCR_16_0);
         tree[1] = tree[0];
         descr &= ~TREE_DESCR_16_0;
         descr |= (TREE_DESCR_8_1 | TREE_DESCR_8_0);
         break;
      case 2: case 3:
         if (!(descr & TREE_DESCR_16_1)) {
            descr = pulldown_to_16(tree, 2, descr);
         }
         tl_assert(descr & TREE_DESCR_16_1);
         tree[3] = tree[2];
         descr &= ~TREE_DESCR_16_1;
         descr |= (TREE_DESCR_8_3 | TREE_DESCR_8_2);
         break;
      case 4: case 5:
         if (!(descr & TREE_DESCR_16_2)) {
            descr = pulldown_to_16(tree, 4, descr);
         }
         tl_assert(descr & TREE_DESCR_16_2);
         tree[5] = tree[4];
         descr &= ~TREE_DESCR_16_2;
         descr |= (TREE_DESCR_8_5 | TREE_DESCR_8_4);
         break;
      case 6: case 7:
         if (!(descr & TREE_DESCR_16_3)) {
            descr = pulldown_to_16(tree, 6, descr);
         }
         tl_assert(descr & TREE_DESCR_16_3);
         tree[7] = tree[6];
         descr &= ~TREE_DESCR_16_3;
         descr |= (TREE_DESCR_8_7 | TREE_DESCR_8_6);
         break;
      default:
         tl_assert(0);
   }
   return descr;
}


static UShort pullup_descr_to_16 ( UShort descr, UWord toff ) {
   UShort mask;
   switch (toff) {
      case 0:
         mask = TREE_DESCR_8_1 | TREE_DESCR_8_0;
         tl_assert( (descr & mask) == mask );
         descr &= ~mask;
         descr |= TREE_DESCR_16_0;
         break;
      case 2:
         mask = TREE_DESCR_8_3 | TREE_DESCR_8_2;
         tl_assert( (descr & mask) == mask );
         descr &= ~mask;
         descr |= TREE_DESCR_16_1;
         break;
      case 4:
         mask = TREE_DESCR_8_5 | TREE_DESCR_8_4;
         tl_assert( (descr & mask) == mask );
         descr &= ~mask;
         descr |= TREE_DESCR_16_2;
         break;
      case 6:
         mask = TREE_DESCR_8_7 | TREE_DESCR_8_6;
         tl_assert( (descr & mask) == mask );
         descr &= ~mask;
         descr |= TREE_DESCR_16_3;
         break;
      default:
         tl_assert(0);
   }
   return descr;
}

static UShort pullup_descr_to_32 ( UShort descr, UWord toff ) {
   UShort mask;
   switch (toff) {
      case 0:
         if (!(descr & TREE_DESCR_16_0))
            descr = pullup_descr_to_16(descr, 0);
         if (!(descr & TREE_DESCR_16_1))
            descr = pullup_descr_to_16(descr, 2);
         mask = TREE_DESCR_16_1 | TREE_DESCR_16_0;
         tl_assert( (descr & mask) == mask );
         descr &= ~mask;
         descr |= TREE_DESCR_32_0;
         break;
      case 4:
         if (!(descr & TREE_DESCR_16_2))
            descr = pullup_descr_to_16(descr, 4);
         if (!(descr & TREE_DESCR_16_3))
            descr = pullup_descr_to_16(descr, 6);
         mask = TREE_DESCR_16_3 | TREE_DESCR_16_2;
         tl_assert( (descr & mask) == mask );
         descr &= ~mask;
         descr |= TREE_DESCR_32_1;
         break;
      default:
         tl_assert(0);
   }
   return descr;
}

static Bool valid_value_is_above_me_32 ( UShort descr, UWord toff ) {
   switch (toff) {
      case 0: case 4:
         return 0 != (descr & TREE_DESCR_64);
      default:
         tl_assert(0);
   }
}

static Bool valid_value_is_below_me_16 ( UShort descr, UWord toff ) {
   switch (toff) {
      case 0:
         return 0 != (descr & (TREE_DESCR_8_1 | TREE_DESCR_8_0));
      case 2:
         return 0 != (descr & (TREE_DESCR_8_3 | TREE_DESCR_8_2));
      case 4:
         return 0 != (descr & (TREE_DESCR_8_5 | TREE_DESCR_8_4));
      case 6:
         return 0 != (descr & (TREE_DESCR_8_7 | TREE_DESCR_8_6));
      default:
         tl_assert(0);
   }
}

/* ------------ Cache management ------------ */

static void zsm_flush_cache ( void )
{
   shmem__flush_and_invalidate_scache();
}


static void zsm_init ( void(*p_rcinc)(SVal), void(*p_rcdec)(SVal) )
{
   tl_assert( sizeof(UWord) == sizeof(Addr) );

   rcinc = p_rcinc;
   rcdec = p_rcdec;

   tl_assert(map_shmem == NULL);
   map_shmem = VG_(newFM)( HG_(zalloc), "libhb.zsm_init.1 (map_shmem)",
                           HG_(free), 
                           NULL/*unboxed UWord cmp*/);
   shmem__invalidate_scache();

   /* a SecMap must contain an integral number of CacheLines */
   tl_assert(0 == (N_SECMAP_ARANGE % N_LINE_ARANGE));
   /* also ... a CacheLine holds an integral number of trees */
   tl_assert(0 == (N_LINE_ARANGE % 8));
}

/////////////////////////////////////////////////////////////////
/////////////////////////////////////////////////////////////////
//                                                             //
// SECTION END compressed shadow memory                        //
//                                                             //
/////////////////////////////////////////////////////////////////
/////////////////////////////////////////////////////////////////



/////////////////////////////////////////////////////////////////
/////////////////////////////////////////////////////////////////
//                                                             //
// SECTION BEGIN vts primitives                                //
//                                                             //
/////////////////////////////////////////////////////////////////
/////////////////////////////////////////////////////////////////


/* There's a 1-1 mapping between Thr and ThrIDs -- the latter merely
   being compact stand-ins for Thr*'s.  Use these functions to map
   between them. */
static ThrID Thr__to_ThrID   ( Thr*  thr   ); /* fwds */
static Thr*  Thr__from_ThrID ( ThrID thrid ); /* fwds */

__attribute__((noreturn))
static void scalarts_limitations_fail_NORETURN ( Bool due_to_nThrs )
{
   if (due_to_nThrs) {
      const HChar* s =
         "\n"
         "Helgrind: cannot continue, run aborted: too many threads.\n"
         "Sorry.  Helgrind can only handle programs that create\n"
         "%'llu or fewer threads over their entire lifetime.\n"
         "\n";
      VG_(umsg)(s, (ULong)(ThrID_MAX_VALID - 1024));
   } else {
      const HChar* s =
         "\n"
         "Helgrind: cannot continue, run aborted: too many\n"
         "synchronisation events.  Sorry. Helgrind can only handle\n"
         "programs which perform %'llu or fewer\n"
         "inter-thread synchronisation events (locks, unlocks, etc).\n"
         "\n";
      VG_(umsg)(s, (1ULL << SCALARTS_N_TYMBITS) - 1);
   }
   VG_(exit)(1);
   /*NOTREACHED*/
   tl_assert(0); /*wtf?!*/
}


/* The dead thread (ThrID, actually) table.  A thread may only be
   listed here if we have been notified thereof by libhb_async_exit.
   New entries are added at the end.  The order isn't important, but
   the ThrID values must be unique.  This table lists the identity of
   all threads that have ever died -- none are ever removed.  We keep
   this table so as to be able to prune entries from VTSs.  We don't
   actually need to keep the set of threads that have ever died --
   only the threads that have died since the previous round of
   pruning.  But it's useful for sanity check purposes to keep the
   entire set, so we do. */
static XArray* /* of ThrID */ verydead_thread_table = NULL;

/* Arbitrary total ordering on ThrIDs. */
static Int cmp__ThrID ( const void* v1, const void* v2 ) {
   ThrID id1 = *(const ThrID*)v1;
   ThrID id2 = *(const ThrID*)v2;
   if (id1 < id2) return -1;
   if (id1 > id2) return 1;
   return 0;
}

static void verydead_thread_table_init ( void )
{
   tl_assert(!verydead_thread_table);
   verydead_thread_table
     = VG_(newXA)( HG_(zalloc),
                   "libhb.verydead_thread_table_init.1",
                   HG_(free), sizeof(ThrID) );
   VG_(setCmpFnXA)(verydead_thread_table, cmp__ThrID);
}


/* A VTS contains .ts, its vector clock, and also .id, a field to hold
   a backlink for the caller's convenience.  Since we have no idea
   what to set that to in the library, it always gets set to
   VtsID_INVALID. */
typedef
   struct {
      VtsID    id;
      UInt     usedTS;
      UInt     sizeTS;
      ScalarTS ts[0];
   }
   VTS;

/* Allocate a VTS capable of storing 'sizeTS' entries. */
static VTS* VTS__new ( const HChar* who, UInt sizeTS );

/* Make a clone of 'vts', sizing the new array to exactly match the
   number of ScalarTSs present. */
static VTS* VTS__clone ( const HChar* who, VTS* vts );

/* Make a clone of 'vts' with the thrids in 'thrids' removed.  The new
   array is sized exactly to hold the number of required elements.
   'thridsToDel' is an array of ThrIDs to be omitted in the clone, and
   must be in strictly increasing order. */
static VTS* VTS__subtract ( const HChar* who, VTS* vts, XArray* thridsToDel );

/* Delete this VTS in its entirety. */
static void VTS__delete ( VTS* vts );

/* Create a new singleton VTS in 'out'.  Caller must have
   pre-allocated 'out' sufficiently big to hold the result in all
   possible cases. */
static void VTS__singleton ( /*OUT*/VTS* out, Thr* thr, ULong tym );

/* Create in 'out' a VTS which is the same as 'vts' except with
   vts[me]++, so to speak.  Caller must have pre-allocated 'out'
   sufficiently big to hold the result in all possible cases. */
static void VTS__tick ( /*OUT*/VTS* out, Thr* me, VTS* vts );

/* Create in 'out' a VTS which is the join (max) of 'a' and
   'b'. Caller must have pre-allocated 'out' sufficiently big to hold
   the result in all possible cases. */
static void VTS__join ( /*OUT*/VTS* out, VTS* a, VTS* b );

/* Compute the partial ordering relation of the two args.  Although we
   could be completely general and return an enumeration value (EQ,
   LT, GT, UN), in fact we only need LEQ, and so we may as well
   hardwire that fact.

   Returns zero iff LEQ(A,B), or a valid ThrID if not (zero is an
   invald ThrID).  In the latter case, the returned ThrID indicates
   the discovered point for which they are not.  There may be more
   than one such point, but we only care about seeing one of them, not
   all of them.  This rather strange convention is used because
   sometimes we want to know the actual index at which they first
   differ. */
static UInt VTS__cmpLEQ ( VTS* a, VTS* b );

/* Compute an arbitrary structural (total) ordering on the two args,
   based on their VCs, so they can be looked up in a table, tree, etc.
   Returns -1, 0 or 1. */
static Word VTS__cmp_structural ( VTS* a, VTS* b );

<<<<<<< HEAD
=======
/* Debugging only.  Display the given VTS. */
static void VTS__show ( const VTS* vts );

>>>>>>> 59e45af5
/* Debugging only.  Return vts[index], so to speak. */
static ULong VTS__indexAt_SLOW ( VTS* vts, Thr* idx );

/* Notify the VTS machinery that a thread has been declared
   comprehensively dead: that is, it has done an async exit AND it has
   been joined with.  This should ensure that its local clocks (.viR
   and .viW) will never again change, and so all mentions of this
   thread from all VTSs in the system may be removed. */
static void VTS__declare_thread_very_dead ( Thr* idx );

/*--------------- to do with Vector Timestamps ---------------*/

static Bool is_sane_VTS ( VTS* vts )
{
   UWord     i, n;
   ScalarTS  *st1, *st2;
   if (!vts) return False;
   if (vts->usedTS > vts->sizeTS) return False;
   n = vts->usedTS;
   if (n == 1) {
      st1 = &vts->ts[0];
      if (st1->tym == 0)
         return False;
   }
   else
   if (n >= 2) {
      for (i = 0; i < n-1; i++) {
         st1 = &vts->ts[i];
         st2 = &vts->ts[i+1];
         if (st1->thrid >= st2->thrid)
            return False;
         if (st1->tym == 0 || st2->tym == 0)
            return False;
      }
   }
   return True;
}


/* Create a new, empty VTS.
*/
static VTS* VTS__new ( const HChar* who, UInt sizeTS )
{
   VTS* vts = HG_(zalloc)(who, sizeof(VTS) + (sizeTS+1) * sizeof(ScalarTS));
   tl_assert(vts->usedTS == 0);
   vts->sizeTS = sizeTS;
   *(ULong*)(&vts->ts[sizeTS]) = 0x0ddC0ffeeBadF00dULL;
   return vts;
}

/* Clone this VTS.
*/
static VTS* VTS__clone ( const HChar* who, VTS* vts )
{
   tl_assert(vts);
   tl_assert( *(ULong*)(&vts->ts[vts->sizeTS]) == 0x0ddC0ffeeBadF00dULL);
   UInt nTS = vts->usedTS;
   VTS* clone = VTS__new(who, nTS);
   clone->id = vts->id;
   clone->sizeTS = nTS;
   clone->usedTS = nTS;
   UInt i;
   for (i = 0; i < nTS; i++) {
      clone->ts[i] = vts->ts[i];
   }
   tl_assert( *(ULong*)(&clone->ts[clone->sizeTS]) == 0x0ddC0ffeeBadF00dULL);
   return clone;
}


/* Make a clone of a VTS with specified ThrIDs removed.  'thridsToDel'
   must be in strictly increasing order.  We could obviously do this
   much more efficiently (in linear time) if necessary.
*/
static VTS* VTS__subtract ( const HChar* who, VTS* vts, XArray* thridsToDel )
{
   UInt i, j;
   tl_assert(vts);
   tl_assert(thridsToDel);
   tl_assert( *(ULong*)(&vts->ts[vts->sizeTS]) == 0x0ddC0ffeeBadF00dULL);
   UInt nTS = vts->usedTS;
   /* Figure out how many ScalarTSs will remain in the output. */
   UInt nReq = nTS;
   for (i = 0; i < nTS; i++) {
      ThrID thrid = vts->ts[i].thrid;
      if (VG_(lookupXA)(thridsToDel, &thrid, NULL, NULL))
         nReq--;
   }
   tl_assert(nReq <= nTS);
   /* Copy the ones that will remain. */
   VTS* res = VTS__new(who, nReq);
   j = 0;
   for (i = 0; i < nTS; i++) {
      ThrID thrid = vts->ts[i].thrid;
      if (VG_(lookupXA)(thridsToDel, &thrid, NULL, NULL))
         continue;
      res->ts[j++] = vts->ts[i];
   }
   tl_assert(j == nReq);
   tl_assert(j == res->sizeTS);
   res->usedTS = j;
   tl_assert( *(ULong*)(&res->ts[j]) == 0x0ddC0ffeeBadF00dULL);
   return res;
}


/* Delete this VTS in its entirety.
*/
static void VTS__delete ( VTS* vts )
{
   tl_assert(vts);
   tl_assert(vts->usedTS <= vts->sizeTS);
   tl_assert( *(ULong*)(&vts->ts[vts->sizeTS]) == 0x0ddC0ffeeBadF00dULL);
   HG_(free)(vts);
}


/* Create a new singleton VTS. 
*/
static void VTS__singleton ( /*OUT*/VTS* out, Thr* thr, ULong tym )
{
   tl_assert(thr);
   tl_assert(tym >= 1);
   tl_assert(out);
   tl_assert(out->usedTS == 0);
   tl_assert(out->sizeTS >= 1);
   UInt hi = out->usedTS++;
   out->ts[hi].thrid = Thr__to_ThrID(thr);
   out->ts[hi].tym   = tym;
}


/* Return a new VTS in which vts[me]++, so to speak.  'vts' itself is
   not modified.
*/
static void VTS__tick ( /*OUT*/VTS* out, Thr* me, VTS* vts )
{
   UInt      i, n;
   ThrID     me_thrid;
   Bool      found = False;

   stats__vts__tick++;

   tl_assert(out);
   tl_assert(out->usedTS == 0);
   if (vts->usedTS >= ThrID_MAX_VALID)
      scalarts_limitations_fail_NORETURN( True/*due_to_nThrs*/ );
   tl_assert(out->sizeTS >= 1 + vts->usedTS);

   tl_assert(me);
   me_thrid = Thr__to_ThrID(me);
   tl_assert(is_sane_VTS(vts));
   n = vts->usedTS;

   /* Copy all entries which precede 'me'. */
   for (i = 0; i < n; i++) {
      ScalarTS* here = &vts->ts[i];
      if (UNLIKELY(here->thrid >= me_thrid))
         break;
      UInt hi = out->usedTS++;
      out->ts[hi] = *here;
   }

   /* 'i' now indicates the next entry to copy, if any.
       There are 3 possibilities:
       (a) there is no next entry (we used them all up already):
           add (me_thrid,1) to the output, and quit
       (b) there is a next entry, and its thrid > me_thrid:
           add (me_thrid,1) to the output, then copy the remaining entries
       (c) there is a next entry, and its thrid == me_thrid:
           copy it to the output but increment its timestamp value.
           Then copy the remaining entries.  (c) is the common case.
   */
   tl_assert(i >= 0 && i <= n);
   if (i == n) { /* case (a) */
      UInt hi = out->usedTS++;
      out->ts[hi].thrid = me_thrid;
      out->ts[hi].tym   = 1;
   } else {
      /* cases (b) and (c) */
      ScalarTS* here = &vts->ts[i];
      if (me_thrid == here->thrid) { /* case (c) */
         if (UNLIKELY(here->tym >= (1ULL << SCALARTS_N_TYMBITS) - 2ULL)) {
            /* We're hosed.  We have to stop. */
            scalarts_limitations_fail_NORETURN( False/*!due_to_nThrs*/ );
         }
         UInt hi = out->usedTS++;
         out->ts[hi].thrid = here->thrid;
         out->ts[hi].tym   = here->tym + 1;
         i++;
         found = True;
      } else { /* case (b) */
         UInt hi = out->usedTS++;
         out->ts[hi].thrid = me_thrid;
         out->ts[hi].tym   = 1;
      }
      /* And copy any remaining entries. */
      for (/*keepgoing*/; i < n; i++) {
         ScalarTS* here2 = &vts->ts[i];
         UInt hi = out->usedTS++;
         out->ts[hi] = *here2;
      }
   }

   tl_assert(is_sane_VTS(out));
   tl_assert(out->usedTS == vts->usedTS + (found ? 0 : 1));
   tl_assert(out->usedTS <= out->sizeTS);
}


/* Return a new VTS constructed as the join (max) of the 2 args.
   Neither arg is modified.
*/
static void VTS__join ( /*OUT*/VTS* out, VTS* a, VTS* b )
{
   UInt     ia, ib, useda, usedb;
   ULong    tyma, tymb, tymMax;
   ThrID    thrid;
   UInt     ncommon = 0;

   stats__vts__join++;

   tl_assert(a);
   tl_assert(b);
   useda = a->usedTS;
   usedb = b->usedTS;

   tl_assert(out);
   tl_assert(out->usedTS == 0);
   /* overly conservative test, but doing better involves comparing
      the two VTSs, which we don't want to do at this point. */
   if (useda + usedb >= ThrID_MAX_VALID)
      scalarts_limitations_fail_NORETURN( True/*due_to_nThrs*/ );
   tl_assert(out->sizeTS >= useda + usedb);

   ia = ib = 0;

   while (1) {

      /* This logic is to enumerate triples (thrid, tyma, tymb) drawn
         from a and b in order, where thrid is the next ThrID
         occurring in either a or b, and tyma/b are the relevant
         scalar timestamps, taking into account implicit zeroes. */
      tl_assert(ia >= 0 && ia <= useda);
      tl_assert(ib >= 0 && ib <= usedb);

      if        (ia == useda && ib == usedb) {
         /* both empty - done */
         break;

      } else if (ia == useda && ib != usedb) {
         /* a empty, use up b */
         ScalarTS* tmpb = &b->ts[ib];
         thrid = tmpb->thrid;
         tyma  = 0;
         tymb  = tmpb->tym;
         ib++;

      } else if (ia != useda && ib == usedb) {
         /* b empty, use up a */
         ScalarTS* tmpa = &a->ts[ia];
         thrid = tmpa->thrid;
         tyma  = tmpa->tym;
         tymb  = 0;
         ia++;

      } else {
         /* both not empty; extract lowest-ThrID'd triple */
         ScalarTS* tmpa = &a->ts[ia];
         ScalarTS* tmpb = &b->ts[ib];
         if (tmpa->thrid < tmpb->thrid) {
            /* a has the lowest unconsidered ThrID */
            thrid = tmpa->thrid;
            tyma  = tmpa->tym;
            tymb  = 0;
            ia++;
         } else if (tmpa->thrid > tmpb->thrid) {
            /* b has the lowest unconsidered ThrID */
            thrid = tmpb->thrid;
            tyma  = 0;
            tymb  = tmpb->tym;
            ib++;
         } else {
            /* they both next mention the same ThrID */
            tl_assert(tmpa->thrid == tmpb->thrid);
            thrid = tmpa->thrid; /* == tmpb->thrid */
            tyma  = tmpa->tym;
            tymb  = tmpb->tym;
            ia++;
            ib++;
            ncommon++;
         }
      }

      /* having laboriously determined (thr, tyma, tymb), do something
         useful with it. */
      tymMax = tyma > tymb ? tyma : tymb;
      if (tymMax > 0) {
         UInt hi = out->usedTS++;
         out->ts[hi].thrid = thrid;
         out->ts[hi].tym   = tymMax;
      }

   }

   tl_assert(is_sane_VTS(out));
   tl_assert(out->usedTS <= out->sizeTS);
   tl_assert(out->usedTS == useda + usedb - ncommon);
}


/* Determine if 'a' <= 'b', in the partial ordering.  Returns zero if
   they are, or the first ThrID for which they are not (no valid ThrID
   has the value zero).  This rather strange convention is used
   because sometimes we want to know the actual index at which they
   first differ. */
static UInt/*ThrID*/ VTS__cmpLEQ ( VTS* a, VTS* b )
{
   Word  ia, ib, useda, usedb;
   ULong tyma, tymb;

   stats__vts__cmpLEQ++;

   tl_assert(a);
   tl_assert(b);
   useda = a->usedTS;
   usedb = b->usedTS;

   ia = ib = 0;

   while (1) {

      /* This logic is to enumerate doubles (tyma, tymb) drawn
         from a and b in order, and tyma/b are the relevant
         scalar timestamps, taking into account implicit zeroes. */
      ThrID thrid;

      tl_assert(ia >= 0 && ia <= useda);
      tl_assert(ib >= 0 && ib <= usedb);

      if        (ia == useda && ib == usedb) {
         /* both empty - done */
         break;

      } else if (ia == useda && ib != usedb) {
         /* a empty, use up b */
         ScalarTS* tmpb = &b->ts[ib];
         tyma  = 0;
         tymb  = tmpb->tym;
         thrid = tmpb->thrid;
         ib++;

      } else if (ia != useda && ib == usedb) {
         /* b empty, use up a */
         ScalarTS* tmpa = &a->ts[ia];
         tyma  = tmpa->tym;
         thrid = tmpa->thrid;
         tymb  = 0;
         ia++;

      } else {
         /* both not empty; extract lowest-ThrID'd triple */
         ScalarTS* tmpa = &a->ts[ia];
         ScalarTS* tmpb = &b->ts[ib];
         if (tmpa->thrid < tmpb->thrid) {
            /* a has the lowest unconsidered ThrID */
            tyma  = tmpa->tym;
            thrid = tmpa->thrid;
            tymb  = 0;
            ia++;
         }
         else
         if (tmpa->thrid > tmpb->thrid) {
            /* b has the lowest unconsidered ThrID */
            tyma  = 0;
            tymb  = tmpb->tym;
            thrid = tmpb->thrid;
            ib++;
         } else {
            /* they both next mention the same ThrID */
            tl_assert(tmpa->thrid == tmpb->thrid);
            tyma  = tmpa->tym;
            thrid = tmpa->thrid;
            tymb  = tmpb->tym;
            ia++;
            ib++;
         }
      }

      /* having laboriously determined (tyma, tymb), do something
         useful with it. */
      if (tyma > tymb) {
         /* not LEQ at this index.  Quit, since the answer is
            determined already. */
         tl_assert(thrid >= 1024);
         return thrid;
      }
   }

   return 0; /* all points are LEQ => return an invalid ThrID */
}


/* Compute an arbitrary structural (total) ordering on the two args,
   based on their VCs, so they can be looked up in a table, tree, etc.
   Returns -1, 0 or 1.  (really just 'deriving Ord' :-) This can be
   performance critical so there is some effort expended to make it sa
   fast as possible.
*/
Word VTS__cmp_structural ( VTS* a, VTS* b )
{
   /* We just need to generate an arbitrary total ordering based on
      a->ts and b->ts.  Preferably do it in a way which comes across likely
      differences relatively quickly. */
   Word     i;
   Word     useda = 0,    usedb = 0;
   ScalarTS *ctsa = NULL, *ctsb = NULL;

   stats__vts__cmp_structural++;

   tl_assert(a);
   tl_assert(b);

   ctsa = &a->ts[0]; useda = a->usedTS;
   ctsb = &b->ts[0]; usedb = b->usedTS;

   if (LIKELY(useda == usedb)) {
      ScalarTS *tmpa = NULL, *tmpb = NULL;
      stats__vts__cmp_structural_slow++;
      /* Same length vectors.  Find the first difference, if any, as
         fast as possible. */
      for (i = 0; i < useda; i++) {
         tmpa = &ctsa[i];
         tmpb = &ctsb[i];
         if (LIKELY(tmpa->tym == tmpb->tym
                    && tmpa->thrid == tmpb->thrid))
            continue;
         else
            break;
      }
      if (UNLIKELY(i == useda)) {
         /* They're identical. */
         return 0;
      } else {
         tl_assert(i >= 0 && i < useda);
         if (tmpa->tym < tmpb->tym) return -1;
         if (tmpa->tym > tmpb->tym) return 1;
         if (tmpa->thrid < tmpb->thrid) return -1;
         if (tmpa->thrid > tmpb->thrid) return 1;
         /* we just established them as non-identical, hence: */
      }
      /*NOTREACHED*/
      tl_assert(0);
   }

   if (useda < usedb) return -1;
   if (useda > usedb) return 1;
   /*NOTREACHED*/
   tl_assert(0);
}


<<<<<<< HEAD
=======
/* Debugging only.  Display the given VTS.
*/
static void VTS__show ( const VTS* vts )
{
   Word      i, n;
   tl_assert(vts && vts->ts);

   VG_(printf)("[");
   n =  vts->usedTS;
   for (i = 0; i < n; i++) {
      const ScalarTS *st = &vts->ts[i];
      VG_(printf)(i < n-1 ? "%u:%llu " : "%u:%llu", st->thrid, (ULong)st->tym);
   }
   VG_(printf)("]");
}


>>>>>>> 59e45af5
/* Debugging only.  Return vts[index], so to speak.
*/
ULong VTS__indexAt_SLOW ( VTS* vts, Thr* idx )
{
   UWord i, n;
   ThrID idx_thrid = Thr__to_ThrID(idx);
   stats__vts__indexat_slow++;
   tl_assert(vts && vts->ts);
   n = vts->usedTS;
   for (i = 0; i < n; i++) {
      ScalarTS* st = &vts->ts[i];
      if (st->thrid == idx_thrid)
         return st->tym;
   }
   return 0;
}


/* See comment on prototype above.
*/
static void VTS__declare_thread_very_dead ( Thr* thr )
{
   if (0) VG_(printf)("VTQ:  tae %p\n", thr);

   tl_assert(thr->llexit_done);
   tl_assert(thr->joinedwith_done);

   ThrID nyu;
   nyu = Thr__to_ThrID(thr);
   VG_(addToXA)( verydead_thread_table, &nyu );

   /* We can only get here if we're assured that we'll never again
      need to look at this thread's ::viR or ::viW.  Set them to
      VtsID_INVALID, partly so as to avoid holding on to the VTSs, but
      mostly so that we don't wind up pruning them (as that would be
      nonsensical: the only interesting ScalarTS entry for a dead
      thread is its own index, and the pruning will remove that.). */
   VtsID__rcdec(thr->viR);
   VtsID__rcdec(thr->viW);
   thr->viR = VtsID_INVALID;
   thr->viW = VtsID_INVALID;
}


/////////////////////////////////////////////////////////////////
/////////////////////////////////////////////////////////////////
//                                                             //
// SECTION END vts primitives                                  //
//                                                             //
/////////////////////////////////////////////////////////////////
/////////////////////////////////////////////////////////////////



/////////////////////////////////////////////////////////////////
/////////////////////////////////////////////////////////////////
//                                                             //
// SECTION BEGIN main library                                  //
//                                                             //
/////////////////////////////////////////////////////////////////
/////////////////////////////////////////////////////////////////


/////////////////////////////////////////////////////////
//                                                     //
// VTS set                                             //
//                                                     //
/////////////////////////////////////////////////////////

static WordFM* /* WordFM VTS* void */ vts_set = NULL;

static void vts_set_init ( void )
{
   tl_assert(!vts_set);
   vts_set = VG_(newFM)( HG_(zalloc), "libhb.vts_set_init.1",
                         HG_(free),
                         (Word(*)(UWord,UWord))VTS__cmp_structural );
}

/* Given a VTS, look in vts_set to see if we already have a
   structurally identical one.  If yes, return the pair (True, pointer
   to the existing one).  If no, clone this one, add the clone to the
   set, and return (False, pointer to the clone). */
static Bool vts_set__find__or__clone_and_add ( /*OUT*/VTS** res, VTS* cand )
{
   UWord keyW, valW;
   stats__vts_set__focaa++;
   tl_assert(cand->id == VtsID_INVALID);
   /* lookup cand (by value) */
   if (VG_(lookupFM)( vts_set, &keyW, &valW, (UWord)cand )) {
      /* found it */
      tl_assert(valW == 0);
      /* if this fails, cand (by ref) was already present (!) */
      tl_assert(keyW != (UWord)cand);
      *res = (VTS*)keyW;
      return True;
   } else {
      /* not present.  Clone, add and return address of clone. */
      stats__vts_set__focaa_a++;
      VTS* clone = VTS__clone( "libhb.vts_set_focaa.1", cand );
      tl_assert(clone != cand);
      VG_(addToFM)( vts_set, (UWord)clone, 0/*val is unused*/ );
      *res = clone;
      return False;
   }
}


/////////////////////////////////////////////////////////
//                                                     //
// VTS table                                           //
//                                                     //
/////////////////////////////////////////////////////////

static void VtsID__invalidate_caches ( void ); /* fwds */

/* A type to hold VTS table entries.  Invariants:
   If .vts == NULL, then this entry is not in use, so:
   - .rc == 0
   - this entry is on the freelist (unfortunately, does not imply
     any constraints on value for .freelink)
   If .vts != NULL, then this entry is in use:
   - .vts is findable in vts_set
   - .vts->id == this entry number
   - no specific value for .rc (even 0 is OK)
   - this entry is not on freelist, so .freelink == VtsID_INVALID
*/
typedef
   struct {
      VTS*  vts;      /* vts, in vts_set */
      UWord rc;       /* reference count - enough for entire aspace */
      VtsID freelink; /* chain for free entries, VtsID_INVALID at end */
      VtsID remap;    /* used only during pruning */
   }
   VtsTE;

/* The VTS table. */
static XArray* /* of VtsTE */ vts_tab = NULL;

/* An index into the VTS table, indicating the start of the list of
   free (available for use) entries.  If the list is empty, this is
   VtsID_INVALID. */
static VtsID vts_tab_freelist = VtsID_INVALID;

/* Do a GC of vts_tab when the freelist becomes empty AND the size of
   vts_tab equals or exceeds this size.  After GC, the value here is
   set appropriately so as to check for the next GC point. */
static Word vts_next_GC_at = 1000;

static void vts_tab_init ( void )
{
   vts_tab = VG_(newXA)( HG_(zalloc), "libhb.vts_tab_init.1",
                         HG_(free), sizeof(VtsTE) );
   vts_tab_freelist = VtsID_INVALID;
}

/* Add ii to the free list, checking that it looks out-of-use. */
static void add_to_free_list ( VtsID ii )
{
   VtsTE* ie = VG_(indexXA)( vts_tab, ii );
   tl_assert(ie->vts == NULL);
   tl_assert(ie->rc == 0);
   tl_assert(ie->freelink == VtsID_INVALID);
   ie->freelink = vts_tab_freelist;
   vts_tab_freelist = ii;
}

/* Get an entry from the free list.  This will return VtsID_INVALID if
   the free list is empty. */
static VtsID get_from_free_list ( void )
{
   VtsID  ii;
   VtsTE* ie;
   if (vts_tab_freelist == VtsID_INVALID)
      return VtsID_INVALID;
   ii = vts_tab_freelist;
   ie = VG_(indexXA)( vts_tab, ii );
   tl_assert(ie->vts == NULL);
   tl_assert(ie->rc == 0);
   vts_tab_freelist = ie->freelink;
   return ii;
}

/* Produce a new VtsID that can be used, either by getting it from
   the freelist, or, if that is empty, by expanding vts_tab. */
static VtsID get_new_VtsID ( void )
{
   VtsID ii;
   VtsTE te;
   ii = get_from_free_list();
   if (ii != VtsID_INVALID)
      return ii;
   te.vts = NULL;
   te.rc = 0;
   te.freelink = VtsID_INVALID;
   te.remap    = VtsID_INVALID;
   ii = (VtsID)VG_(addToXA)( vts_tab, &te );
   return ii;
}


/* Indirect callback from lib_zsm. */
static void VtsID__rcinc ( VtsID ii )
{
   VtsTE* ie;
   /* VG_(indexXA) does a range check for us */
   ie = VG_(indexXA)( vts_tab, ii );
   tl_assert(ie->vts); /* else it's not in use */
   tl_assert(ie->rc < ~0UL); /* else we can't continue */
   tl_assert(ie->vts->id == ii);
   ie->rc++;
}

/* Indirect callback from lib_zsm. */
static void VtsID__rcdec ( VtsID ii )
{
   VtsTE* ie;
   /* VG_(indexXA) does a range check for us */
   ie = VG_(indexXA)( vts_tab, ii );
   tl_assert(ie->vts); /* else it's not in use */
   tl_assert(ie->rc > 0); /* else RC snafu */
   tl_assert(ie->vts->id == ii);
   ie->rc--;
}


/* Look up 'cand' in our collection of VTSs.  If present, return the
   VtsID for the pre-existing version.  If not present, clone it, add
   the clone to both vts_tab and vts_set, allocate a fresh VtsID for
   it, and return that. */
static VtsID vts_tab__find__or__clone_and_add ( VTS* cand )
{
   VTS* in_tab = NULL;
   tl_assert(cand->id == VtsID_INVALID);
   Bool already_have = vts_set__find__or__clone_and_add( &in_tab, cand );
   tl_assert(in_tab);
   if (already_have) {
      /* We already have a copy of 'cand'.  Use that. */
      VtsTE* ie;
      tl_assert(in_tab->id != VtsID_INVALID);
      ie = VG_(indexXA)( vts_tab, in_tab->id );
      tl_assert(ie->vts == in_tab);
      return in_tab->id;
   } else {
      VtsID  ii = get_new_VtsID();
      VtsTE* ie = VG_(indexXA)( vts_tab, ii );
      ie->vts = in_tab;
      ie->rc = 0;
      ie->freelink = VtsID_INVALID;
      in_tab->id = ii;
      return ii;
   }
}


static void show_vts_stats ( const HChar* caller )
{
   UWord nSet, nTab, nLive;
   ULong totrc;
   UWord n, i;
   nSet = VG_(sizeFM)( vts_set );
   nTab = VG_(sizeXA)( vts_tab );
   totrc = 0;
   nLive = 0;
   n = VG_(sizeXA)( vts_tab );
   for (i = 0; i < n; i++) {
      VtsTE* ie = VG_(indexXA)( vts_tab, i );
      if (ie->vts) {
         nLive++;
         totrc += (ULong)ie->rc;
      } else {
         tl_assert(ie->rc == 0);
      }
   }
   VG_(printf)("  show_vts_stats %s\n", caller);
   VG_(printf)("    vts_tab size %4lu\n", nTab);
   VG_(printf)("    vts_tab live %4lu\n", nLive);
   VG_(printf)("    vts_set size %4lu\n", nSet);
   VG_(printf)("        total rc %4llu\n", totrc);
}


/* --- Helpers for VtsID pruning --- */

static
void remap_VtsID ( /*MOD*/XArray* /* of VtsTE */ old_tab,
                   /*MOD*/XArray* /* of VtsTE */ new_tab,
                   VtsID* ii )
{
   VtsTE *old_te, *new_te;
   VtsID old_id, new_id;
   /* We're relying here on VG_(indexXA)'s range checking to assert on
      any stupid values, in particular *ii == VtsID_INVALID. */
   old_id = *ii;
   old_te = VG_(indexXA)( old_tab, old_id );
   old_te->rc--;
   new_id = old_te->remap;
   new_te = VG_(indexXA)( new_tab, new_id );
   new_te->rc++;
   *ii = new_id;
}

static
void remap_VtsIDs_in_SVal ( /*MOD*/XArray* /* of VtsTE */ old_tab,
                            /*MOD*/XArray* /* of VtsTE */ new_tab,
                            SVal* s )
{
   SVal old_sv, new_sv;
   old_sv = *s;
   if (SVal__isC(old_sv)) {
      VtsID rMin, wMin;
      rMin = SVal__unC_Rmin(old_sv);
      wMin = SVal__unC_Wmin(old_sv);
      remap_VtsID( old_tab, new_tab, &rMin );
      remap_VtsID( old_tab, new_tab, &wMin );
      new_sv = SVal__mkC( rMin, wMin );
      *s = new_sv;
  }
}


/* NOT TO BE CALLED FROM WITHIN libzsm. */
__attribute__((noinline))
static void vts_tab__do_GC ( Bool show_stats )
{
   UWord i, nTab, nLive, nFreed;

   /* ---------- BEGIN VTS GC ---------- */
   /* check this is actually necessary. */
   tl_assert(vts_tab_freelist == VtsID_INVALID);

   /* empty the caches for partial order checks and binary joins.  We
      could do better and prune out the entries to be deleted, but it
      ain't worth the hassle. */
   VtsID__invalidate_caches();

   /* First, make the reference counts up to date. */
   zsm_flush_cache();

   nTab = VG_(sizeXA)( vts_tab );

   if (show_stats) {
      VG_(printf)("<<GC begins at vts_tab size %lu>>\n", nTab);
      show_vts_stats("before GC");
   }

   /* Now we can inspect the entire vts_tab.  Any entries with zero
      .rc fields are now no longer in use and can be put back on the
      free list, removed from vts_set, and deleted. */
   nFreed = 0;
   for (i = 0; i < nTab; i++) {
      Bool present;
      UWord oldK = 0, oldV = 12345;
      VtsTE* te = VG_(indexXA)( vts_tab, i );
      if (te->vts == NULL) {
         tl_assert(te->rc == 0);
         continue; /* already on the free list (presumably) */
      }
      if (te->rc > 0)
         continue; /* in use */
      /* Ok, we got one we can free. */
      tl_assert(te->vts->id == i);
      /* first, remove it from vts_set. */
      present = VG_(delFromFM)( vts_set,
                                &oldK, &oldV, (UWord)te->vts );
      tl_assert(present); /* else it isn't in vts_set ?! */
      tl_assert(oldV == 0); /* no info stored in vts_set val fields */
      tl_assert(oldK == (UWord)te->vts); /* else what did delFromFM find?! */
      /* now free the VTS itself */
      VTS__delete(te->vts);
      te->vts = NULL;
      /* and finally put this entry on the free list */
      tl_assert(te->freelink == VtsID_INVALID); /* can't already be on it */
      add_to_free_list( i );
      nFreed++;
   }

   /* Now figure out when the next GC should be.  We'll allow the
      number of VTSs to double before GCing again.  Except of course
      that since we can't (or, at least, don't) shrink vts_tab, we
      can't set the threshhold value smaller than it. */
   tl_assert(nFreed <= nTab);
   nLive = nTab - nFreed;
   tl_assert(nLive >= 0 && nLive <= nTab);
   vts_next_GC_at = 2 * nLive;
   if (vts_next_GC_at < nTab)
      vts_next_GC_at = nTab;

   if (show_stats) {
      show_vts_stats("after GC");
      VG_(printf)("<<GC ends, next gc at %ld>>\n", vts_next_GC_at);
   }

   if (VG_(clo_stats)) {
      static UInt ctr = 1;
      tl_assert(nTab > 0);
      VG_(message)(Vg_DebugMsg,
                  "libhb: VTS GC: #%u  old size %lu  live %lu  (%2llu%%)\n",
                  ctr++, nTab, nLive, (100ULL * (ULong)nLive) / (ULong)nTab);
   }
   /* ---------- END VTS GC ---------- */

   /* Decide whether to do VTS pruning.  We have one of three
      settings. */
   static UInt pruning_auto_ctr = 0; /* do not make non-static */

   Bool do_pruning = False;
   switch (HG_(clo_vts_pruning)) {
      case 0: /* never */
         break;
      case 1: /* auto */
         do_pruning = (++pruning_auto_ctr % 5) == 0;
         break;
      case 2: /* always */
         do_pruning = True;
         break;
      default:
         tl_assert(0);
   }

   /* The rest of this routine only handles pruning, so we can
      quit at this point if it is not to be done. */
   if (!do_pruning)
      return;

   /* ---------- BEGIN VTS PRUNING ---------- */
   /* We begin by sorting the backing table on its .thr values, so as
      to (1) check they are unique [else something has gone wrong,
      since it means we must have seen some Thr* exiting more than
      once, which can't happen], and (2) so that we can quickly look
      up the dead-thread entries as we work through the VTSs. */
   VG_(sortXA)( verydead_thread_table );
   /* Sanity check: check for unique .sts.thr values. */
   UWord nBT = VG_(sizeXA)( verydead_thread_table );
   if (nBT > 0) {
      ThrID thrid1, thrid2;
      thrid2 = *(ThrID*)VG_(indexXA)( verydead_thread_table, 0 );
      for (i = 1; i < nBT; i++) {
         thrid1 = thrid2;
         thrid2 = *(ThrID*)VG_(indexXA)( verydead_thread_table, i );
         tl_assert(thrid1 < thrid2);
      }
   }
   /* Ok, so the dead thread table has unique and in-order keys. */

   /* We will run through the old table, and create a new table and
      set, at the same time setting the .remap entries in the old
      table to point to the new entries.  Then, visit every VtsID in
      the system, and replace all of them with new ones, using the
      .remap entries in the old table.  Finally, we can delete the old
      table and set. */

   XArray* /* of VtsTE */ new_tab
      = VG_(newXA)( HG_(zalloc), "libhb.vts_tab__do_GC.new_tab",
                    HG_(free), sizeof(VtsTE) );

   /* WordFM VTS* void */
   WordFM* new_set
      = VG_(newFM)( HG_(zalloc), "libhb.vts_tab__do_GC.new_set",
                    HG_(free),
                    (Word(*)(UWord,UWord))VTS__cmp_structural );

   /* Visit each old VTS.  For each one:

      * make a pruned version

      * search new_set for the pruned version, yielding either
        Nothing (not present) or the new VtsID for it.

      * if not present, allocate a new VtsID for it, insert (pruned
        VTS, new VtsID) in the tree, and set
        remap_table[old VtsID] = new VtsID.

      * if present, set remap_table[old VtsID] = new VtsID, where
        new VtsID was determined by the tree lookup.  Then free up
        the clone.
   */

   UWord nBeforePruning = 0, nAfterPruning = 0;
   UWord nSTSsBefore = 0, nSTSsAfter = 0;
   VtsID new_VtsID_ctr = 0;

   for (i = 0; i < nTab; i++) {

      /* For each old VTS .. */
      VtsTE* old_te  = VG_(indexXA)( vts_tab, i );
      VTS*   old_vts = old_te->vts;
      tl_assert(old_te->remap == VtsID_INVALID);

      /* Skip it if not in use */
      if (old_te->rc == 0) {
         tl_assert(old_vts == NULL);
         continue;
      }
      tl_assert(old_vts != NULL);
      tl_assert(old_vts->id == i);
      tl_assert(old_vts->ts != NULL);

      /* It is in use. Make a pruned version. */
      nBeforePruning++;
      nSTSsBefore += old_vts->usedTS;
      VTS* new_vts = VTS__subtract("libhb.vts_tab__do_GC.new_vts",
                                   old_vts, verydead_thread_table);
      tl_assert(new_vts->sizeTS == new_vts->usedTS);
      tl_assert(*(ULong*)(&new_vts->ts[new_vts->usedTS])
                == 0x0ddC0ffeeBadF00dULL);

      /* Get rid of the old VTS and the tree entry.  It's a bit more
         complex to incrementally delete the VTSs now than to nuke
         them all after we're done, but the upside is that we don't
         wind up temporarily storing potentially two complete copies
         of each VTS and hence spiking memory use. */
      UWord oldK = 0, oldV = 12345;
      Bool  present = VG_(delFromFM)( vts_set,
                                      &oldK, &oldV, (UWord)old_vts );
      tl_assert(present); /* else it isn't in vts_set ?! */
      tl_assert(oldV == 0); /* no info stored in vts_set val fields */
      tl_assert(oldK == (UWord)old_vts); /* else what did delFromFM find?! */
      /* now free the VTS itself */
      VTS__delete(old_vts);
      old_te->vts = NULL;
      old_vts = NULL;

      /* NO MENTIONS of old_vts allowed beyond this point. */

      /* Ok, we have the pruned copy in new_vts.  See if a
         structurally identical version is already present in new_set.
         If so, delete the one we just made and move on; if not, add
         it. */
      VTS*  identical_version = NULL;
      UWord valW = 12345;
      if (VG_(lookupFM)(new_set, (UWord*)&identical_version, &valW,
                        (UWord)new_vts)) {
         // already have it
         tl_assert(valW == 0);
         tl_assert(identical_version != NULL);
         tl_assert(identical_version != new_vts);
         VTS__delete(new_vts);
         new_vts = identical_version;
         tl_assert(new_vts->id != VtsID_INVALID);
      } else {
         tl_assert(valW == 12345);
         tl_assert(identical_version == NULL);
         new_vts->id = new_VtsID_ctr++;
         Bool b = VG_(addToFM)(new_set, (UWord)new_vts, 0);
         tl_assert(!b);
         VtsTE new_te;
         new_te.vts      = new_vts;
         new_te.rc       = 0;
         new_te.freelink = VtsID_INVALID;
         new_te.remap    = VtsID_INVALID;
         Word j = VG_(addToXA)( new_tab, &new_te );
         tl_assert(j <= i);
         tl_assert(j == new_VtsID_ctr - 1);
         // stats
         nAfterPruning++;
         nSTSsAfter += new_vts->usedTS;
      }
      old_te->remap = new_vts->id;

   } /* for (i = 0; i < nTab; i++) */

   /* At this point, we have:
      * the old VTS table, with its .remap entries set,
        and with all .vts == NULL.
      * the old VTS tree should be empty, since it and the old VTSs
        it contained have been incrementally deleted was we worked
        through the old table.
      * the new VTS table, with all .rc == 0, all .freelink and .remap
        == VtsID_INVALID. 
      * the new VTS tree.
   */
   tl_assert( VG_(sizeFM)(vts_set) == 0 );

   /* Now actually apply the mapping. */
   /* Visit all the VtsIDs in the entire system.  Where do we expect
      to find them?
      (a) in shadow memory -- the LineZs and LineFs
      (b) in our collection of struct _Thrs.
      (c) in our collection of struct _SOs.
      Nowhere else, AFAICS.  Not in the zsm cache, because that just
      got invalidated.

      Using the .remap fields in vts_tab, map each old VtsID to a new
      VtsID.  For each old VtsID, dec its rc; and for each new one,
      inc it.  This sets up the new refcounts, and it also gives a
      cheap sanity check of the old ones: all old refcounts should be
      zero after this operation.
   */

   /* Do the mappings for (a) above: iterate over the Primary shadow
      mem map (WordFM Addr SecMap*). */
   UWord secmapW = 0;
   VG_(initIterFM)( map_shmem );
   while (VG_(nextIterFM)( map_shmem, NULL, &secmapW )) {
      UWord   j;
      SecMap* sm = (SecMap*)secmapW;
      tl_assert(sm->magic == SecMap_MAGIC);
      /* Deal with the LineZs */
      for (i = 0; i < N_SECMAP_ZLINES; i++) {
         LineZ* lineZ = &sm->linesZ[i];
         if (lineZ->dict[0] == SVal_INVALID)
            continue; /* not in use -- data is in F rep instead */
         for (j = 0; j < 4; j++)
            remap_VtsIDs_in_SVal(vts_tab, new_tab, &lineZ->dict[j]);
      }
      /* Deal with the LineFs */
      for (i = 0; i < sm->linesF_size; i++) {
         LineF* lineF = &sm->linesF[i];
         if (!lineF->inUse)
            continue;
         for (j = 0; j < N_LINE_ARANGE; j++)
            remap_VtsIDs_in_SVal(vts_tab, new_tab, &lineF->w64s[j]);
      }
   }
   VG_(doneIterFM)( map_shmem );

   /* Do the mappings for (b) above: visit our collection of struct
      _Thrs. */
   Thread* hgthread = get_admin_threads();
   tl_assert(hgthread);
   while (hgthread) {
      Thr* hbthr = hgthread->hbthr;
      tl_assert(hbthr);
      /* Threads that are listed in the prunable set have their viR
         and viW set to VtsID_INVALID, so we can't mess with them. */
      if (hbthr->llexit_done && hbthr->joinedwith_done) {
         tl_assert(hbthr->viR == VtsID_INVALID);
         tl_assert(hbthr->viW == VtsID_INVALID);
         hgthread = hgthread->admin;
         continue;
      }
      remap_VtsID( vts_tab, new_tab, &hbthr->viR );
      remap_VtsID( vts_tab, new_tab, &hbthr->viW );
      hgthread = hgthread->admin;
   }

   /* Do the mappings for (c) above: visit the struct _SOs. */
   SO* so = admin_SO;
   while (so) {
      if (so->viR != VtsID_INVALID)
         remap_VtsID( vts_tab, new_tab, &so->viR );
      if (so->viW != VtsID_INVALID)
         remap_VtsID( vts_tab, new_tab, &so->viW );
      so = so->admin_next;
   }

   /* So, we're nearly done (with this incredibly complex operation).
      Check the refcounts for the old VtsIDs all fell to zero, as
      expected.  Any failure is serious. */
   for (i = 0; i < nTab; i++) {
      VtsTE* te = VG_(indexXA)( vts_tab, i );
      tl_assert(te->vts == NULL);
      /* This is the assert proper.  Note we're also asserting
         zeroness for old entries which are unmapped (hence have
         .remap == VtsID_INVALID).  That's OK. */
      tl_assert(te->rc == 0);
   }

   /* Install the new table and set. */
   VG_(deleteFM)(vts_set, NULL/*kFin*/, NULL/*vFin*/);
   vts_set = new_set;
   VG_(deleteXA)( vts_tab );
   vts_tab = new_tab;

   /* The freelist of vts_tab entries is empty now, because we've
      compacted all of the live entries at the low end of the
      table. */
   vts_tab_freelist = VtsID_INVALID;

   /* Sanity check vts_set and vts_tab. */

   /* Because all the live entries got slid down to the bottom of vts_tab: */
   tl_assert( VG_(sizeXA)( vts_tab ) == VG_(sizeFM)( vts_set ));

   /* Assert that the vts_tab and vts_set entries point at each other
      in the required way */
   UWord wordK = 0, wordV = 0;
   VG_(initIterFM)( vts_set );
   while (VG_(nextIterFM)( vts_set, &wordK, &wordV )) {
      tl_assert(wordK != 0);
      tl_assert(wordV == 0);
      VTS* vts = (VTS*)wordK;
      tl_assert(vts->id != VtsID_INVALID);
      VtsTE* te = VG_(indexXA)( vts_tab, vts->id );
      tl_assert(te->vts == vts);
   }
   VG_(doneIterFM)( vts_set );

   /* Also iterate over the table, and check each entry is
      plausible. */
   nTab = VG_(sizeXA)( vts_tab );
   for (i = 0; i < nTab; i++) {
      VtsTE* te = VG_(indexXA)( vts_tab, i );
      tl_assert(te->vts);
      tl_assert(te->vts->id == i);
      tl_assert(te->rc > 0); /* 'cos we just GC'd */
      tl_assert(te->freelink == VtsID_INVALID); /* in use */
      tl_assert(te->remap == VtsID_INVALID); /* not relevant */
   }

   /* And we're done.  Bwahahaha. Ha. Ha. Ha. */
   if (VG_(clo_stats)) {
      static UInt ctr = 1;
      tl_assert(nTab > 0);
      VG_(message)(
         Vg_DebugMsg,
         "libhb: VTS PR: #%u  before %lu (avg sz %lu)  "
            "after %lu (avg sz %lu)\n",
         ctr++,
         nBeforePruning, nSTSsBefore / (nBeforePruning ? nBeforePruning : 1),
         nAfterPruning, nSTSsAfter / (nAfterPruning ? nAfterPruning : 1)
      );
   }
   if (0)
   VG_(printf)("VTQ: before pruning %lu (avg sz %lu), "
               "after pruning %lu (avg sz %lu)\n",
               nBeforePruning, nSTSsBefore / nBeforePruning,
               nAfterPruning, nSTSsAfter / nAfterPruning);
   /* ---------- END VTS PRUNING ---------- */
}


/////////////////////////////////////////////////////////
//                                                     //
// Vts IDs                                             //
//                                                     //
/////////////////////////////////////////////////////////

//////////////////////////
/* A temporary, max-sized VTS which is used as a temporary (the first
   argument) in VTS__singleton, VTS__tick and VTS__join operations. */
static VTS* temp_max_sized_VTS = NULL;

//////////////////////////
static ULong stats__cmpLEQ_queries = 0;
static ULong stats__cmpLEQ_misses  = 0;
static ULong stats__join2_queries  = 0;
static ULong stats__join2_misses   = 0;

static inline UInt ROL32 ( UInt w, Int n ) {
   w = (w << n) | (w >> (32-n));
   return w;
}
static inline UInt hash_VtsIDs ( VtsID vi1, VtsID vi2, UInt nTab ) {
   UInt hash = ROL32(vi1,19) ^ ROL32(vi2,13);
   return hash % nTab;
}

#define N_CMPLEQ_CACHE 1023
static
   struct { VtsID vi1; VtsID vi2; Bool leq; }
   cmpLEQ_cache[N_CMPLEQ_CACHE];

#define N_JOIN2_CACHE 1023
static
   struct { VtsID vi1; VtsID vi2; VtsID res; }
   join2_cache[N_JOIN2_CACHE];

static void VtsID__invalidate_caches ( void ) {
   Int i;
   for (i = 0; i < N_CMPLEQ_CACHE; i++) {
      cmpLEQ_cache[i].vi1 = VtsID_INVALID;
      cmpLEQ_cache[i].vi2 = VtsID_INVALID;
      cmpLEQ_cache[i].leq = False;
   }
   for (i = 0; i < N_JOIN2_CACHE; i++) {
     join2_cache[i].vi1 = VtsID_INVALID;
     join2_cache[i].vi2 = VtsID_INVALID;
     join2_cache[i].res = VtsID_INVALID;
   }
}
//////////////////////////

//static Bool VtsID__is_valid ( VtsID vi ) {
//   VtsTE* ve;
//   if (vi >= (VtsID)VG_(sizeXA)( vts_tab ))
//      return False;
//   ve = VG_(indexXA)( vts_tab, vi );
//   if (!ve->vts)
//      return False;
//   tl_assert(ve->vts->id == vi);
//   return True;
//}

static VTS* VtsID__to_VTS ( VtsID vi ) {
   VtsTE* te = VG_(indexXA)( vts_tab, vi );
   tl_assert(te->vts);
   return te->vts;
}

static void VtsID__pp ( VtsID vi ) {
   VTS* vts = VtsID__to_VTS(vi);
<<<<<<< HEAD
   ScalarTS* st;
   Word      i, n;
   tl_assert(vts && vts->ts);

   VG_(printf)("[");
   n =  vts->usedTS;
   for (i = 0; i < n; i++) {
      st = &vts->ts[i];
      VG_(printf)(i < n-1 ? "%u:%llu " : "%u:%llu",
                  st->thrid, (ULong)st->tym);
   }
   VG_(printf)("]");
=======
   VTS__show( vts );
>>>>>>> 59e45af5
}

/* compute partial ordering relation of vi1 and vi2. */
__attribute__((noinline))
static Bool VtsID__cmpLEQ_WRK ( VtsID vi1, VtsID vi2 ) {
   UInt hash;
   Bool leq;
   VTS  *v1, *v2;
   //if (vi1 == vi2) return True;
   tl_assert(vi1 != vi2);
   ////++
   stats__cmpLEQ_queries++;
   hash = hash_VtsIDs(vi1, vi2, N_CMPLEQ_CACHE);
   if (cmpLEQ_cache[hash].vi1 == vi1
       && cmpLEQ_cache[hash].vi2 == vi2)
      return cmpLEQ_cache[hash].leq;
   stats__cmpLEQ_misses++;
   ////--
   v1  = VtsID__to_VTS(vi1);
   v2  = VtsID__to_VTS(vi2);
   leq = VTS__cmpLEQ( v1, v2 ) == 0;
   ////++
   cmpLEQ_cache[hash].vi1 = vi1;
   cmpLEQ_cache[hash].vi2 = vi2;
   cmpLEQ_cache[hash].leq = leq;
   ////--
   return leq;
}
static inline Bool VtsID__cmpLEQ ( VtsID vi1, VtsID vi2 ) {
   return LIKELY(vi1 == vi2)  ? True  : VtsID__cmpLEQ_WRK(vi1, vi2);
}

/* compute binary join */
__attribute__((noinline))
static VtsID VtsID__join2_WRK ( VtsID vi1, VtsID vi2 ) {
   UInt  hash;
   VtsID res;
   VTS   *vts1, *vts2;
   //if (vi1 == vi2) return vi1;
   tl_assert(vi1 != vi2);
   ////++
   stats__join2_queries++;
   hash = hash_VtsIDs(vi1, vi2, N_JOIN2_CACHE);
   if (join2_cache[hash].vi1 == vi1
       && join2_cache[hash].vi2 == vi2)
      return join2_cache[hash].res;
   stats__join2_misses++;
   ////--
   vts1 = VtsID__to_VTS(vi1);
   vts2 = VtsID__to_VTS(vi2);
   temp_max_sized_VTS->usedTS = 0;
   VTS__join(temp_max_sized_VTS, vts1,vts2);
   res = vts_tab__find__or__clone_and_add(temp_max_sized_VTS);
   ////++
   join2_cache[hash].vi1 = vi1;
   join2_cache[hash].vi2 = vi2;
   join2_cache[hash].res = res;
   ////--
   return res;
}
static inline VtsID VtsID__join2 ( VtsID vi1, VtsID vi2 ) {
   return LIKELY(vi1 == vi2)  ? vi1  : VtsID__join2_WRK(vi1, vi2);
}

/* create a singleton VTS, namely [thr:1] */
static VtsID VtsID__mk_Singleton ( Thr* thr, ULong tym ) {
   temp_max_sized_VTS->usedTS = 0;
   VTS__singleton(temp_max_sized_VTS, thr,tym);
   return vts_tab__find__or__clone_and_add(temp_max_sized_VTS);
}

/* tick operation, creates value 1 if specified index is absent */
static VtsID VtsID__tick ( VtsID vi, Thr* idx ) {
   VTS* vts = VtsID__to_VTS(vi);
   temp_max_sized_VTS->usedTS = 0;
   VTS__tick(temp_max_sized_VTS, idx,vts);
   return vts_tab__find__or__clone_and_add(temp_max_sized_VTS);
}

/* index into a VTS (only for assertions) */
static ULong VtsID__indexAt ( VtsID vi, Thr* idx ) {
   VTS* vts = VtsID__to_VTS(vi);
   return VTS__indexAt_SLOW( vts, idx );
}

/* Assuming that !cmpLEQ(vi1, vi2), find the index of the first (or
   any, really) element in vi1 which is pointwise greater-than the
   corresponding element in vi2.  If no such element exists, return
   NULL.  This needs to be fairly quick since it is called every time
   a race is detected. */
static Thr* VtsID__findFirst_notLEQ ( VtsID vi1, VtsID vi2 )
{
   VTS  *vts1, *vts2;
   Thr*  diffthr;
   ThrID diffthrid;
   tl_assert(vi1 != vi2);
   vts1 = VtsID__to_VTS(vi1);
   vts2 = VtsID__to_VTS(vi2);
   tl_assert(vts1 != vts2);
   diffthrid = VTS__cmpLEQ(vts1, vts2);
   diffthr = Thr__from_ThrID(diffthrid);
   tl_assert(diffthr); /* else they are LEQ ! */
   return diffthr;
}


/////////////////////////////////////////////////////////
//                                                     //
// Filters                                             //
//                                                     //
/////////////////////////////////////////////////////////

/* Forget everything we know -- clear the filter and let everything
   through.  This needs to be as fast as possible, since it is called
   every time the running thread changes, and every time a thread's
   vector clocks change, which can be quite frequent.  The obvious
   fast way to do this is simply to stuff in tags which we know are
   not going to match anything, since they're not aligned to the start
   of a line. */
static void Filter__clear ( Filter* fi, const HChar* who )
{
   UWord i;
   if (0) VG_(printf)("  Filter__clear(%p, %s)\n", fi, who);
   for (i = 0; i < FI_NUM_LINES; i += 8) {
      fi->tags[i+0] = 1; /* impossible value -- cannot match */
      fi->tags[i+1] = 1;
      fi->tags[i+2] = 1;
      fi->tags[i+3] = 1;
      fi->tags[i+4] = 1;
      fi->tags[i+5] = 1;
      fi->tags[i+6] = 1;
      fi->tags[i+7] = 1;
   }
   tl_assert(i == FI_NUM_LINES);
}

/* Clearing an arbitrary range in the filter.  Unfortunately
   we have to do this due to core-supplied new/die-mem events. */

static void Filter__clear_1byte ( Filter* fi, Addr a )
{
   Addr    atag   = FI_GET_TAG(a);     /* tag of 'a' */
   UWord   lineno = FI_GET_LINENO(a);  /* lineno for 'a' */
   FiLine* line   = &fi->lines[lineno];
   UWord   loff   = (a - atag) / 8;
   UShort  mask   = 0x3 << (2 * (a & 7));
   /* mask is C000, 3000, 0C00, 0300, 00C0, 0030, 000C or 0003 */
   if (LIKELY( fi->tags[lineno] == atag )) {
      /* hit.  clear the bits. */
      UShort  u16  = line->u16s[loff];
      line->u16s[loff] = u16 & ~mask; /* clear them */
   } else {
      /* miss.  The filter doesn't hold this address, so ignore. */
   }
}

static void Filter__clear_8bytes_aligned ( Filter* fi, Addr a )
{
   Addr    atag   = FI_GET_TAG(a);     /* tag of 'a' */
   UWord   lineno = FI_GET_LINENO(a);  /* lineno for 'a' */
   FiLine* line   = &fi->lines[lineno];
   UWord   loff   = (a - atag) / 8;
   if (LIKELY( fi->tags[lineno] == atag )) {
      line->u16s[loff] = 0;
   } else {
    /* miss.  The filter doesn't hold this address, so ignore. */
   }
}

static void Filter__clear_range ( Filter* fi, Addr a, UWord len )
{
  //VG_(printf)("%lu ", len);
   /* slowly do part preceding 8-alignment */
   while (UNLIKELY(!VG_IS_8_ALIGNED(a)) && LIKELY(len > 0)) {
      Filter__clear_1byte( fi, a );
      a++;
      len--;
   }
   /* vector loop */
   while (len >= 8) {
      Filter__clear_8bytes_aligned( fi, a );
      a += 8;
      len -= 8;
   }
   /* slowly do tail */
   while (UNLIKELY(len > 0)) {
      Filter__clear_1byte( fi, a );
      a++;
      len--;
   }
}


/* ------ Read handlers for the filter. ------ */

static inline Bool Filter__ok_to_skip_crd64 ( Filter* fi, Addr a )
{
   if (UNLIKELY( !VG_IS_8_ALIGNED(a) ))
      return False;
   { 
     Addr    atag   = FI_GET_TAG(a);     /* tag of 'a' */
     UWord   lineno = FI_GET_LINENO(a);  /* lineno for 'a' */
     FiLine* line   = &fi->lines[lineno];
     UWord   loff   = (a - atag) / 8;
     UShort  mask   = 0xAAAA;
     if (LIKELY( fi->tags[lineno] == atag )) {
        /* hit.  check line and update. */
        UShort u16  = line->u16s[loff];
        Bool   ok   = (u16 & mask) == mask; /* all R bits set? */
        line->u16s[loff] = u16 | mask; /* set them */
        return ok;
     } else {
        /* miss.  nuke existing line and re-use it. */
        UWord i;
        fi->tags[lineno] = atag;
        for (i = 0; i < FI_LINE_SZB / 8; i++)
           line->u16s[i] = 0;
        line->u16s[loff] = mask;
        return False;
     }
   }
}

static inline Bool Filter__ok_to_skip_crd32 ( Filter* fi, Addr a )
{
   if (UNLIKELY( !VG_IS_4_ALIGNED(a) ))
      return False;
   {
     Addr    atag   = FI_GET_TAG(a);     /* tag of 'a' */
     UWord   lineno = FI_GET_LINENO(a);  /* lineno for 'a' */
     FiLine* line   = &fi->lines[lineno];
     UWord   loff   = (a - atag) / 8;
     UShort  mask   = 0xAA << (2 * (a & 4)); /* 0xAA00 or 0x00AA */
     if (LIKELY( fi->tags[lineno] == atag )) {
        /* hit.  check line and update. */
        UShort  u16  = line->u16s[loff];
        Bool    ok   = (u16 & mask) == mask; /* 4 x R bits set? */
        line->u16s[loff] = u16 | mask; /* set them */
        return ok;
     } else {
        /* miss.  nuke existing line and re-use it. */
        UWord   i;
        fi->tags[lineno] = atag;
        for (i = 0; i < FI_LINE_SZB / 8; i++)
           line->u16s[i] = 0;
        line->u16s[loff] = mask;
        return False;
     }
   }
}

static inline Bool Filter__ok_to_skip_crd16 ( Filter* fi, Addr a )
{
   if (UNLIKELY( !VG_IS_2_ALIGNED(a) ))
      return False;
   {
     Addr    atag   = FI_GET_TAG(a);     /* tag of 'a' */
     UWord   lineno = FI_GET_LINENO(a);  /* lineno for 'a' */
     FiLine* line   = &fi->lines[lineno];
     UWord   loff   = (a - atag) / 8;
     UShort  mask   = 0xA << (2 * (a & 6));
     /* mask is A000, 0A00, 00A0 or 000A */
     if (LIKELY( fi->tags[lineno] == atag )) {
        /* hit.  check line and update. */
        UShort  u16  = line->u16s[loff];
        Bool    ok   = (u16 & mask) == mask; /* 2 x R bits set? */
        line->u16s[loff] = u16 | mask; /* set them */
        return ok;
     } else {
        /* miss.  nuke existing line and re-use it. */
        UWord   i;
        fi->tags[lineno] = atag;
        for (i = 0; i < FI_LINE_SZB / 8; i++)
           line->u16s[i] = 0;
        line->u16s[loff] = mask;
        return False;
     }
   }
}

static inline Bool Filter__ok_to_skip_crd08 ( Filter* fi, Addr a )
{
   {
     Addr    atag   = FI_GET_TAG(a);     /* tag of 'a' */
     UWord   lineno = FI_GET_LINENO(a);  /* lineno for 'a' */
     FiLine* line   = &fi->lines[lineno];
     UWord   loff   = (a - atag) / 8;
     UShort  mask   = 0x2 << (2 * (a & 7));
     /* mask is 8000, 2000, 0800, 0200, 0080, 0020, 0008 or 0002 */
     if (LIKELY( fi->tags[lineno] == atag )) {
        /* hit.  check line and update. */
        UShort  u16  = line->u16s[loff];
        Bool    ok   = (u16 & mask) == mask; /* 1 x R bits set? */
        line->u16s[loff] = u16 | mask; /* set them */
        return ok;
     } else {
        /* miss.  nuke existing line and re-use it. */
        UWord   i;
        fi->tags[lineno] = atag;
        for (i = 0; i < FI_LINE_SZB / 8; i++)
           line->u16s[i] = 0;
        line->u16s[loff] = mask;
        return False;
     }
   }
}


/* ------ Write handlers for the filter. ------ */

static inline Bool Filter__ok_to_skip_cwr64 ( Filter* fi, Addr a )
{
   if (UNLIKELY( !VG_IS_8_ALIGNED(a) ))
      return False;
   { 
     Addr    atag   = FI_GET_TAG(a);     /* tag of 'a' */
     UWord   lineno = FI_GET_LINENO(a);  /* lineno for 'a' */
     FiLine* line   = &fi->lines[lineno];
     UWord   loff   = (a - atag) / 8;
     UShort  mask   = 0xFFFF;
     if (LIKELY( fi->tags[lineno] == atag )) {
        /* hit.  check line and update. */
        UShort u16  = line->u16s[loff];
        Bool   ok   = (u16 & mask) == mask; /* all R & W bits set? */
        line->u16s[loff] = u16 | mask; /* set them */
        return ok;
     } else {
        /* miss.  nuke existing line and re-use it. */
        UWord i;
        fi->tags[lineno] = atag;
        for (i = 0; i < FI_LINE_SZB / 8; i++)
           line->u16s[i] = 0;
        line->u16s[loff] = mask;
        return False;
     }
   }
}

static inline Bool Filter__ok_to_skip_cwr32 ( Filter* fi, Addr a )
{
   if (UNLIKELY( !VG_IS_4_ALIGNED(a) ))
      return False;
   {
     Addr    atag   = FI_GET_TAG(a);     /* tag of 'a' */
     UWord   lineno = FI_GET_LINENO(a);  /* lineno for 'a' */
     FiLine* line   = &fi->lines[lineno];
     UWord   loff   = (a - atag) / 8;
     UShort  mask   = 0xFF << (2 * (a & 4)); /* 0xFF00 or 0x00FF */
     if (LIKELY( fi->tags[lineno] == atag )) {
        /* hit.  check line and update. */
        UShort  u16  = line->u16s[loff];
        Bool    ok   = (u16 & mask) == mask; /* 4 x R & W bits set? */
        line->u16s[loff] = u16 | mask; /* set them */
        return ok;
     } else {
        /* miss.  nuke existing line and re-use it. */
        UWord   i;
        fi->tags[lineno] = atag;
        for (i = 0; i < FI_LINE_SZB / 8; i++)
           line->u16s[i] = 0;
        line->u16s[loff] = mask;
        return False;
     }
   }
}

static inline Bool Filter__ok_to_skip_cwr16 ( Filter* fi, Addr a )
{
   if (UNLIKELY( !VG_IS_2_ALIGNED(a) ))
      return False;
   {
     Addr    atag   = FI_GET_TAG(a);     /* tag of 'a' */
     UWord   lineno = FI_GET_LINENO(a);  /* lineno for 'a' */
     FiLine* line   = &fi->lines[lineno];
     UWord   loff   = (a - atag) / 8;
     UShort  mask   = 0xF << (2 * (a & 6));
     /* mask is F000, 0F00, 00F0 or 000F */
     if (LIKELY( fi->tags[lineno] == atag )) {
        /* hit.  check line and update. */
        UShort  u16  = line->u16s[loff];
        Bool    ok   = (u16 & mask) == mask; /* 2 x R & W bits set? */
        line->u16s[loff] = u16 | mask; /* set them */
        return ok;
     } else {
        /* miss.  nuke existing line and re-use it. */
        UWord   i;
        fi->tags[lineno] = atag;
        for (i = 0; i < FI_LINE_SZB / 8; i++)
           line->u16s[i] = 0;
        line->u16s[loff] = mask;
        return False;
     }
   }
}

static inline Bool Filter__ok_to_skip_cwr08 ( Filter* fi, Addr a )
{
   {
     Addr    atag   = FI_GET_TAG(a);     /* tag of 'a' */
     UWord   lineno = FI_GET_LINENO(a);  /* lineno for 'a' */
     FiLine* line   = &fi->lines[lineno];
     UWord   loff   = (a - atag) / 8;
     UShort  mask   = 0x3 << (2 * (a & 7));
     /* mask is C000, 3000, 0C00, 0300, 00C0, 0030, 000C or 0003 */
     if (LIKELY( fi->tags[lineno] == atag )) {
        /* hit.  check line and update. */
        UShort  u16  = line->u16s[loff];
        Bool    ok   = (u16 & mask) == mask; /* 1 x R bits set? */
        line->u16s[loff] = u16 | mask; /* set them */
        return ok;
     } else {
        /* miss.  nuke existing line and re-use it. */
        UWord   i;
        fi->tags[lineno] = atag;
        for (i = 0; i < FI_LINE_SZB / 8; i++)
           line->u16s[i] = 0;
        line->u16s[loff] = mask;
        return False;
     }
   }
}


/////////////////////////////////////////////////////////
//                                                     //
// Threads                                             //
//                                                     //
/////////////////////////////////////////////////////////

/* Maps ThrID values to their Thr*s (which contain ThrID values that
   should point back to the relevant slot in the array.  Lowest
   numbered slot (0) is for thrid = 1024, (1) is for 1025, etc. */
static XArray* /* of Thr* */ thrid_to_thr_map = NULL;

/* And a counter to dole out ThrID values.  For rationale/background,
   see comments on definition of ScalarTS (far) above. */
static ThrID thrid_counter = 1024; /* runs up to ThrID_MAX_VALID */

static ThrID Thr__to_ThrID ( Thr* thr ) {
   return thr->thrid;
}
static Thr* Thr__from_ThrID ( UInt thrid ) {
   Thr* thr = *(Thr**)VG_(indexXA)( thrid_to_thr_map, thrid - 1024 );
   tl_assert(thr->thrid == thrid);
   return thr;
}

static Thr* Thr__new ( void )
{
   Thr* thr = HG_(zalloc)( "libhb.Thr__new.1", sizeof(Thr) );
   thr->viR = VtsID_INVALID;
   thr->viW = VtsID_INVALID;
   thr->llexit_done = False;
   thr->joinedwith_done = False;
   thr->filter = HG_(zalloc)( "libhb.Thr__new.2", sizeof(Filter) );
   if (HG_(clo_history_level) == 1)
      thr->local_Kws_n_stacks
         = VG_(newXA)( HG_(zalloc),
                       "libhb.Thr__new.3 (local_Kws_and_stacks)",
                       HG_(free), sizeof(ULong_n_EC) );

   /* Add this Thr* <-> ThrID binding to the mapping, and
      cross-check */
   if (!thrid_to_thr_map) {
      thrid_to_thr_map = VG_(newXA)( HG_(zalloc), "libhb.Thr__new.4",
                                     HG_(free), sizeof(Thr*) );
   }

   if (thrid_counter >= ThrID_MAX_VALID) {
      /* We're hosed.  We have to stop. */
      scalarts_limitations_fail_NORETURN( True/*due_to_nThrs*/ );
   }

   thr->thrid = thrid_counter++;
   Word ix = VG_(addToXA)( thrid_to_thr_map, &thr );
   tl_assert(ix + 1024 == thr->thrid);

   return thr;
}

static void note_local_Kw_n_stack_for ( Thr* thr )
{
   Word       nPresent;
   ULong_n_EC pair;
   tl_assert(thr);

   // We only collect this info at history level 1 (approx)
   if (HG_(clo_history_level) != 1) 
      return;

   /* This is the scalar Kw for thr. */
   pair.ull = VtsID__indexAt( thr->viW, thr );
   pair.ec  = main_get_EC( thr );
   tl_assert(pair.ec);
   tl_assert(thr->local_Kws_n_stacks);

   /* check that we're not adding duplicates */
   nPresent = VG_(sizeXA)( thr->local_Kws_n_stacks );

   /* Throw away old stacks, if necessary.  We can't accumulate stuff
      indefinitely. */
   if (nPresent >= N_KWs_N_STACKs_PER_THREAD) {
      VG_(dropHeadXA)( thr->local_Kws_n_stacks, nPresent / 2 );
      nPresent = VG_(sizeXA)( thr->local_Kws_n_stacks );
      if (0)
         VG_(printf)("LOCAL Kw: thr %p,  Kw %llu,  ec %p (!!! gc !!!)\n",
                     thr, pair.ull, pair.ec );
   }

   if (nPresent > 0) {
      ULong_n_EC* prevPair
         = (ULong_n_EC*)VG_(indexXA)( thr->local_Kws_n_stacks, nPresent-1 );
      tl_assert( prevPair->ull <= pair.ull );
   }

   if (nPresent == 0)
      pair.ec = NULL;

   VG_(addToXA)( thr->local_Kws_n_stacks, &pair );

   if (0)
      VG_(printf)("LOCAL Kw: thr %p,  Kw %llu,  ec %p\n",
                  thr, pair.ull, pair.ec );
   if (0)
      VG_(pp_ExeContext)(pair.ec);
}

static Int cmp__ULong_n_EC__by_ULong ( const ULong_n_EC* pair1,
                                       const ULong_n_EC* pair2 )
{
   if (pair1->ull < pair2->ull) return -1;
   if (pair1->ull > pair2->ull) return 1;
   return 0;
}


/////////////////////////////////////////////////////////
//                                                     //
// Shadow Values                                       //
//                                                     //
/////////////////////////////////////////////////////////

// type SVal, SVal_INVALID and SVal_NOACCESS are defined by
// hb_zsm.h.  We have to do everything else here.

/* SVal is 64 bit unsigned int.

      <---------30--------->    <---------30--------->
   00 X-----Rmin-VtsID-----X 00 X-----Wmin-VtsID-----X   C(Rmin,Wmin)
   10 X--------------------X XX X--------------------X   A: SVal_NOACCESS
   11 0--------------------0 00 0--------------------0   A: SVal_INVALID

*/
#define SVAL_TAGMASK (3ULL << 62)

static inline Bool SVal__isC ( SVal s ) {
   return (0ULL << 62) == (s & SVAL_TAGMASK);
}
static inline SVal SVal__mkC ( VtsID rmini, VtsID wmini ) {
   //tl_assert(VtsID__is_valid(rmini));
   //tl_assert(VtsID__is_valid(wmini));
   return (((ULong)rmini) << 32) | ((ULong)wmini);
}
static inline VtsID SVal__unC_Rmin ( SVal s ) {
   tl_assert(SVal__isC(s));
   return (VtsID)(s >> 32);
}
static inline VtsID SVal__unC_Wmin ( SVal s ) {
   tl_assert(SVal__isC(s));
   return (VtsID)(s & 0xFFFFFFFFULL);
}

static inline Bool SVal__isA ( SVal s ) {
   return (2ULL << 62) == (s & SVAL_TAGMASK);
}
__attribute__((unused))
static inline SVal SVal__mkA ( void ) {
   return 2ULL << 62;
}

/* Direct callback from lib_zsm. */
static void SVal__rcinc ( SVal s ) {
   if (SVal__isC(s)) {
      VtsID__rcinc( SVal__unC_Rmin(s) );
      VtsID__rcinc( SVal__unC_Wmin(s) );
   }
}

/* Direct callback from lib_zsm. */
static void SVal__rcdec ( SVal s ) {
   if (SVal__isC(s)) {
      VtsID__rcdec( SVal__unC_Rmin(s) );
      VtsID__rcdec( SVal__unC_Wmin(s) );
   }
}


/////////////////////////////////////////////////////////
//                                                     //
// Change-event map2                                   //
//                                                     //
/////////////////////////////////////////////////////////

#define EVENT_MAP_GC_DISCARD_FRACTION  0.5

/* This is in two parts:

   1. A hash table of RCECs.  This is a set of reference-counted stack
      traces.  When the reference count of a stack trace becomes zero,
      it is removed from the set and freed up.  The intent is to have
      a set of stack traces which can be referred to from (2), but to
      only represent each one once.  The set is indexed/searched by
      ordering on the stack trace vectors.

   2. A SparseWA of OldRefs.  These store information about each old
      ref that we need to record.  It is indexed by address of the
      location for which the information is recorded.  For LRU
      purposes, each OldRef also contains a generation number,
      indicating when it was most recently accessed.

      The important part of an OldRef is, however, its accs[] array.
      This is an array of N_OLDREF_ACCS which binds (thread, R/W,
      size) triples to RCECs.  This allows us to collect the last
      access-traceback by up to N_OLDREF_ACCS different triples for
      this location.  The accs[] array is a MTF-array.  If a binding
      falls off the end, that's too bad -- we will lose info about
      that triple's access to this location.

      When the SparseWA becomes too big, we can throw away the OldRefs
      whose generation numbers are below some threshold; hence doing
      approximate LRU discarding.  For each discarded OldRef we must
      of course decrement the reference count on the all RCECs it
      refers to, in order that entries from (1) eventually get
      discarded too.

   A major improvement in reliability of this mechanism would be to
   have a dynamically sized OldRef.accs[] array, so no entries ever
   fall off the end.  In investigations (Dec 08) it appears that a
   major cause for the non-availability of conflicting-access traces
   in race reports is caused by the fixed size of this array.  I
   suspect for most OldRefs, only a few entries are used, but for a
   minority of cases there is an overflow, leading to info lossage.
   Investigations also suggest this is very workload and scheduling
   sensitive.  Therefore a dynamic sizing would be better.

   However, dynamic sizing would defeat the use of a PoolAllocator
   for OldRef structures.  And that's important for performance.  So
   it's not straightforward to do.
*/


static UWord stats__ctxt_rcdec1 = 0;
static UWord stats__ctxt_rcdec2 = 0;
static UWord stats__ctxt_rcdec3 = 0;
static UWord stats__ctxt_rcdec_calls = 0;
static UWord stats__ctxt_rcdec_discards = 0;
static UWord stats__ctxt_rcdec1_eq = 0;

static UWord stats__ctxt_tab_curr = 0;
static UWord stats__ctxt_tab_max  = 0;

static UWord stats__ctxt_tab_qs   = 0;
static UWord stats__ctxt_tab_cmps = 0;


///////////////////////////////////////////////////////
//// Part (1): A hash table of RCECs
///

#define N_FRAMES 8

// (UInt) `echo "Reference Counted Execution Context" | md5sum`
#define RCEC_MAGIC 0xab88abb2UL

//#define N_RCEC_TAB 98317 /* prime */
#define N_RCEC_TAB 196613 /* prime */

typedef
   struct _RCEC {
      UWord magic;  /* sanity check only */
      struct _RCEC* next;
      UWord rc;
      UWord rcX; /* used for crosschecking */
      UWord frames_hash;          /* hash of all the frames */
      UWord frames[N_FRAMES];
   }
   RCEC;

static RCEC** contextTab = NULL; /* hash table of RCEC*s */


/* Gives an arbitrary total order on RCEC .frames fields */
static Word RCEC__cmp_by_frames ( RCEC* ec1, RCEC* ec2 ) {
   Word i;
   tl_assert(ec1 && ec1->magic == RCEC_MAGIC);
   tl_assert(ec2 && ec2->magic == RCEC_MAGIC);
   if (ec1->frames_hash < ec2->frames_hash) return -1;
   if (ec1->frames_hash > ec2->frames_hash) return  1;
   for (i = 0; i < N_FRAMES; i++) {
      if (ec1->frames[i] < ec2->frames[i]) return -1;
      if (ec1->frames[i] > ec2->frames[i]) return  1;
   }
   return 0;
}


/* Dec the ref of this RCEC. */
static void ctxt__rcdec ( RCEC* ec )
{
   stats__ctxt_rcdec_calls++;
   tl_assert(ec && ec->magic == RCEC_MAGIC);
   tl_assert(ec->rc > 0);
   ec->rc--;
}

static void ctxt__rcinc ( RCEC* ec )
{
   tl_assert(ec && ec->magic == RCEC_MAGIC);
   ec->rc++;
}


//////////// BEGIN RCEC pool allocator
static PoolAlloc* rcec_pool_allocator;

static RCEC* alloc_RCEC ( void ) {
   return VG_(allocEltPA) ( rcec_pool_allocator );
}

static void free_RCEC ( RCEC* rcec ) {
   tl_assert(rcec->magic == RCEC_MAGIC);
   VG_(freeEltPA)( rcec_pool_allocator, rcec );
}
//////////// END RCEC pool allocator


/* Find 'ec' in the RCEC list whose head pointer lives at 'headp' and
   move it one step closer the the front of the list, so as to make
   subsequent searches for it cheaper. */
static void move_RCEC_one_step_forward ( RCEC** headp, RCEC* ec )
{
   RCEC *ec0, *ec1, *ec2;
   if (ec == *headp)
      tl_assert(0); /* already at head of list */
   tl_assert(ec != NULL);
   ec0 = *headp;
   ec1 = NULL;
   ec2 = NULL;
   while (True) {
      if (ec0 == NULL || ec0 == ec) break;
      ec2 = ec1;
      ec1 = ec0;
      ec0 = ec0->next;
   }
   tl_assert(ec0 == ec);
   if (ec0 != NULL && ec1 != NULL && ec2 != NULL) {
      RCEC* tmp;
      /* ec0 points to ec, ec1 to its predecessor, and ec2 to ec1's
         predecessor.  Swap ec0 and ec1, that is, move ec0 one step
         closer to the start of the list. */
      tl_assert(ec2->next == ec1);
      tl_assert(ec1->next == ec0);
      tmp = ec0->next;
      ec2->next = ec0;
      ec0->next = ec1;
      ec1->next = tmp;
   }
   else
   if (ec0 != NULL && ec1 != NULL && ec2 == NULL) {
      /* it's second in the list. */
      tl_assert(*headp == ec1);
      tl_assert(ec1->next == ec0);
      ec1->next = ec0->next;
      ec0->next = ec1;
      *headp = ec0;
   }
}


/* Find the given RCEC in the tree, and return a pointer to it.  Or,
   if not present, add the given one to the tree (by making a copy of
   it, so the caller can immediately deallocate the original) and
   return a pointer to the copy.  The caller can safely have 'example'
   on its stack, since we will always return a pointer to a copy of
   it, not to the original.  Note that the inserted node will have .rc
   of zero and so the caller must immediatly increment it. */
__attribute__((noinline))
static RCEC* ctxt__find_or_add ( RCEC* example )
{
   UWord hent;
   RCEC* copy;
   tl_assert(example && example->magic == RCEC_MAGIC);
   tl_assert(example->rc == 0);

   /* Search the hash table to see if we already have it. */
   stats__ctxt_tab_qs++;
   hent = example->frames_hash % N_RCEC_TAB;
   copy = contextTab[hent];
   while (1) {
      if (!copy) break;
      tl_assert(copy->magic == RCEC_MAGIC);
      stats__ctxt_tab_cmps++;
      if (0 == RCEC__cmp_by_frames(copy, example)) break;
      copy = copy->next;
   }

   if (copy) {
      tl_assert(copy != example);
      /* optimisation: if it's not at the head of its list, move 1
         step fwds, to make future searches cheaper */
      if (copy != contextTab[hent]) {
         move_RCEC_one_step_forward( &contextTab[hent], copy );
      }
   } else {
      copy = alloc_RCEC();
      tl_assert(copy != example);
      *copy = *example;
      copy->next = contextTab[hent];
      contextTab[hent] = copy;
      stats__ctxt_tab_curr++;
      if (stats__ctxt_tab_curr > stats__ctxt_tab_max)
         stats__ctxt_tab_max = stats__ctxt_tab_curr;
   }
   return copy;
}

static inline UWord ROLW ( UWord w, Int n )
{
   Int bpw = 8 * sizeof(UWord);
   w = (w << n) | (w >> (bpw-n));
   return w;
}

__attribute__((noinline))
static RCEC* get_RCEC ( Thr* thr )
{
   UWord hash, i;
   RCEC  example;
   example.magic = RCEC_MAGIC;
   example.rc = 0;
   example.rcX = 0;
   example.next = NULL;
   main_get_stacktrace( thr, &example.frames[0], N_FRAMES );
   hash = 0;
   for (i = 0; i < N_FRAMES; i++) {
      hash ^= example.frames[i];
      hash = ROLW(hash, 19);
   }
   example.frames_hash = hash;
   return ctxt__find_or_add( &example );
}

///////////////////////////////////////////////////////
//// Part (2):
///  A SparseWA guest-addr -> OldRef, that refers to (1)
///

// (UInt) `echo "Old Reference Information" | md5sum`
#define OldRef_MAGIC 0x30b1f075UL

/* Records an access: a thread, a context (size & writeness) and the
   number of held locks. The size (1,2,4,8) is encoded as 00 = 1, 01 =
   2, 10 = 4, 11 = 8. 
*/
typedef
   struct { 
      RCEC*     rcec;
      WordSetID locksHeldW;
      UInt      thrid  : SCALARTS_N_THRBITS;
      UInt      szLg2B : 2;
      UInt      isW    : 1;
   }
   Thr_n_RCEC;

#define N_OLDREF_ACCS 5

typedef
   struct {
      UWord magic;  /* sanity check only */
      UWord gen;    /* when most recently accessed */
                    /* or free list when not in use */
      /* unused slots in this array have .thrid == 0, which is invalid */
      Thr_n_RCEC accs[N_OLDREF_ACCS];
   }
   OldRef;


//////////// BEGIN OldRef pool allocator
static PoolAlloc* oldref_pool_allocator;

static OldRef* alloc_OldRef ( void ) {
   return VG_(allocEltPA) ( oldref_pool_allocator );
}

static void free_OldRef ( OldRef* r ) {
   tl_assert(r->magic == OldRef_MAGIC);
   VG_(freeEltPA)( oldref_pool_allocator, r );
}
//////////// END OldRef pool allocator


static SparseWA* oldrefTree     = NULL; /* SparseWA* OldRef* */
static UWord     oldrefGen      = 0;    /* current LRU generation # */
static UWord     oldrefTreeN    = 0;    /* # elems in oldrefTree */
static UWord     oldrefGenIncAt = 0;    /* inc gen # when size hits this */

inline static UInt min_UInt ( UInt a, UInt b ) {
   return a < b ? a : b;
}

/* Compare the intervals [a1,a1+n1) and [a2,a2+n2).  Return -1 if the
   first interval is lower, 1 if the first interval is higher, and 0
   if there is any overlap.  Redundant paranoia with casting is there
   following what looked distinctly like a bug in gcc-4.1.2, in which
   some of the comparisons were done signedly instead of
   unsignedly. */
/* Copied from exp-ptrcheck/sg_main.c */
static Word cmp_nonempty_intervals ( Addr a1, SizeT n1,
                                     Addr a2, SizeT n2 ) {
   UWord a1w = (UWord)a1;
   UWord n1w = (UWord)n1;
   UWord a2w = (UWord)a2;
   UWord n2w = (UWord)n2;
   tl_assert(n1w > 0 && n2w > 0);
   if (a1w + n1w <= a2w) return -1L;
   if (a2w + n2w <= a1w) return 1L;
   return 0;
}

static void event_map_bind ( Addr a, SizeT szB, Bool isW, Thr* thr )
{
   OldRef* ref;
   RCEC*   rcec;
   Word    i, j;
   UWord   keyW, valW;
   Bool    b;

   tl_assert(thr);
   ThrID thrid = thr->thrid;
   tl_assert(thrid != 0); /* zero is used to denote an empty slot. */

   WordSetID locksHeldW = thr->hgthread->locksetW;

   rcec = get_RCEC( thr );
   ctxt__rcinc(rcec);

   UInt szLg2B = 0;
   switch (szB) {
      /* This doesn't look particularly branch-predictor friendly. */
      case 1:  szLg2B = 0; break;
      case 2:  szLg2B = 1; break;
      case 4:  szLg2B = 2; break;
      case 8:  szLg2B = 3; break;
      default: tl_assert(0);
   }

   /* Look in the map to see if we already have a record for this
      address. */
   b = VG_(lookupSWA)( oldrefTree, &keyW, &valW, a );

   if (b) {

      /* We already have a record for this address.  We now need to
         see if we have a stack trace pertaining to this (thrid, R/W,
         size) triple. */
      tl_assert(keyW == a);
      ref = (OldRef*)valW;
      tl_assert(ref->magic == OldRef_MAGIC);

      for (i = 0; i < N_OLDREF_ACCS; i++) {
         if (ref->accs[i].thrid != thrid)
            continue;
         if (ref->accs[i].szLg2B != szLg2B)
            continue;
         if (ref->accs[i].isW != (UInt)(isW & 1))
            continue;
         /* else we have a match, so stop looking. */
         break;
      }

      if (i < N_OLDREF_ACCS) {
         /* thread 'thr' has an entry at index 'i'.  Update its RCEC. */
         if (i > 0) {
            Thr_n_RCEC tmp = ref->accs[i-1];
            ref->accs[i-1] = ref->accs[i];
            ref->accs[i] = tmp;
            i--;
         }
         if (rcec == ref->accs[i].rcec) stats__ctxt_rcdec1_eq++;
         stats__ctxt_rcdec1++;
         ctxt__rcdec( ref->accs[i].rcec );
         tl_assert(ref->accs[i].thrid == thrid);
         /* Update the RCEC and the W-held lockset. */
         ref->accs[i].rcec       = rcec;
         ref->accs[i].locksHeldW = locksHeldW;
      } else {
         /* No entry for this (thread, R/W, size, nWHeld) quad.
            Shuffle all of them down one slot, and put the new entry
            at the start of the array. */
         if (ref->accs[N_OLDREF_ACCS-1].thrid != 0) {
            /* the last slot is in use.  We must dec the rc on the
               associated rcec. */
            tl_assert(ref->accs[N_OLDREF_ACCS-1].rcec);
            stats__ctxt_rcdec2++;
            if (0 && 0 == (stats__ctxt_rcdec2 & 0xFFF))
               VG_(printf)("QQQQ %lu overflows\n",stats__ctxt_rcdec2);
            ctxt__rcdec( ref->accs[N_OLDREF_ACCS-1].rcec );
         } else {
            tl_assert(!ref->accs[N_OLDREF_ACCS-1].rcec);
         }
         for (j = N_OLDREF_ACCS-1; j >= 1; j--)
            ref->accs[j] = ref->accs[j-1];
         ref->accs[0].thrid      = thrid;
         ref->accs[0].szLg2B     = szLg2B;
         ref->accs[0].isW        = (UInt)(isW & 1);
         ref->accs[0].locksHeldW = locksHeldW;
         ref->accs[0].rcec       = rcec;
         /* thrid==0 is used to signify an empty slot, so we can't
            add zero thrid (such a ThrID is invalid anyway). */
         /* tl_assert(thrid != 0); */ /* There's a dominating assert above. */
      }

      ref->gen = oldrefGen;

   } else {

      /* We don't have a record for this address.  Create a new one. */
      if (oldrefTreeN >= oldrefGenIncAt) {
         oldrefGen++;
         oldrefGenIncAt = oldrefTreeN + 50000;
         if (0) VG_(printf)("oldrefTree: new gen %lu at size %lu\n",
                            oldrefGen, oldrefTreeN );
      }

      ref = alloc_OldRef();
      ref->magic = OldRef_MAGIC;
      ref->gen   = oldrefGen;
      ref->accs[0].thrid      = thrid;
      ref->accs[0].szLg2B     = szLg2B;
      ref->accs[0].isW        = (UInt)(isW & 1);
      ref->accs[0].locksHeldW = locksHeldW;
      ref->accs[0].rcec       = rcec;

      /* thrid==0 is used to signify an empty slot, so we can't
         add zero thrid (such a ThrID is invalid anyway). */
      /* tl_assert(thrid != 0); */ /* There's a dominating assert above. */

      /* Clear out the rest of the entries */
      for (j = 1; j < N_OLDREF_ACCS; j++) {
         ref->accs[j].rcec       = NULL;
         ref->accs[j].thrid      = 0;
         ref->accs[j].szLg2B     = 0;
         ref->accs[j].isW        = 0;
         ref->accs[j].locksHeldW = 0;
      }
      VG_(addToSWA)( oldrefTree, a, (UWord)ref );
      oldrefTreeN++;

   }
}


/* Extract info from the conflicting-access machinery. */
Bool libhb_event_map_lookup ( /*OUT*/ExeContext** resEC,
                              /*OUT*/Thr**        resThr,
                              /*OUT*/SizeT*       resSzB,
                              /*OUT*/Bool*        resIsW,
                              /*OUT*/WordSetID*   locksHeldW,
                              Thr* thr, Addr a, SizeT szB, Bool isW )
{
   Word    i, j;
   OldRef* ref;
   UWord   keyW, valW;
   Bool    b;

   ThrID     cand_thrid;
   RCEC*     cand_rcec;
   Bool      cand_isW;
   SizeT     cand_szB;
   WordSetID cand_locksHeldW;
   Addr      cand_a;

   Addr toCheck[15];
   Int  nToCheck = 0;

   tl_assert(thr);
   tl_assert(szB == 8 || szB == 4 || szB == 2 || szB == 1);

   ThrID thrid = thr->thrid;

   toCheck[nToCheck++] = a;
   for (i = -7; i < (Word)szB; i++) {
      if (i != 0)
         toCheck[nToCheck++] = a + i;
   }
   tl_assert(nToCheck <= 15);

   /* Now see if we can find a suitable matching event for
      any of the addresses in toCheck[0 .. nToCheck-1]. */
   for (j = 0; j < nToCheck; j++) {

      cand_a = toCheck[j];
      //      VG_(printf)("test %ld %p\n", j, cand_a);

      b = VG_(lookupSWA)( oldrefTree, &keyW, &valW, cand_a );
      if (!b)
         continue;

      ref = (OldRef*)valW;
      tl_assert(keyW == cand_a);
      tl_assert(ref->magic == OldRef_MAGIC);
      tl_assert(ref->accs[0].thrid != 0); /* first slot must always be used */

      cand_thrid      = 0; /* invalid; see comments in event_map_bind */
      cand_rcec       = NULL;
      cand_isW        = False;
      cand_szB        = 0;
      cand_locksHeldW = 0; /* always valid; see initialise_data_structures() */

      for (i = 0; i < N_OLDREF_ACCS; i++) {
         Thr_n_RCEC* cand = &ref->accs[i];
         cand_rcec       = cand->rcec;
         cand_thrid      = cand->thrid;
         cand_isW        = (Bool)cand->isW;
         cand_szB        = 1 << cand->szLg2B;
         cand_locksHeldW = cand->locksHeldW;

         if (cand_thrid == 0) 
            /* This slot isn't in use.  Ignore it. */
            continue;

         if (cand_thrid == thrid)
            /* This is an access by the same thread, but we're only
               interested in accesses from other threads.  Ignore. */
            continue;

         if ((!cand_isW) && (!isW))
            /* We don't want to report a read racing against another
               read; that's stupid.  So in this case move on. */
            continue;

         if (cmp_nonempty_intervals(a, szB, cand_a, cand_szB) != 0)
            /* No overlap with the access we're asking about.  Ignore. */
            continue;

         /* We have a match.  Stop searching. */
         break;
      }

      tl_assert(i >= 0 && i <= N_OLDREF_ACCS);

      if (i < N_OLDREF_ACCS) {
         Int n, maxNFrames;
         /* return with success */
         tl_assert(cand_thrid);
         tl_assert(cand_rcec);
         tl_assert(cand_rcec->magic == RCEC_MAGIC);
         tl_assert(cand_szB >= 1);
         /* Count how many non-zero frames we have. */
         maxNFrames = min_UInt(N_FRAMES, VG_(clo_backtrace_size));
         for (n = 0; n < maxNFrames; n++) {
            if (0 == cand_rcec->frames[n]) break;
         }
         *resEC      = VG_(make_ExeContext_from_StackTrace)
                          (cand_rcec->frames, n);
         *resThr     = Thr__from_ThrID(cand_thrid);
         *resSzB     = cand_szB;
         *resIsW     = cand_isW;
         *locksHeldW = cand_locksHeldW;
         return True;
      }

      /* consider next address in toCheck[] */
   } /* for (j = 0; j < nToCheck; j++) */

   /* really didn't find anything. */
   return False;
}

static void event_map_init ( void )
{
   Word i;

   /* Context (RCEC) pool allocator */
   rcec_pool_allocator = VG_(newPA) (
                             sizeof(RCEC),
                             1000 /* RCECs per pool */,
                             HG_(zalloc),
                             "libhb.event_map_init.1 (RCEC pools)",
                             HG_(free)
                          );

   /* Context table */
   tl_assert(!contextTab);
   contextTab = HG_(zalloc)( "libhb.event_map_init.2 (context table)",
                             N_RCEC_TAB * sizeof(RCEC*) );
   for (i = 0; i < N_RCEC_TAB; i++)
      contextTab[i] = NULL;

   /* Oldref pool allocator */
   oldref_pool_allocator = VG_(newPA)(
                               sizeof(OldRef),
                               1000 /* OldRefs per pool */,
                               HG_(zalloc),
                               "libhb.event_map_init.3 (OldRef pools)",
                               HG_(free)
                            );

   /* Oldref tree */
   tl_assert(!oldrefTree);
   oldrefTree = VG_(newSWA)(
                   HG_(zalloc),
                   "libhb.event_map_init.4 (oldref tree)", 
                   HG_(free)
                );

   oldrefGen = 0;
   oldrefGenIncAt = 0;
   oldrefTreeN = 0;
}

static void event_map__check_reference_counts ( Bool before )
{
   RCEC*   rcec;
   OldRef* oldref;
   Word    i;
   UWord   nEnts = 0;
   UWord   keyW, valW;

   /* Set the 'check' reference counts to zero.  Also, optionally
      check that the real reference counts are non-zero.  We allow
      these to fall to zero before a GC, but the GC must get rid of
      all those that are zero, hence none should be zero after a
      GC. */
   for (i = 0; i < N_RCEC_TAB; i++) {
      for (rcec = contextTab[i]; rcec; rcec = rcec->next) {
         nEnts++;
         tl_assert(rcec);
         tl_assert(rcec->magic == RCEC_MAGIC);
         if (!before)
            tl_assert(rcec->rc > 0);
         rcec->rcX = 0;
      }
   }

   /* check that the stats are sane */
   tl_assert(nEnts == stats__ctxt_tab_curr);
   tl_assert(stats__ctxt_tab_curr <= stats__ctxt_tab_max);

   /* visit all the referencing points, inc check ref counts */
   VG_(initIterSWA)( oldrefTree );
   while (VG_(nextIterSWA)( oldrefTree, &keyW, &valW )) {
      oldref = (OldRef*)valW;
      tl_assert(oldref->magic == OldRef_MAGIC);
      for (i = 0; i < N_OLDREF_ACCS; i++) {
         ThrID aThrID = oldref->accs[i].thrid;
         RCEC* aRef   = oldref->accs[i].rcec;
         if (aThrID != 0) {
            tl_assert(aRef);
            tl_assert(aRef->magic == RCEC_MAGIC);
            aRef->rcX++;
         } else {
            tl_assert(!aRef);
         }
      }
   }

   /* compare check ref counts with actual */
   for (i = 0; i < N_RCEC_TAB; i++) {
      for (rcec = contextTab[i]; rcec; rcec = rcec->next) {
         tl_assert(rcec->rc == rcec->rcX);
      }
   }
}

__attribute__((noinline))
static void event_map_maybe_GC ( void )
{
   OldRef* oldref;
   UWord   keyW, valW, retained, maxGen;
   XArray* refs2del;
   Word    i, j, n2del;

   UWord* genMap      = NULL;
   UWord  genMap_min  = 0;
   UWord  genMap_size = 0;

   if (LIKELY(oldrefTreeN < HG_(clo_conflict_cache_size)))
      return;

   if (0)
      VG_(printf)("libhb: event_map GC at size %lu\n", oldrefTreeN);

   /* Check for sane command line params.  Limit values must match
      those in hg_process_cmd_line_option. */
   tl_assert( HG_(clo_conflict_cache_size) >= 10*1000 );
   tl_assert( HG_(clo_conflict_cache_size) <= 30*1000*1000 );

   /* Check our counting is sane (expensive) */
   if (CHECK_CEM)
      tl_assert(oldrefTreeN == VG_(sizeSWA)( oldrefTree ));

   /* Check the reference counts (expensive) */
   if (CHECK_CEM)
      event_map__check_reference_counts( True/*before*/ );

   /* Compute the distribution of generation values in the ref tree.
      There are likely only to be a few different generation numbers
      in the whole tree, but we don't know what they are.  Hence use a
      dynamically resized array of counters.  The array is genMap[0
      .. genMap_size-1], where genMap[0] is the count for the
      generation number genMap_min, genMap[1] is the count for
      genMap_min+1, etc.  If a new number is seen outside the range
      [genMap_min .. genMap_min + genMap_size - 1] then the array is
      copied into a larger array, and genMap_min and genMap_size are
      adjusted accordingly. */

   /* genMap :: generation-number -> count-of-nodes-with-that-number */

   VG_(initIterSWA)( oldrefTree );
   while ( VG_(nextIterSWA)( oldrefTree, &keyW, &valW )) {

       UWord ea, key;
       oldref = (OldRef*)valW;
       key = oldref->gen;

      /* BEGIN find 'ea', which is the index in genMap holding the
         count for generation number 'key'. */
      if (UNLIKELY(genMap == NULL)) {
         /* deal with the first key to be seen, so that the following
            cases don't need to handle the complexity of a NULL count
            array. */
         genMap_min  = key;
         genMap_size = 1;
         genMap = HG_(zalloc)( "libhb.emmG.1a",
                                genMap_size * sizeof(UWord) );
         ea = 0;
         if (0) VG_(printf)("(%lu) case 1 [%lu .. %lu]\n",
                            key, genMap_min, genMap_min+genMap_size- 1 );
      }
      else
      if (LIKELY(key >= genMap_min && key < genMap_min + genMap_size)) {
         /* this is the expected (almost-always-happens) case: 'key'
            is already mapped in the array. */
         ea = key - genMap_min;
      }
      else
      if (key < genMap_min) {
         /* 'key' appears before the start of the current array.
            Extend the current array by allocating a larger one and
            copying the current one to the upper end of it. */
         Word   more;
         UWord* map2;
         more = genMap_min - key;
         tl_assert(more > 0);
         map2 = HG_(zalloc)( "libhb.emmG.1b",
                             (genMap_size + more) * sizeof(UWord) );
         VG_(memcpy)( &map2[more], genMap, genMap_size * sizeof(UWord) );
         HG_(free)( genMap );
         genMap = map2;
         genMap_size += more;
         genMap_min -= more;
         ea = 0;
         tl_assert(genMap_min == key);
         if (0) VG_(printf)("(%lu) case 2 [%lu .. %lu]\n",
                            key, genMap_min,  genMap_min+genMap_size- 1 );
      }
      else {
         /* 'key' appears after the end of the current array.  Extend
            the current array by allocating a larger one and copying
            the current one to the lower end of it. */
         Word   more;
         UWord* map2;
         tl_assert(key >= genMap_min + genMap_size);
         more = key - (genMap_min + genMap_size) + 1;
         tl_assert(more > 0);
         map2 = HG_(zalloc)( "libhb.emmG.1c",
                             (genMap_size + more) * sizeof(UWord) );
         VG_(memcpy)( &map2[0], genMap, genMap_size * sizeof(UWord) );
         HG_(free)( genMap );
         genMap = map2;
         genMap_size += more;
         ea = genMap_size - 1;;
         tl_assert(genMap_min + genMap_size - 1 == key);
         if (0) VG_(printf)("(%lu) case 3 [%lu .. %lu]\n",
                            key, genMap_min, genMap_min+genMap_size- 1 );
      }
      /* END find 'ea' from 'key' */

      tl_assert(ea >= 0 && ea < genMap_size);
      /* and the whole point of this elaborate computation of 'ea' is .. */
      genMap[ea]++;
   }

   tl_assert(genMap);
   tl_assert(genMap_size > 0);

   /* Sanity check what we just computed */
   { UWord sum = 0;
     for (i = 0; i < genMap_size; i++) {
        if (0) VG_(printf)("  xxx: gen %ld has %lu\n",
                           i + genMap_min, genMap[i] );
        sum += genMap[i];
     }
     tl_assert(sum == oldrefTreeN);
   }

   /* Figure out how many generations to throw away */
   retained = oldrefTreeN;
   maxGen = 0;

   for (i = 0; i < genMap_size; i++) {
      keyW = i + genMap_min;
      valW = genMap[i];
      tl_assert(keyW > 0); /* can't allow a generation # 0 */
      if (0) VG_(printf)("  XXX: gen %lu has %lu\n", keyW, valW );
      tl_assert(keyW >= maxGen);
      tl_assert(retained >= valW);
      if (retained - valW
          > (UWord)(HG_(clo_conflict_cache_size) 
                    * EVENT_MAP_GC_DISCARD_FRACTION)) {
         retained -= valW;
         maxGen = keyW;
      } else {
         break;
      }
   }

   HG_(free)(genMap);

   tl_assert(retained >= 0 && retained <= oldrefTreeN);

   /* Now make up a big list of the oldrefTree entries we want to
      delete.  We can't simultaneously traverse the tree and delete
      stuff from it, so first we need to copy them off somewhere
      else. (sigh) */
   refs2del = VG_(newXA)( HG_(zalloc), "libhb.emmG.2",
                          HG_(free), sizeof(Addr) );

   if (retained < oldrefTreeN) {

      /* This is the normal (expected) case.  We discard any ref whose
         generation number <= maxGen. */
      VG_(initIterSWA)( oldrefTree );
      while (VG_(nextIterSWA)( oldrefTree, &keyW, &valW )) {
         oldref = (OldRef*)valW;
         tl_assert(oldref->magic == OldRef_MAGIC);
         if (oldref->gen <= maxGen) {
            VG_(addToXA)( refs2del, &keyW );
         }
      }
      if (VG_(clo_stats)) {
         VG_(message)(Vg_DebugMsg,
            "libhb: EvM GC: delete generations %lu and below, "
            "retaining %lu entries\n",
            maxGen, retained );
      }

   } else {

      static UInt rand_seed = 0; /* leave as static */

      /* Degenerate case: there's only one generation in the entire
         tree, so we need to have some other way of deciding which
         refs to throw away.  Just throw out half of them randomly. */
      tl_assert(retained == oldrefTreeN);
      VG_(initIterSWA)( oldrefTree );
      while (VG_(nextIterSWA)( oldrefTree, &keyW, &valW )) {
         UInt n;
         oldref = (OldRef*)valW;
         tl_assert(oldref->magic == OldRef_MAGIC);
         n = VG_(random)( &rand_seed );
         if ((n & 0xFFF) < 0x800) {
            VG_(addToXA)( refs2del, &keyW );
            retained--;
         }
      }
      if (VG_(clo_stats)) {
         VG_(message)(Vg_DebugMsg,
            "libhb: EvM GC: randomly delete half the entries, "
            "retaining %lu entries\n",
            retained );
      }

   }

   n2del = VG_(sizeXA)( refs2del );
   tl_assert(n2del == (Word)(oldrefTreeN - retained));

   if (0) VG_(printf)("%s","deleting entries\n");
   for (i = 0; i < n2del; i++) {
      Bool  b;
      Addr  ga2del = *(Addr*)VG_(indexXA)( refs2del, i );
      b = VG_(delFromSWA)( oldrefTree, &keyW, &valW, ga2del );
      tl_assert(b);
      tl_assert(keyW == ga2del);
      oldref = (OldRef*)valW;
      for (j = 0; j < N_OLDREF_ACCS; j++) {
         ThrID aThrID = oldref->accs[j].thrid;
         RCEC* aRef   = oldref->accs[j].rcec;
         if (aRef) {
            tl_assert(aThrID != 0);
            stats__ctxt_rcdec3++;
            ctxt__rcdec( aRef );
         } else {
            tl_assert(aThrID == 0);
         }
      }

      free_OldRef( oldref );
   }

   VG_(deleteXA)( refs2del );

   tl_assert( VG_(sizeSWA)( oldrefTree ) == retained );

   oldrefTreeN = retained;
   oldrefGenIncAt = oldrefTreeN; /* start new gen right away */

   /* Throw away all RCECs with zero reference counts */
   for (i = 0; i < N_RCEC_TAB; i++) {
      RCEC** pp = &contextTab[i];
      RCEC*  p  = *pp;
      while (p) {
         if (p->rc == 0) {
            *pp = p->next;
            free_RCEC(p);
            p = *pp;
            tl_assert(stats__ctxt_tab_curr > 0);
            stats__ctxt_tab_curr--;
         } else {
            pp = &p->next;
            p = p->next;
         }
      }
   }

   /* Check the reference counts (expensive) */
   if (CHECK_CEM)
      event_map__check_reference_counts( False/*after*/ );

   //if (0)
   //VG_(printf)("XXXX final sizes: oldrefTree %ld, contextTree %ld\n\n",
   //            VG_(OSetGen_Size)(oldrefTree), VG_(OSetGen_Size)(contextTree));

}


/////////////////////////////////////////////////////////
//                                                     //
// Core MSM                                            //
//                                                     //
/////////////////////////////////////////////////////////

/* Logic in msmcread/msmcwrite updated/verified after re-analysis, 19
   Nov 08, and again after [...],
   June 09. */

static ULong stats__msmcread         = 0;
static ULong stats__msmcread_change  = 0;
static ULong stats__msmcwrite        = 0;
static ULong stats__msmcwrite_change = 0;

/* Some notes on the H1 history mechanism:

   Transition rules are:

   read_{Kr,Kw}(Cr,Cw)  = (Cr,           Cr `join` Kw)
   write_{Kr,Kw}(Cr,Cw) = (Cr `join` Kw, Cr `join` Kw)

   After any access by a thread T to a location L, L's constraint pair
   (Cr,Cw) has Cw[T] == T's Kw[T], that is, == T's scalar W-clock.

   After a race by thread T conflicting with some previous access by
   some other thread U, for a location with constraint (before
   processing the later access) (Cr,Cw), then Cw[U] is the segment in
   which the previously access lies.

   Hence in record_race_info, we pass in Cfailed and Kfailed, which
   are compared so as to find out which thread(s) this access
   conflicts with.  Once that is established, we also require the
   pre-update Cw for the location, so we can index into it for those
   threads, to get the scalar clock values for the point at which the
   former accesses were made.  (In fact we only bother to do any of
   this for an arbitrarily chosen one of the conflicting threads, as
   that's simpler, it avoids flooding the user with vast amounts of
   mostly useless information, and because the program is wrong if it
   contains any races at all -- so we don't really need to show all
   conflicting access pairs initially, so long as we only show none if
   none exist).

   ---

   That requires the auxiliary proof that 

      (Cr `join` Kw)[T] == Kw[T]

   Why should that be true?  Because for any thread T, Kw[T] >= the
   scalar clock value for T known by any other thread.  In other
   words, because T's value for its own scalar clock is at least as up
   to date as the value for it known by any other thread (that is true
   for both the R- and W- scalar clocks).  Hence no other thread will
   be able to feed in a value for that element (indirectly via a
   constraint) which will exceed Kw[T], and hence the join cannot
   cause that particular element to advance.
*/

__attribute__((noinline))
static void record_race_info ( Thr* acc_thr, 
                               Addr acc_addr, SizeT szB, Bool isWrite,
                               VtsID Cfailed,
                               VtsID Kfailed,
                               VtsID Cw )
{
   /* Call here to report a race.  We just hand it onwards to
      HG_(record_error_Race).  If that in turn discovers that the
      error is going to be collected, then, at history_level 2, that
      queries the conflicting-event map.  The alternative would be to
      query it right here.  But that causes a lot of pointless queries
      for errors which will shortly be discarded as duplicates, and
      can become a performance overhead; so we defer the query until
      we know the error is not a duplicate. */

   /* Stacks for the bounds of the (or one of the) conflicting
      segment(s).  These are only set at history_level 1. */
   ExeContext* hist1_seg_start = NULL;
   ExeContext* hist1_seg_end   = NULL;
   Thread*     hist1_conf_thr  = NULL;

   tl_assert(acc_thr);
   tl_assert(acc_thr->hgthread);
   tl_assert(acc_thr->hgthread->hbthr == acc_thr);
   tl_assert(HG_(clo_history_level) >= 0 && HG_(clo_history_level) <= 2);

   if (HG_(clo_history_level) == 1) {
      Bool found;
      Word firstIx, lastIx;
      ULong_n_EC key;

      /* At history_level 1, we must round up the relevant stack-pair
         for the conflicting segment right now.  This is because
         deferring it is complex; we can't (easily) put Kfailed and
         Cfailed into the XError and wait for later without
         getting tied up in difficulties with VtsID reference
         counting.  So just do it now. */
      Thr*  confThr;
      ULong confTym = 0;
      /* Which thread are we in conflict with?  There may be more than
         one, in which case VtsID__findFirst_notLEQ selects one arbitrarily
         (in fact it's the one with the lowest Thr* value). */
      confThr = VtsID__findFirst_notLEQ( Cfailed, Kfailed );
      /* This must exist!  since if it was NULL then there's no
         conflict (semantics of return value of
         VtsID__findFirst_notLEQ), and msmc{read,write}, which has
         called us, just checked exactly this -- that there was in
         fact a race. */
      tl_assert(confThr);

      /* Get the scalar clock value that the conflicting thread
         introduced into the constraint.  A careful examination of the
         base machine rules shows that this must be the same as the
         conflicting thread's scalar clock when it created this
         constraint.  Hence we know the scalar clock of the
         conflicting thread when the conflicting access was made. */
      confTym = VtsID__indexAt( Cfailed, confThr );

      /* Using this scalar clock, index into the conflicting thread's
         collection of stack traces made each time its vector clock
         (hence its scalar clock) changed.  This gives the stack
         traces at the start and end of the conflicting segment (well,
         as per comment just above, of one of the conflicting
         segments, if there are more than one). */
      key.ull = confTym;
      key.ec  = NULL;
      /* tl_assert(confThr); -- asserted just above */
      tl_assert(confThr->local_Kws_n_stacks);
      firstIx = lastIx = 0;
      found = VG_(lookupXA_UNSAFE)(
                 confThr->local_Kws_n_stacks,
                 &key, &firstIx, &lastIx,
                 (XACmpFn_t)cmp__ULong_n_EC__by_ULong
              );
      if (0) VG_(printf)("record_race_info %u %u %u  confThr %p "
                         "confTym %llu found %d (%lu,%lu)\n", 
                         Cfailed, Kfailed, Cw,
                         confThr, confTym, found, firstIx, lastIx);
      /* We can't indefinitely collect stack traces at VTS
         transitions, since we'd eventually run out of memory.  Hence
         note_local_Kw_n_stack_for will eventually throw away old
         ones, which in turn means we might fail to find index value
         confTym in the array. */
      if (found) {
         ULong_n_EC *pair_start, *pair_end;
         pair_start 
            = (ULong_n_EC*)VG_(indexXA)( confThr->local_Kws_n_stacks, lastIx );
         hist1_seg_start = pair_start->ec;
         if (lastIx+1 < VG_(sizeXA)( confThr->local_Kws_n_stacks )) {
            pair_end
               = (ULong_n_EC*)VG_(indexXA)( confThr->local_Kws_n_stacks,
                                            lastIx+1 );
            /* from properties of VG_(lookupXA) and the comparison fn used: */
            tl_assert(pair_start->ull < pair_end->ull);
            hist1_seg_end = pair_end->ec;
            /* Could do a bit better here.  It may be that pair_end
               doesn't have a stack, but the following entries in the
               array have the same scalar Kw and to have a stack.  So
               we should search a bit further along the array than
               lastIx+1 if hist1_seg_end is NULL. */
         } else {
            if (!confThr->llexit_done)
               hist1_seg_end = main_get_EC( confThr );
         }
         // seg_start could be NULL iff this is the first stack in the thread
         //if (seg_start) VG_(pp_ExeContext)(seg_start);
         //if (seg_end)   VG_(pp_ExeContext)(seg_end);
         hist1_conf_thr = confThr->hgthread;
      }
   }

   HG_(record_error_Race)( acc_thr->hgthread, acc_addr,
                           szB, isWrite,
                           hist1_conf_thr, hist1_seg_start, hist1_seg_end );
}

static Bool is_sane_SVal_C ( SVal sv ) {
   Bool leq;
   if (!SVal__isC(sv)) return True;
   leq = VtsID__cmpLEQ( SVal__unC_Rmin(sv), SVal__unC_Wmin(sv) );
   return leq;
}


/* Compute new state following a read */
static inline SVal msmcread ( SVal svOld,
                              /* The following are only needed for 
                                 creating error reports. */
                              Thr* acc_thr,
                              Addr acc_addr, SizeT szB )
{
   SVal svNew = SVal_INVALID;
   stats__msmcread++;

   /* Redundant sanity check on the constraints */
   if (CHECK_MSM) {
      tl_assert(is_sane_SVal_C(svOld));
   }

   if (LIKELY(SVal__isC(svOld))) {
      VtsID tviR  = acc_thr->viR;
      VtsID tviW  = acc_thr->viW;
      VtsID rmini = SVal__unC_Rmin(svOld);
      VtsID wmini = SVal__unC_Wmin(svOld);
      Bool  leq   = VtsID__cmpLEQ(rmini,tviR);
      if (LIKELY(leq)) {
         /* no race */
         /* Note: RWLOCK subtlety: use tviW, not tviR */
         svNew = SVal__mkC( rmini, VtsID__join2(wmini, tviW) );
         goto out;
      } else {
         /* assert on sanity of constraints. */
         Bool leqxx = VtsID__cmpLEQ(rmini,wmini);
         tl_assert(leqxx);
         // same as in non-race case
         svNew = SVal__mkC( rmini, VtsID__join2(wmini, tviW) );
         record_race_info( acc_thr, acc_addr, szB, False/*!isWrite*/,
                           rmini, /* Cfailed */
                           tviR,  /* Kfailed */
                           wmini  /* Cw */ );
         goto out;
      }
   }
   if (SVal__isA(svOld)) {
      /* reading no-access memory (sigh); leave unchanged */
      /* check for no pollution */
      tl_assert(svOld == SVal_NOACCESS);
      svNew = SVal_NOACCESS;
      goto out;
   }
   if (0) VG_(printf)("msmcread: bad svOld: 0x%016llx\n", svOld);
   tl_assert(0);

  out:
   if (CHECK_MSM) {
      tl_assert(is_sane_SVal_C(svNew));
   }
   if (UNLIKELY(svNew != svOld)) {
      tl_assert(svNew != SVal_INVALID);
      if (HG_(clo_history_level) >= 2
          && SVal__isC(svOld) && SVal__isC(svNew)) {
         event_map_bind( acc_addr, szB, False/*!isWrite*/, acc_thr );
         stats__msmcread_change++;
      }
   }
   return svNew;
}


/* Compute new state following a write */
static inline SVal msmcwrite ( SVal svOld,
                              /* The following are only needed for 
                                 creating error reports. */
                              Thr* acc_thr,
                              Addr acc_addr, SizeT szB )
{
   SVal svNew = SVal_INVALID;
   stats__msmcwrite++;

   /* Redundant sanity check on the constraints */
   if (CHECK_MSM) {
      tl_assert(is_sane_SVal_C(svOld));
   }

   if (LIKELY(SVal__isC(svOld))) {
      VtsID tviW  = acc_thr->viW;
      VtsID wmini = SVal__unC_Wmin(svOld);
      Bool  leq   = VtsID__cmpLEQ(wmini,tviW);
      if (LIKELY(leq)) {
         /* no race */
         svNew = SVal__mkC( tviW, tviW );
         goto out;
      } else {
         VtsID rmini = SVal__unC_Rmin(svOld);
         /* assert on sanity of constraints. */
         Bool leqxx = VtsID__cmpLEQ(rmini,wmini);
         tl_assert(leqxx);
         // same as in non-race case
         // proof: in the non-race case, we have
         //    rmini <= wmini (invar on constraints)
         //    tviW <= tviR (invar on thread clocks)
         //    wmini <= tviW (from run-time check)
         // hence from transitivity of <= we have
         //    rmini <= wmini <= tviW
         // and so join(rmini,tviW) == tviW
         // and    join(wmini,tviW) == tviW
         // qed.
         svNew = SVal__mkC( VtsID__join2(rmini, tviW),
                            VtsID__join2(wmini, tviW) );
         record_race_info( acc_thr, acc_addr, szB, True/*isWrite*/,
                           wmini, /* Cfailed */
                           tviW,  /* Kfailed */
                           wmini  /* Cw */ );
         goto out;
      }
   }
   if (SVal__isA(svOld)) {
      /* writing no-access memory (sigh); leave unchanged */
      /* check for no pollution */
      tl_assert(svOld == SVal_NOACCESS);
      svNew = SVal_NOACCESS;
      goto out;
   }
   if (0) VG_(printf)("msmcwrite: bad svOld: 0x%016llx\n", svOld);
   tl_assert(0);

  out:
   if (CHECK_MSM) {
      tl_assert(is_sane_SVal_C(svNew));
   }
   if (UNLIKELY(svNew != svOld)) {
      tl_assert(svNew != SVal_INVALID);
      if (HG_(clo_history_level) >= 2
          && SVal__isC(svOld) && SVal__isC(svNew)) {
         event_map_bind( acc_addr, szB, True/*isWrite*/, acc_thr );
         stats__msmcwrite_change++;
      }
   }
   return svNew;
}


/////////////////////////////////////////////////////////
//                                                     //
// Apply core MSM to specific memory locations         //
//                                                     //
/////////////////////////////////////////////////////////

/*------------- ZSM accesses: 8 bit sapply ------------- */

static void zsm_sapply08__msmcread ( Thr* thr, Addr a ) {
   CacheLine* cl; 
   UWord      cloff, tno, toff;
   SVal       svOld, svNew;
   UShort     descr;
   stats__cline_cread08s++;
   cl    = get_cacheline(a);
   cloff = get_cacheline_offset(a);
   tno   = get_treeno(a);
   toff  = get_tree_offset(a); /* == 0 .. 7 */
   descr = cl->descrs[tno];
   if (UNLIKELY( !(descr & (TREE_DESCR_8_0 << toff)) )) {
      SVal* tree = &cl->svals[tno << 3];
      cl->descrs[tno] = pulldown_to_8(tree, toff, descr);
      if (CHECK_ZSM)
         tl_assert(is_sane_CacheLine(cl)); /* EXPENSIVE */
   }
   svOld = cl->svals[cloff];
   svNew = msmcread( svOld, thr,a,1 );
   if (CHECK_ZSM)
      tl_assert(svNew != SVal_INVALID);
   cl->svals[cloff] = svNew;
}

static void zsm_sapply08__msmcwrite ( Thr* thr, Addr a ) {
   CacheLine* cl; 
   UWord      cloff, tno, toff;
   SVal       svOld, svNew;
   UShort     descr;
   stats__cline_cwrite08s++;
   cl    = get_cacheline(a);
   cloff = get_cacheline_offset(a);
   tno   = get_treeno(a);
   toff  = get_tree_offset(a); /* == 0 .. 7 */
   descr = cl->descrs[tno];
   if (UNLIKELY( !(descr & (TREE_DESCR_8_0 << toff)) )) {
      SVal* tree = &cl->svals[tno << 3];
      cl->descrs[tno] = pulldown_to_8(tree, toff, descr);
      if (CHECK_ZSM)
         tl_assert(is_sane_CacheLine(cl)); /* EXPENSIVE */
   }
   svOld = cl->svals[cloff];
   svNew = msmcwrite( svOld, thr,a,1 );
   if (CHECK_ZSM)
      tl_assert(svNew != SVal_INVALID);
   cl->svals[cloff] = svNew;
}

/*------------- ZSM accesses: 16 bit sapply ------------- */

static void zsm_sapply16__msmcread ( Thr* thr, Addr a ) {
   CacheLine* cl; 
   UWord      cloff, tno, toff;
   SVal       svOld, svNew;
   UShort     descr;
   stats__cline_cread16s++;
   if (UNLIKELY(!aligned16(a))) goto slowcase;
   cl    = get_cacheline(a);
   cloff = get_cacheline_offset(a);
   tno   = get_treeno(a);
   toff  = get_tree_offset(a); /* == 0, 2, 4 or 6 */
   descr = cl->descrs[tno];
   if (UNLIKELY( !(descr & (TREE_DESCR_16_0 << toff)) )) {
      if (valid_value_is_below_me_16(descr, toff)) {
         goto slowcase;
      } else {
         SVal* tree = &cl->svals[tno << 3];
         cl->descrs[tno] = pulldown_to_16(tree, toff, descr);
      }
      if (CHECK_ZSM)
         tl_assert(is_sane_CacheLine(cl)); /* EXPENSIVE */
   }
   svOld = cl->svals[cloff];
   svNew = msmcread( svOld, thr,a,2 );
   if (CHECK_ZSM)
      tl_assert(svNew != SVal_INVALID);
   cl->svals[cloff] = svNew;
   return;
  slowcase: /* misaligned, or must go further down the tree */
   stats__cline_16to8splits++;
   zsm_sapply08__msmcread( thr, a + 0 );
   zsm_sapply08__msmcread( thr, a + 1 );
}

static void zsm_sapply16__msmcwrite ( Thr* thr, Addr a ) {
   CacheLine* cl; 
   UWord      cloff, tno, toff;
   SVal       svOld, svNew;
   UShort     descr;
   stats__cline_cwrite16s++;
   if (UNLIKELY(!aligned16(a))) goto slowcase;
   cl    = get_cacheline(a);
   cloff = get_cacheline_offset(a);
   tno   = get_treeno(a);
   toff  = get_tree_offset(a); /* == 0, 2, 4 or 6 */
   descr = cl->descrs[tno];
   if (UNLIKELY( !(descr & (TREE_DESCR_16_0 << toff)) )) {
      if (valid_value_is_below_me_16(descr, toff)) {
         goto slowcase;
      } else {
         SVal* tree = &cl->svals[tno << 3];
         cl->descrs[tno] = pulldown_to_16(tree, toff, descr);
      }
      if (CHECK_ZSM)
         tl_assert(is_sane_CacheLine(cl)); /* EXPENSIVE */
   }
   svOld = cl->svals[cloff];
   svNew = msmcwrite( svOld, thr,a,2 );
   if (CHECK_ZSM)
      tl_assert(svNew != SVal_INVALID);
   cl->svals[cloff] = svNew;
   return;
  slowcase: /* misaligned, or must go further down the tree */
   stats__cline_16to8splits++;
   zsm_sapply08__msmcwrite( thr, a + 0 );
   zsm_sapply08__msmcwrite( thr, a + 1 );
}

/*------------- ZSM accesses: 32 bit sapply ------------- */

static void zsm_sapply32__msmcread ( Thr* thr, Addr a ) {
   CacheLine* cl; 
   UWord      cloff, tno, toff;
   SVal       svOld, svNew;
   UShort     descr;
   stats__cline_cread32s++;
   if (UNLIKELY(!aligned32(a))) goto slowcase;
   cl    = get_cacheline(a);
   cloff = get_cacheline_offset(a);
   tno   = get_treeno(a);
   toff  = get_tree_offset(a); /* == 0 or 4 */
   descr = cl->descrs[tno];
   if (UNLIKELY( !(descr & (TREE_DESCR_32_0 << toff)) )) {
      if (valid_value_is_above_me_32(descr, toff)) {
         SVal* tree = &cl->svals[tno << 3];
         cl->descrs[tno] = pulldown_to_32(tree, toff, descr);
      } else {
         goto slowcase;
      }
      if (CHECK_ZSM)
         tl_assert(is_sane_CacheLine(cl)); /* EXPENSIVE */
   }
   svOld = cl->svals[cloff];
   svNew = msmcread( svOld, thr,a,4 );
   if (CHECK_ZSM)
      tl_assert(svNew != SVal_INVALID);
   cl->svals[cloff] = svNew;
   return;
  slowcase: /* misaligned, or must go further down the tree */
   stats__cline_32to16splits++;
   zsm_sapply16__msmcread( thr, a + 0 );
   zsm_sapply16__msmcread( thr, a + 2 );
}

static void zsm_sapply32__msmcwrite ( Thr* thr, Addr a ) {
   CacheLine* cl; 
   UWord      cloff, tno, toff;
   SVal       svOld, svNew;
   UShort     descr;
   stats__cline_cwrite32s++;
   if (UNLIKELY(!aligned32(a))) goto slowcase;
   cl    = get_cacheline(a);
   cloff = get_cacheline_offset(a);
   tno   = get_treeno(a);
   toff  = get_tree_offset(a); /* == 0 or 4 */
   descr = cl->descrs[tno];
   if (UNLIKELY( !(descr & (TREE_DESCR_32_0 << toff)) )) {
      if (valid_value_is_above_me_32(descr, toff)) {
         SVal* tree = &cl->svals[tno << 3];
         cl->descrs[tno] = pulldown_to_32(tree, toff, descr);
      } else {
         goto slowcase;
      }
      if (CHECK_ZSM)
         tl_assert(is_sane_CacheLine(cl)); /* EXPENSIVE */
   }
   svOld = cl->svals[cloff];
   svNew = msmcwrite( svOld, thr,a,4 );
   if (CHECK_ZSM)
      tl_assert(svNew != SVal_INVALID);
   cl->svals[cloff] = svNew;
   return;
  slowcase: /* misaligned, or must go further down the tree */
   stats__cline_32to16splits++;
   zsm_sapply16__msmcwrite( thr, a + 0 );
   zsm_sapply16__msmcwrite( thr, a + 2 );
}

/*------------- ZSM accesses: 64 bit sapply ------------- */

static void zsm_sapply64__msmcread ( Thr* thr, Addr a ) {
   CacheLine* cl; 
   UWord      cloff, tno;
   //UWord      toff;
   SVal       svOld, svNew;
   UShort     descr;
   stats__cline_cread64s++;
   if (UNLIKELY(!aligned64(a))) goto slowcase;
   cl    = get_cacheline(a);
   cloff = get_cacheline_offset(a);
   tno   = get_treeno(a);
   //toff  = get_tree_offset(a); /* == 0, unused */
   descr = cl->descrs[tno];
   if (UNLIKELY( !(descr & TREE_DESCR_64) )) {
      goto slowcase;
   }
   svOld = cl->svals[cloff];
   svNew = msmcread( svOld, thr,a,8 );
   if (CHECK_ZSM)
      tl_assert(svNew != SVal_INVALID);
   cl->svals[cloff] = svNew;
   return;
  slowcase: /* misaligned, or must go further down the tree */
   stats__cline_64to32splits++;
   zsm_sapply32__msmcread( thr, a + 0 );
   zsm_sapply32__msmcread( thr, a + 4 );
}

static void zsm_sapply64__msmcwrite ( Thr* thr, Addr a ) {
   CacheLine* cl; 
   UWord      cloff, tno;
   //UWord      toff;
   SVal       svOld, svNew;
   UShort     descr;
   stats__cline_cwrite64s++;
   if (UNLIKELY(!aligned64(a))) goto slowcase;
   cl    = get_cacheline(a);
   cloff = get_cacheline_offset(a);
   tno   = get_treeno(a);
   //toff  = get_tree_offset(a); /* == 0, unused */
   descr = cl->descrs[tno];
   if (UNLIKELY( !(descr & TREE_DESCR_64) )) {
      goto slowcase;
   }
   svOld = cl->svals[cloff];
   svNew = msmcwrite( svOld, thr,a,8 );
   if (CHECK_ZSM)
      tl_assert(svNew != SVal_INVALID);
   cl->svals[cloff] = svNew;
   return;
  slowcase: /* misaligned, or must go further down the tree */
   stats__cline_64to32splits++;
   zsm_sapply32__msmcwrite( thr, a + 0 );
   zsm_sapply32__msmcwrite( thr, a + 4 );
}

/*--------------- ZSM accesses: 8 bit swrite --------------- */

static
void zsm_swrite08 ( Addr a, SVal svNew ) {
   CacheLine* cl; 
   UWord      cloff, tno, toff;
   UShort     descr;
   stats__cline_swrite08s++;
   cl    = get_cacheline(a);
   cloff = get_cacheline_offset(a);
   tno   = get_treeno(a);
   toff  = get_tree_offset(a); /* == 0 .. 7 */
   descr = cl->descrs[tno];
   if (UNLIKELY( !(descr & (TREE_DESCR_8_0 << toff)) )) {
      SVal* tree = &cl->svals[tno << 3];
      cl->descrs[tno] = pulldown_to_8(tree, toff, descr);
      if (CHECK_ZSM)
         tl_assert(is_sane_CacheLine(cl)); /* EXPENSIVE */
   }
   tl_assert(svNew != SVal_INVALID);
   cl->svals[cloff] = svNew;
}

/*--------------- ZSM accesses: 16 bit swrite --------------- */

static
void zsm_swrite16 ( Addr a, SVal svNew ) {
   CacheLine* cl; 
   UWord      cloff, tno, toff;
   UShort     descr;
   stats__cline_swrite16s++;
   if (UNLIKELY(!aligned16(a))) goto slowcase;
   cl    = get_cacheline(a);
   cloff = get_cacheline_offset(a);
   tno   = get_treeno(a);
   toff  = get_tree_offset(a); /* == 0, 2, 4 or 6 */
   descr = cl->descrs[tno];
   if (UNLIKELY( !(descr & (TREE_DESCR_16_0 << toff)) )) {
      if (valid_value_is_below_me_16(descr, toff)) {
         /* Writing at this level.  Need to fix up 'descr'. */
         cl->descrs[tno] = pullup_descr_to_16(descr, toff);
         /* At this point, the tree does not match cl->descr[tno] any
            more.  The assignments below will fix it up. */
      } else {
         /* We can't indiscriminately write on the w16 node as in the
            w64 case, as that might make the node inconsistent with
            its parent.  So first, pull down to this level. */
         SVal* tree = &cl->svals[tno << 3];
         cl->descrs[tno] = pulldown_to_16(tree, toff, descr);
      if (CHECK_ZSM)
         tl_assert(is_sane_CacheLine(cl)); /* EXPENSIVE */
      }
   }
   tl_assert(svNew != SVal_INVALID);
   cl->svals[cloff + 0] = svNew;
   cl->svals[cloff + 1] = SVal_INVALID;
   return;
  slowcase: /* misaligned */
   stats__cline_16to8splits++;
   zsm_swrite08( a + 0, svNew );
   zsm_swrite08( a + 1, svNew );
}

/*--------------- ZSM accesses: 32 bit swrite --------------- */

static
void zsm_swrite32 ( Addr a, SVal svNew ) {
   CacheLine* cl; 
   UWord      cloff, tno, toff;
   UShort     descr;
   stats__cline_swrite32s++;
   if (UNLIKELY(!aligned32(a))) goto slowcase;
   cl    = get_cacheline(a);
   cloff = get_cacheline_offset(a);
   tno   = get_treeno(a);
   toff  = get_tree_offset(a); /* == 0 or 4 */
   descr = cl->descrs[tno];
   if (UNLIKELY( !(descr & (TREE_DESCR_32_0 << toff)) )) {
      if (valid_value_is_above_me_32(descr, toff)) {
         /* We can't indiscriminately write on the w32 node as in the
            w64 case, as that might make the node inconsistent with
            its parent.  So first, pull down to this level. */
         SVal* tree = &cl->svals[tno << 3];
         cl->descrs[tno] = pulldown_to_32(tree, toff, descr);
         if (CHECK_ZSM)
            tl_assert(is_sane_CacheLine(cl)); /* EXPENSIVE */
      } else {
         /* Writing at this level.  Need to fix up 'descr'. */
         cl->descrs[tno] = pullup_descr_to_32(descr, toff);
         /* At this point, the tree does not match cl->descr[tno] any
            more.  The assignments below will fix it up. */
      }
   }
   tl_assert(svNew != SVal_INVALID);
   cl->svals[cloff + 0] = svNew;
   cl->svals[cloff + 1] = SVal_INVALID;
   cl->svals[cloff + 2] = SVal_INVALID;
   cl->svals[cloff + 3] = SVal_INVALID;
   return;
  slowcase: /* misaligned */
   stats__cline_32to16splits++;
   zsm_swrite16( a + 0, svNew );
   zsm_swrite16( a + 2, svNew );
}

/*--------------- ZSM accesses: 64 bit swrite --------------- */

static
void zsm_swrite64 ( Addr a, SVal svNew ) {
   CacheLine* cl; 
   UWord      cloff, tno;
   //UWord    toff;
   stats__cline_swrite64s++;
   if (UNLIKELY(!aligned64(a))) goto slowcase;
   cl    = get_cacheline(a);
   cloff = get_cacheline_offset(a);
   tno   = get_treeno(a);
   //toff  = get_tree_offset(a); /* == 0, unused */
   cl->descrs[tno] = TREE_DESCR_64;
   tl_assert(svNew != SVal_INVALID);
   cl->svals[cloff + 0] = svNew;
   cl->svals[cloff + 1] = SVal_INVALID;
   cl->svals[cloff + 2] = SVal_INVALID;
   cl->svals[cloff + 3] = SVal_INVALID;
   cl->svals[cloff + 4] = SVal_INVALID;
   cl->svals[cloff + 5] = SVal_INVALID;
   cl->svals[cloff + 6] = SVal_INVALID;
   cl->svals[cloff + 7] = SVal_INVALID;
   return;
  slowcase: /* misaligned */
   stats__cline_64to32splits++;
   zsm_swrite32( a + 0, svNew );
   zsm_swrite32( a + 4, svNew );
}

/*------------- ZSM accesses: 8 bit sread/scopy ------------- */

static
SVal zsm_sread08 ( Addr a ) {
   CacheLine* cl; 
   UWord      cloff, tno, toff;
   UShort     descr;
   stats__cline_sread08s++;
   cl    = get_cacheline(a);
   cloff = get_cacheline_offset(a);
   tno   = get_treeno(a);
   toff  = get_tree_offset(a); /* == 0 .. 7 */
   descr = cl->descrs[tno];
   if (UNLIKELY( !(descr & (TREE_DESCR_8_0 << toff)) )) {
      SVal* tree = &cl->svals[tno << 3];
      cl->descrs[tno] = pulldown_to_8(tree, toff, descr);
   }
   return cl->svals[cloff];
}

static void zsm_scopy08 ( Addr src, Addr dst, Bool uu_normalise ) {
   SVal       sv;
   stats__cline_scopy08s++;
   sv = zsm_sread08( src );
   zsm_swrite08( dst, sv );
}


/* Block-copy states (needed for implementing realloc()).  Note this
   doesn't change the filtering arrangements.  The caller of
   zsm_scopy_range needs to attend to that. */

static void zsm_scopy_range ( Addr src, Addr dst, SizeT len )
{
   SizeT i;
   if (len == 0)
      return;

   /* assert for non-overlappingness */
   tl_assert(src+len <= dst || dst+len <= src);

   /* To be simple, just copy byte by byte.  But so as not to wreck
      performance for later accesses to dst[0 .. len-1], normalise
      destination lines as we finish with them, and also normalise the
      line containing the first and last address. */
   for (i = 0; i < len; i++) {
      Bool normalise
         = get_cacheline_offset( dst+i+1 ) == 0 /* last in line */
           || i == 0       /* first in range */
           || i == len-1;  /* last in range */
      zsm_scopy08( src+i, dst+i, normalise );
   }
}


/* For setting address ranges to a given value.  Has considerable
   sophistication so as to avoid generating large numbers of pointless
   cache loads/writebacks for large ranges. */

/* Do small ranges in-cache, in the obvious way. */
static
void zsm_sset_range_SMALL ( Addr a, SizeT len, SVal svNew )
{
   /* fast track a couple of common cases */
   if (len == 4 && aligned32(a)) {
      zsm_swrite32( a, svNew );
      return;
   }
   if (len == 8 && aligned64(a)) {
      zsm_swrite64( a, svNew );
      return;
   }

   /* be completely general (but as efficient as possible) */
   if (len == 0) return;

   if (!aligned16(a) && len >= 1) {
      zsm_swrite08( a, svNew );
      a += 1;
      len -= 1;
      tl_assert(aligned16(a));
   }
   if (len == 0) return;

   if (!aligned32(a) && len >= 2) {
      zsm_swrite16( a, svNew );
      a += 2;
      len -= 2;
      tl_assert(aligned32(a));
   }
   if (len == 0) return;

   if (!aligned64(a) && len >= 4) {
      zsm_swrite32( a, svNew );
      a += 4;
      len -= 4;
      tl_assert(aligned64(a));
   }
   if (len == 0) return;

   if (len >= 8) {
      tl_assert(aligned64(a));
      while (len >= 8) {
         zsm_swrite64( a, svNew );
         a += 8;
         len -= 8;
      }
      tl_assert(aligned64(a));
   }
   if (len == 0) return;

   if (len >= 4)
      tl_assert(aligned32(a));
   if (len >= 4) {
      zsm_swrite32( a, svNew );
      a += 4;
      len -= 4;
   }
   if (len == 0) return;

   if (len >= 2)
      tl_assert(aligned16(a));
   if (len >= 2) {
      zsm_swrite16( a, svNew );
      a += 2;
      len -= 2;
   }
   if (len == 0) return;

   if (len >= 1) {
      zsm_swrite08( a, svNew );
      //a += 1;
      len -= 1;
   }
   tl_assert(len == 0);
}


/* If we're doing a small range, hand off to zsm_sset_range_SMALL.  But
   for larger ranges, try to operate directly on the out-of-cache
   representation, rather than dragging lines into the cache,
   overwriting them, and forcing them out.  This turns out to be an
   important performance optimisation.

   Note that this doesn't change the filtering arrangements.  The
   caller of zsm_sset_range needs to attend to that. */

static void zsm_sset_range ( Addr a, SizeT len, SVal svNew )
{
   tl_assert(svNew != SVal_INVALID);
   stats__cache_make_New_arange += (ULong)len;

   if (0 && len > 500)
      VG_(printf)("make New      ( %#lx, %ld )\n", a, len );

   if (0) {
      static UWord n_New_in_cache = 0;
      static UWord n_New_not_in_cache = 0;
      /* tag is 'a' with the in-line offset masked out, 
         eg a[31]..a[4] 0000 */
      Addr       tag = a & ~(N_LINE_ARANGE - 1);
      UWord      wix = (a >> N_LINE_BITS) & (N_WAY_NENT - 1);
      if (LIKELY(tag == cache_shmem.tags0[wix])) {
         n_New_in_cache++;
      } else {
         n_New_not_in_cache++;
      }
      if (0 == ((n_New_in_cache + n_New_not_in_cache) % 100000))
         VG_(printf)("shadow_mem_make_New: IN %lu OUT %lu\n",
                     n_New_in_cache, n_New_not_in_cache );
   }

   if (LIKELY(len < 2 * N_LINE_ARANGE)) {
      zsm_sset_range_SMALL( a, len, svNew );
   } else {
      Addr  before_start  = a;
      Addr  aligned_start = cacheline_ROUNDUP(a);
      Addr  after_start   = cacheline_ROUNDDN(a + len);
      UWord before_len    = aligned_start - before_start;
      UWord aligned_len   = after_start - aligned_start;
      UWord after_len     = a + len - after_start;
      tl_assert(before_start <= aligned_start);
      tl_assert(aligned_start <= after_start);
      tl_assert(before_len < N_LINE_ARANGE);
      tl_assert(after_len < N_LINE_ARANGE);
      tl_assert(get_cacheline_offset(aligned_start) == 0);
      if (get_cacheline_offset(a) == 0) {
         tl_assert(before_len == 0);
         tl_assert(a == aligned_start);
      }
      if (get_cacheline_offset(a+len) == 0) {
         tl_assert(after_len == 0);
         tl_assert(after_start == a+len);
      }
      if (before_len > 0) {
         zsm_sset_range_SMALL( before_start, before_len, svNew );
      }
      if (after_len > 0) {
         zsm_sset_range_SMALL( after_start, after_len, svNew );
      }
      stats__cache_make_New_inZrep += (ULong)aligned_len;

      while (1) {
         Addr tag;
         UWord wix;
         if (aligned_start >= after_start)
            break;
         tl_assert(get_cacheline_offset(aligned_start) == 0);
         tag = aligned_start & ~(N_LINE_ARANGE - 1);
         wix = (aligned_start >> N_LINE_BITS) & (N_WAY_NENT - 1);
         if (tag == cache_shmem.tags0[wix]) {
            UWord i;
            for (i = 0; i < N_LINE_ARANGE / 8; i++)
               zsm_swrite64( aligned_start + i * 8, svNew );
         } else {
            UWord i;
            Word zix;
            SecMap* sm;
            LineZ* lineZ;
            /* This line is not in the cache.  Do not force it in; instead
               modify it in-place. */
            /* find the Z line to write in and rcdec it or the
               associated F line. */
            find_Z_for_writing( &sm, &zix, tag );
            tl_assert(sm);
            tl_assert(zix >= 0 && zix < N_SECMAP_ZLINES);
            lineZ = &sm->linesZ[zix];
            lineZ->dict[0] = svNew;
            lineZ->dict[1] = lineZ->dict[2] = lineZ->dict[3] = SVal_INVALID;
            for (i = 0; i < N_LINE_ARANGE/4; i++)
               lineZ->ix2s[i] = 0; /* all refer to dict[0] */
            rcinc_LineZ(lineZ);
         }
         aligned_start += N_LINE_ARANGE;
         aligned_len -= N_LINE_ARANGE;
      }
      tl_assert(aligned_start == after_start);
      tl_assert(aligned_len == 0);
   }
}


/////////////////////////////////////////////////////////
//                                                     //
// Front-filtering accesses                            //
//                                                     //
/////////////////////////////////////////////////////////

static UWord stats__f_ac = 0;
static UWord stats__f_sk = 0;

#if 0
#  define STATS__F_SHOW \
     do { \
        if (UNLIKELY(0 == (stats__f_ac & 0xFFFFFF))) \
           VG_(printf)("filters: ac %lu sk %lu\n",   \
           stats__f_ac, stats__f_sk); \
     } while (0)
#else
#  define STATS__F_SHOW /* */
#endif

void zsm_sapply08_f__msmcwrite ( Thr* thr, Addr a ) {
   stats__f_ac++;
   STATS__F_SHOW;
   if (LIKELY(Filter__ok_to_skip_cwr08(thr->filter, a))) {
      stats__f_sk++;
      return;
   }
   zsm_sapply08__msmcwrite(thr, a);
}

void zsm_sapply16_f__msmcwrite ( Thr* thr, Addr a ) {
   stats__f_ac++;
   STATS__F_SHOW;
   if (LIKELY(Filter__ok_to_skip_cwr16(thr->filter, a))) {
      stats__f_sk++;
      return;
   }
   zsm_sapply16__msmcwrite(thr, a);
}

void zsm_sapply32_f__msmcwrite ( Thr* thr, Addr a ) {
   stats__f_ac++;
   STATS__F_SHOW;
   if (LIKELY(Filter__ok_to_skip_cwr32(thr->filter, a))) {
      stats__f_sk++;
      return;
   }
   zsm_sapply32__msmcwrite(thr, a);
}

void zsm_sapply64_f__msmcwrite ( Thr* thr, Addr a ) {
   stats__f_ac++;
   STATS__F_SHOW;
   if (LIKELY(Filter__ok_to_skip_cwr64(thr->filter, a))) {
      stats__f_sk++;
      return;
   }
   zsm_sapply64__msmcwrite(thr, a);
}

void zsm_sapplyNN_f__msmcwrite ( Thr* thr, Addr a, SizeT len )
{
   /* fast track a couple of common cases */
   if (len == 4 && aligned32(a)) {
      zsm_sapply32_f__msmcwrite( thr, a );
      return;
   }
   if (len == 8 && aligned64(a)) {
      zsm_sapply64_f__msmcwrite( thr, a );
      return;
   }

   /* be completely general (but as efficient as possible) */
   if (len == 0) return;

   if (!aligned16(a) && len >= 1) {
      zsm_sapply08_f__msmcwrite( thr, a );
      a += 1;
      len -= 1;
      tl_assert(aligned16(a));
   }
   if (len == 0) return;

   if (!aligned32(a) && len >= 2) {
      zsm_sapply16_f__msmcwrite( thr, a );
      a += 2;
      len -= 2;
      tl_assert(aligned32(a));
   }
   if (len == 0) return;

   if (!aligned64(a) && len >= 4) {
      zsm_sapply32_f__msmcwrite( thr, a );
      a += 4;
      len -= 4;
      tl_assert(aligned64(a));
   }
   if (len == 0) return;

   if (len >= 8) {
      tl_assert(aligned64(a));
      while (len >= 8) {
         zsm_sapply64_f__msmcwrite( thr, a );
         a += 8;
         len -= 8;
      }
      tl_assert(aligned64(a));
   }
   if (len == 0) return;

   if (len >= 4)
      tl_assert(aligned32(a));
   if (len >= 4) {
      zsm_sapply32_f__msmcwrite( thr, a );
      a += 4;
      len -= 4;
   }
   if (len == 0) return;

   if (len >= 2)
      tl_assert(aligned16(a));
   if (len >= 2) {
      zsm_sapply16_f__msmcwrite( thr, a );
      a += 2;
      len -= 2;
   }
   if (len == 0) return;

   if (len >= 1) {
      zsm_sapply08_f__msmcwrite( thr, a );
      //a += 1;
      len -= 1;
   }
   tl_assert(len == 0);
}

void zsm_sapply08_f__msmcread ( Thr* thr, Addr a ) {
   stats__f_ac++;
   STATS__F_SHOW;
   if (LIKELY(Filter__ok_to_skip_crd08(thr->filter, a))) {
      stats__f_sk++;
      return;
   }
   zsm_sapply08__msmcread(thr, a);
}

void zsm_sapply16_f__msmcread ( Thr* thr, Addr a ) {
   stats__f_ac++;
   STATS__F_SHOW;
   if (LIKELY(Filter__ok_to_skip_crd16(thr->filter, a))) {
      stats__f_sk++;
      return;
   }
   zsm_sapply16__msmcread(thr, a);
}

void zsm_sapply32_f__msmcread ( Thr* thr, Addr a ) {
   stats__f_ac++;
   STATS__F_SHOW;
   if (LIKELY(Filter__ok_to_skip_crd32(thr->filter, a))) {
      stats__f_sk++;
      return;
   }
   zsm_sapply32__msmcread(thr, a);
}

void zsm_sapply64_f__msmcread ( Thr* thr, Addr a ) {
   stats__f_ac++;
   STATS__F_SHOW;
   if (LIKELY(Filter__ok_to_skip_crd64(thr->filter, a))) {
      stats__f_sk++;
      return;
   }
   zsm_sapply64__msmcread(thr, a);
}

void zsm_sapplyNN_f__msmcread ( Thr* thr, Addr a, SizeT len )
{
   /* fast track a couple of common cases */
   if (len == 4 && aligned32(a)) {
      zsm_sapply32_f__msmcread( thr, a );
      return;
   }
   if (len == 8 && aligned64(a)) {
      zsm_sapply64_f__msmcread( thr, a );
      return;
   }

   /* be completely general (but as efficient as possible) */
   if (len == 0) return;

   if (!aligned16(a) && len >= 1) {
      zsm_sapply08_f__msmcread( thr, a );
      a += 1;
      len -= 1;
      tl_assert(aligned16(a));
   }
   if (len == 0) return;

   if (!aligned32(a) && len >= 2) {
      zsm_sapply16_f__msmcread( thr, a );
      a += 2;
      len -= 2;
      tl_assert(aligned32(a));
   }
   if (len == 0) return;

   if (!aligned64(a) && len >= 4) {
      zsm_sapply32_f__msmcread( thr, a );
      a += 4;
      len -= 4;
      tl_assert(aligned64(a));
   }
   if (len == 0) return;

   if (len >= 8) {
      tl_assert(aligned64(a));
      while (len >= 8) {
         zsm_sapply64_f__msmcread( thr, a );
         a += 8;
         len -= 8;
      }
      tl_assert(aligned64(a));
   }
   if (len == 0) return;

   if (len >= 4)
      tl_assert(aligned32(a));
   if (len >= 4) {
      zsm_sapply32_f__msmcread( thr, a );
      a += 4;
      len -= 4;
   }
   if (len == 0) return;

   if (len >= 2)
      tl_assert(aligned16(a));
   if (len >= 2) {
      zsm_sapply16_f__msmcread( thr, a );
      a += 2;
      len -= 2;
   }
   if (len == 0) return;

   if (len >= 1) {
      zsm_sapply08_f__msmcread( thr, a );
      //a += 1;
      len -= 1;
   }
   tl_assert(len == 0);
}

void libhb_Thr_resumes ( Thr* thr )
{
   if (0) VG_(printf)("resume %p\n", thr);
   tl_assert(thr);
   tl_assert(!thr->llexit_done);
   Filter__clear(thr->filter, "libhb_Thr_resumes");
   /* A kludge, but .. if this thread doesn't have any marker stacks
      at all, get one right now.  This is easier than figuring out
      exactly when at thread startup we can and can't take a stack
      snapshot. */
   if (HG_(clo_history_level) == 1) {
      tl_assert(thr->local_Kws_n_stacks);
      if (VG_(sizeXA)( thr->local_Kws_n_stacks ) == 0)
         note_local_Kw_n_stack_for(thr);
   }
}


/////////////////////////////////////////////////////////
//                                                     //
// Synchronisation objects                             //
//                                                     //
/////////////////////////////////////////////////////////

/* A double linked list of all the SO's. */
SO* admin_SO = NULL;

static SO* SO__Alloc ( void )
{
   SO* so = HG_(zalloc)( "libhb.SO__Alloc.1", sizeof(SO) );
   so->viR   = VtsID_INVALID;
   so->viW   = VtsID_INVALID;
   so->magic = SO_MAGIC;
   /* Add to double linked list */
   if (admin_SO) {
      tl_assert(admin_SO->admin_prev == NULL);
      admin_SO->admin_prev = so;
      so->admin_next = admin_SO;
   } else {
      so->admin_next = NULL;
   }
   so->admin_prev = NULL;
   admin_SO = so;
   /* */
   return so;
}

static void SO__Dealloc ( SO* so )
{
   tl_assert(so);
   tl_assert(so->magic == SO_MAGIC);
   if (so->viR == VtsID_INVALID) {
      tl_assert(so->viW == VtsID_INVALID);
   } else {
      tl_assert(so->viW != VtsID_INVALID);
      VtsID__rcdec(so->viR);
      VtsID__rcdec(so->viW);
   }
   so->magic = 0;
   /* Del from double linked list */
   if (so->admin_prev)
      so->admin_prev->admin_next = so->admin_next;
   if (so->admin_next)
      so->admin_next->admin_prev = so->admin_prev;
   if (so == admin_SO)
      admin_SO = so->admin_next;
   /* */
   HG_(free)( so );
}


/////////////////////////////////////////////////////////
//                                                     //
// Top Level API                                       //
//                                                     //
/////////////////////////////////////////////////////////

static void show_thread_state ( const HChar* str, Thr* t ) 
{
   if (1) return;
   if (t->viR == t->viW) {
      VG_(printf)("thr \"%s\" %p has vi* %u==", str, t, t->viR );
      VtsID__pp( t->viR );
      VG_(printf)("%s","\n");
   } else {
      VG_(printf)("thr \"%s\" %p has viR %u==", str, t, t->viR );
      VtsID__pp( t->viR );
      VG_(printf)(" viW %u==", t->viW);
      VtsID__pp( t->viW );
      VG_(printf)("%s","\n");
   }
}


Thr* libhb_init (
        void        (*get_stacktrace)( Thr*, Addr*, UWord ),
        ExeContext* (*get_EC)( Thr* )
     )
{
   Thr*  thr;
   VtsID vi;

   // We will have to have to store a large number of these,
   // so make sure they're the size we expect them to be.
   tl_assert(sizeof(ScalarTS) == 8);

   /* because first 1024 unusable */
   tl_assert(SCALARTS_N_THRBITS >= 11);
   /* so as to fit in a UInt w/ 3 bits to spare (see defn of
      Thr_n_RCEC). */
   tl_assert(SCALARTS_N_THRBITS <= 29);

   /* Need to be sure that Thr_n_RCEC is 2 words (64-bit) or 3 words
      (32-bit).  It's not correctness-critical, but there are a lot of
      them, so it's important from a space viewpoint.  Unfortunately
      we simply can't pack it into 2 words on a 32-bit target. */
   if (sizeof(UWord) == 8) {
      tl_assert(sizeof(Thr_n_RCEC) == 16);
   } else {
      tl_assert(sizeof(Thr_n_RCEC) == 12);
   }

   /* Word sets really are 32 bits.  Even on a 64 bit target. */
   tl_assert(sizeof(WordSetID) == 4);
   tl_assert(sizeof(WordSet) == sizeof(WordSetID));

   tl_assert(get_stacktrace);
   tl_assert(get_EC);
   main_get_stacktrace   = get_stacktrace;
   main_get_EC           = get_EC;

   // No need to initialise hg_wordfm.
   // No need to initialise hg_wordset.

   /* Allocated once and never deallocated.  Used as a temporary in
      VTS singleton, tick and join operations. */
   temp_max_sized_VTS = VTS__new( "libhb.libhb_init.1", ThrID_MAX_VALID );
   temp_max_sized_VTS->id = VtsID_INVALID;
   verydead_thread_table_init();
   vts_set_init();
   vts_tab_init();
   event_map_init();
   VtsID__invalidate_caches();

   // initialise shadow memory
   zsm_init( SVal__rcinc, SVal__rcdec );

   thr = Thr__new();
   vi  = VtsID__mk_Singleton( thr, 1 );
   thr->viR = vi;
   thr->viW = vi;
   VtsID__rcinc(thr->viR);
   VtsID__rcinc(thr->viW);

   show_thread_state("  root", thr);
   return thr;
}


Thr* libhb_create ( Thr* parent )
{
   /* The child's VTSs are copies of the parent's VTSs, but ticked at
      the child's index.  Since the child's index is guaranteed
      unique, it has never been seen before, so the implicit value
      before the tick is zero and after that is one. */
   Thr* child = Thr__new();

   child->viR = VtsID__tick( parent->viR, child );
   child->viW = VtsID__tick( parent->viW, child );
   Filter__clear(child->filter, "libhb_create(child)");
   VtsID__rcinc(child->viR);
   VtsID__rcinc(child->viW);
   /* We need to do note_local_Kw_n_stack_for( child ), but it's too
      early for that - it may not have a valid TId yet.  So, let
      libhb_Thr_resumes pick it up the first time the thread runs. */

   tl_assert(VtsID__indexAt( child->viR, child ) == 1);
   tl_assert(VtsID__indexAt( child->viW, child ) == 1);

   /* and the parent has to move along too */
   VtsID__rcdec(parent->viR);
   VtsID__rcdec(parent->viW);
   parent->viR = VtsID__tick( parent->viR, parent );
   parent->viW = VtsID__tick( parent->viW, parent );
   Filter__clear(parent->filter, "libhb_create(parent)");
   VtsID__rcinc(parent->viR);
   VtsID__rcinc(parent->viW);
   note_local_Kw_n_stack_for( parent );

   show_thread_state(" child", child);
   show_thread_state("parent", parent);

   return child;
}

/* Shut down the library, and print stats (in fact that's _all_
   this is for. */
void libhb_shutdown ( Bool show_stats )
{
   if (show_stats) {
      VG_(printf)("%s","<<< BEGIN libhb stats >>>\n");
      VG_(printf)(" secmaps: %'10lu allocd (%'12lu g-a-range)\n",
                  stats__secmaps_allocd,
                  stats__secmap_ga_space_covered);
      VG_(printf)("  linesZ: %'10lu allocd (%'12lu bytes occupied)\n",
                  stats__secmap_linesZ_allocd,
                  stats__secmap_linesZ_bytes);
      VG_(printf)("  linesF: %'10lu allocd (%'12lu bytes occupied)\n",
                  stats__secmap_linesF_allocd,
                  stats__secmap_linesF_bytes);
      VG_(printf)(" secmaps: %'10lu iterator steppings\n",
                  stats__secmap_iterator_steppings);
      VG_(printf)(" secmaps: %'10lu searches (%'12lu slow)\n",
                  stats__secmaps_search, stats__secmaps_search_slow);

      VG_(printf)("%s","\n");
      VG_(printf)("   cache: %'lu totrefs (%'lu misses)\n",
                  stats__cache_totrefs, stats__cache_totmisses );
      VG_(printf)("   cache: %'14lu Z-fetch,    %'14lu F-fetch\n",
                  stats__cache_Z_fetches, stats__cache_F_fetches );
      VG_(printf)("   cache: %'14lu Z-wback,    %'14lu F-wback\n",
                  stats__cache_Z_wbacks, stats__cache_F_wbacks );
      VG_(printf)("   cache: %'14lu invals,     %'14lu flushes\n",
                  stats__cache_invals, stats__cache_flushes );
      VG_(printf)("   cache: %'14llu arange_New  %'14llu direct-to-Zreps\n",
                  stats__cache_make_New_arange,
                  stats__cache_make_New_inZrep);

      VG_(printf)("%s","\n");
      VG_(printf)("   cline: %'10lu normalises\n",
                  stats__cline_normalises );
      VG_(printf)("   cline: c rds 8/4/2/1: %'13lu %'13lu %'13lu %'13lu\n",
                  stats__cline_cread64s,
                  stats__cline_cread32s,
                  stats__cline_cread16s,
                  stats__cline_cread08s );
      VG_(printf)("   cline: c wrs 8/4/2/1: %'13lu %'13lu %'13lu %'13lu\n",
                  stats__cline_cwrite64s,
                  stats__cline_cwrite32s,
                  stats__cline_cwrite16s,
                  stats__cline_cwrite08s );
      VG_(printf)("   cline: s wrs 8/4/2/1: %'13lu %'13lu %'13lu %'13lu\n",
                  stats__cline_swrite64s,
                  stats__cline_swrite32s,
                  stats__cline_swrite16s,
                  stats__cline_swrite08s );
      VG_(printf)("   cline: s rd1s %'lu, s copy1s %'lu\n",
                  stats__cline_sread08s, stats__cline_scopy08s );
      VG_(printf)("   cline:    splits: 8to4 %'12lu    4to2 %'12lu    2to1 %'12lu\n",
                 stats__cline_64to32splits,
                 stats__cline_32to16splits,
                 stats__cline_16to8splits );
      VG_(printf)("   cline: pulldowns: 8to4 %'12lu    4to2 %'12lu    2to1 %'12lu\n",
                 stats__cline_64to32pulldown,
                 stats__cline_32to16pulldown,
                 stats__cline_16to8pulldown );
      if (0)
      VG_(printf)("   cline: sizeof(CacheLineZ) %ld, covers %ld bytes of arange\n",
                  (Word)sizeof(LineZ), (Word)N_LINE_ARANGE);

      VG_(printf)("%s","\n");

      VG_(printf)("   libhb: %'13llu msmcread  (%'llu dragovers)\n",
                  stats__msmcread, stats__msmcread_change);
      VG_(printf)("   libhb: %'13llu msmcwrite (%'llu dragovers)\n",
                  stats__msmcwrite, stats__msmcwrite_change);
      VG_(printf)("   libhb: %'13llu cmpLEQ queries (%'llu misses)\n",
                  stats__cmpLEQ_queries, stats__cmpLEQ_misses);
      VG_(printf)("   libhb: %'13llu join2  queries (%'llu misses)\n",
                  stats__join2_queries, stats__join2_misses);

      VG_(printf)("%s","\n");
      VG_(printf)( "   libhb: VTSops: tick %'lu,  join %'lu,  cmpLEQ %'lu\n",
                   stats__vts__tick, stats__vts__join,  stats__vts__cmpLEQ );
      VG_(printf)( "   libhb: VTSops: cmp_structural %'lu (%'lu slow)\n",
                   stats__vts__cmp_structural, stats__vts__cmp_structural_slow );
      VG_(printf)( "   libhb: VTSset: find__or__clone_and_add %'lu (%'lu allocd)\n",
                   stats__vts_set__focaa, stats__vts_set__focaa_a );
      VG_(printf)( "   libhb: VTSops: indexAt_SLOW %'lu\n",
                   stats__vts__indexat_slow );

      VG_(printf)("%s","\n");
      VG_(printf)(
         "   libhb: %ld entries in vts_table (approximately %lu bytes)\n",
         VG_(sizeXA)( vts_tab ), VG_(sizeXA)( vts_tab ) * sizeof(VtsTE)
      );
      VG_(printf)( "   libhb: %lu entries in vts_set\n",
                   VG_(sizeFM)( vts_set ) );

      VG_(printf)("%s","\n");
      VG_(printf)( "   libhb: ctxt__rcdec: 1=%lu(%lu eq), 2=%lu, 3=%lu\n",
                   stats__ctxt_rcdec1, stats__ctxt_rcdec1_eq,
                   stats__ctxt_rcdec2,
                   stats__ctxt_rcdec3 );
      VG_(printf)( "   libhb: ctxt__rcdec: calls %lu, discards %lu\n",
                   stats__ctxt_rcdec_calls, stats__ctxt_rcdec_discards);
      VG_(printf)( "   libhb: contextTab: %lu slots, %lu max ents\n",
                   (UWord)N_RCEC_TAB,
                   stats__ctxt_tab_curr );
      VG_(printf)( "   libhb: contextTab: %lu queries, %lu cmps\n",
                   stats__ctxt_tab_qs,
                   stats__ctxt_tab_cmps );
#if 0
      VG_(printf)("sizeof(AvlNode)     = %lu\n", sizeof(AvlNode));
      VG_(printf)("sizeof(WordBag)     = %lu\n", sizeof(WordBag));
      VG_(printf)("sizeof(MaybeWord)   = %lu\n", sizeof(MaybeWord));
      VG_(printf)("sizeof(CacheLine)   = %lu\n", sizeof(CacheLine));
      VG_(printf)("sizeof(LineZ)       = %lu\n", sizeof(LineZ));
      VG_(printf)("sizeof(LineF)       = %lu\n", sizeof(LineF));
      VG_(printf)("sizeof(SecMap)      = %lu\n", sizeof(SecMap));
      VG_(printf)("sizeof(Cache)       = %lu\n", sizeof(Cache));
      VG_(printf)("sizeof(SMCacheEnt)  = %lu\n", sizeof(SMCacheEnt));
      VG_(printf)("sizeof(CountedSVal) = %lu\n", sizeof(CountedSVal));
      VG_(printf)("sizeof(VTS)         = %lu\n", sizeof(VTS));
      VG_(printf)("sizeof(ScalarTS)    = %lu\n", sizeof(ScalarTS));
      VG_(printf)("sizeof(VtsTE)       = %lu\n", sizeof(VtsTE));
      VG_(printf)("sizeof(MSMInfo)     = %lu\n", sizeof(MSMInfo));

      VG_(printf)("sizeof(struct _XArray)     = %lu\n", sizeof(struct _XArray));
      VG_(printf)("sizeof(struct _WordFM)     = %lu\n", sizeof(struct _WordFM));
      VG_(printf)("sizeof(struct _Thr)     = %lu\n", sizeof(struct _Thr));
      VG_(printf)("sizeof(struct _SO)     = %lu\n", sizeof(struct _SO));
#endif

      VG_(printf)("%s","<<< END libhb stats >>>\n");
      VG_(printf)("%s","\n");

   }
}

/* Receive notification that a thread has low level exited.  The
   significance here is that we do not expect to see any more memory
   references from it. */
void libhb_async_exit ( Thr* thr )
{
   tl_assert(thr);
   tl_assert(!thr->llexit_done);
   thr->llexit_done = True;

   /* free up Filter and local_Kws_n_stacks (well, actually not the
      latter ..) */
   tl_assert(thr->filter);
   HG_(free)(thr->filter);
   thr->filter = NULL;

   /* Tell the VTS mechanism this thread has exited, so it can
      participate in VTS pruning.  Note this can only happen if the
      thread has both ll_exited and has been joined with. */
   if (thr->joinedwith_done)
      VTS__declare_thread_very_dead(thr);

   /* Another space-accuracy tradeoff.  Do we want to be able to show
      H1 history for conflicts in threads which have since exited?  If
      yes, then we better not free up thr->local_Kws_n_stacks.  The
      downside is a potential per-thread leak of up to
      N_KWs_N_STACKs_PER_THREAD * sizeof(ULong_n_EC) * whatever the
      XArray average overcommit factor is (1.5 I'd guess). */
   // hence:
   // VG_(deleteXA)(thr->local_Kws_n_stacks);
   // thr->local_Kws_n_stacks = NULL;
}

/* Receive notification that a thread has been joined with.  The
   significance here is that we do not expect to see any further
   references to its vector clocks (Thr::viR and Thr::viW). */
void libhb_joinedwith_done ( Thr* thr )
{
   tl_assert(thr);
   /* Caller must ensure that this is only ever called once per Thr. */
   tl_assert(!thr->joinedwith_done);
   thr->joinedwith_done = True;
   if (thr->llexit_done)
      VTS__declare_thread_very_dead(thr);
}


/* Both Segs and SOs point to VTSs.  However, there is no sharing, so
   a Seg that points at a VTS is its one-and-only owner, and ditto for
   a SO that points at a VTS. */

SO* libhb_so_alloc ( void )
{
   return SO__Alloc();
}

void libhb_so_dealloc ( SO* so )
{
   tl_assert(so);
   tl_assert(so->magic == SO_MAGIC);
   SO__Dealloc(so);
}

/* See comments in libhb.h for details on the meaning of 
   strong vs weak sends and strong vs weak receives. */
void libhb_so_send ( Thr* thr, SO* so, Bool strong_send )
{
   /* Copy the VTSs from 'thr' into the sync object, and then move
      the thread along one step. */

   tl_assert(so);
   tl_assert(so->magic == SO_MAGIC);

   /* stay sane .. a thread's read-clock must always lead or be the
      same as its write-clock */
   { Bool leq = VtsID__cmpLEQ(thr->viW, thr->viR);
     tl_assert(leq);
   }

   /* since we're overwriting the VtsIDs in the SO, we need to drop
      any references made by the previous contents thereof */
   if (so->viR == VtsID_INVALID) {
      tl_assert(so->viW == VtsID_INVALID);
      so->viR = thr->viR;
      so->viW = thr->viW;
      VtsID__rcinc(so->viR);
      VtsID__rcinc(so->viW);
   } else {
      /* In a strong send, we dump any previous VC in the SO and
         install the sending thread's VC instead.  For a weak send we
         must join2 with what's already there. */
      tl_assert(so->viW != VtsID_INVALID);
      VtsID__rcdec(so->viR);
      VtsID__rcdec(so->viW);
      so->viR = strong_send ? thr->viR : VtsID__join2( so->viR, thr->viR );
      so->viW = strong_send ? thr->viW : VtsID__join2( so->viW, thr->viW );
      VtsID__rcinc(so->viR);
      VtsID__rcinc(so->viW);
   }

   /* move both parent clocks along */
   VtsID__rcdec(thr->viR);
   VtsID__rcdec(thr->viW);
   thr->viR = VtsID__tick( thr->viR, thr );
   thr->viW = VtsID__tick( thr->viW, thr );
   if (!thr->llexit_done) {
      Filter__clear(thr->filter, "libhb_so_send");
      note_local_Kw_n_stack_for(thr);
   }
   VtsID__rcinc(thr->viR);
   VtsID__rcinc(thr->viW);

   if (strong_send)
      show_thread_state("s-send", thr);
   else
      show_thread_state("w-send", thr);
}

void libhb_so_recv ( Thr* thr, SO* so, Bool strong_recv )
{
   tl_assert(so);
   tl_assert(so->magic == SO_MAGIC);

   if (so->viR != VtsID_INVALID) {
      tl_assert(so->viW != VtsID_INVALID);

      /* Weak receive (basically, an R-acquisition of a R-W lock).
         This advances the read-clock of the receiver, but not the
         write-clock. */
      VtsID__rcdec(thr->viR);
      thr->viR = VtsID__join2( thr->viR, so->viR );
      VtsID__rcinc(thr->viR);

      /* At one point (r10589) it seemed safest to tick the clocks for
         the receiving thread after the join.  But on reflection, I
         wonder if that might cause it to 'overtake' constraints,
         which could lead to missing races.  So, back out that part of
         r10589. */
      //VtsID__rcdec(thr->viR);
      //thr->viR = VtsID__tick( thr->viR, thr );
      //VtsID__rcinc(thr->viR);

      /* For a strong receive, we also advance the receiver's write
         clock, which means the receive as a whole is essentially
         equivalent to a W-acquisition of a R-W lock. */
      if (strong_recv) {
         VtsID__rcdec(thr->viW);
         thr->viW = VtsID__join2( thr->viW, so->viW );
         VtsID__rcinc(thr->viW);

         /* See comment just above, re r10589. */
         //VtsID__rcdec(thr->viW);
         //thr->viW = VtsID__tick( thr->viW, thr );
         //VtsID__rcinc(thr->viW);
      }

      if (thr->filter)
         Filter__clear(thr->filter, "libhb_so_recv");
      note_local_Kw_n_stack_for(thr);

      if (strong_recv) 
         show_thread_state("s-recv", thr);
      else 
         show_thread_state("w-recv", thr);

   } else {
      tl_assert(so->viW == VtsID_INVALID);
      /* Deal with degenerate case: 'so' has no vts, so there has been
         no message posted to it.  Just ignore this case. */
      show_thread_state("d-recv", thr);
   }
}

Bool libhb_so_everSent ( SO* so )
{
   if (so->viR == VtsID_INVALID) {
      tl_assert(so->viW == VtsID_INVALID);
      return False;
   } else {
      tl_assert(so->viW != VtsID_INVALID);
      return True;
   }
}

#define XXX1 0 // 0x67a106c
#define XXX2 0

static inline Bool TRACEME(Addr a, SizeT szB) {
   if (XXX1 && a <= XXX1 && XXX1 <= a+szB) return True;
   if (XXX2 && a <= XXX2 && XXX2 <= a+szB) return True;
   return False;
}
static void trace ( Thr* thr, Addr a, SizeT szB, const HChar* s ) 
{
  SVal sv = zsm_sread08(a);
  VG_(printf)("thr %p (%#lx,%lu) %s: 0x%016llx ", thr,a,szB,s,sv);
  show_thread_state("", thr);
  VG_(printf)("%s","\n");
}

void libhb_srange_new ( Thr* thr, Addr a, SizeT szB )
{
   SVal sv = SVal__mkC(thr->viW, thr->viW);
   tl_assert(is_sane_SVal_C(sv));
   if (0 && TRACEME(a,szB)) trace(thr,a,szB,"nw-before");
   zsm_sset_range( a, szB, sv );
   Filter__clear_range( thr->filter, a, szB );
   if (0 && TRACEME(a,szB)) trace(thr,a,szB,"nw-after ");
}

void libhb_srange_noaccess_NoFX ( Thr* thr, Addr a, SizeT szB )
{
   /* do nothing */
}

void libhb_srange_noaccess_AHAE ( Thr* thr, Addr a, SizeT szB )
{
   /* This really does put the requested range in NoAccess.  It's
      expensive though. */
   SVal sv = SVal_NOACCESS;
   tl_assert(is_sane_SVal_C(sv));
   zsm_sset_range( a, szB, sv );
   Filter__clear_range( thr->filter, a, szB );
}

void libhb_srange_untrack ( Thr* thr, Addr a, SizeT szB )
{
   SVal sv = SVal_NOACCESS;
   tl_assert(is_sane_SVal_C(sv));
   if (0 && TRACEME(a,szB)) trace(thr,a,szB,"untrack-before");
   zsm_sset_range( a, szB, sv );
   Filter__clear_range( thr->filter, a, szB );
   if (0 && TRACEME(a,szB)) trace(thr,a,szB,"untrack-after ");
}

Thread* libhb_get_Thr_hgthread ( Thr* thr ) {
   tl_assert(thr);
   return thr->hgthread;
}

void libhb_set_Thr_hgthread ( Thr* thr, Thread* hgthread ) {
   tl_assert(thr);
   thr->hgthread = hgthread;
}

void libhb_copy_shadow_state ( Thr* thr, Addr src, Addr dst, SizeT len )
{
   zsm_scopy_range(src, dst, len);
   Filter__clear_range( thr->filter, dst, len ); 
}

void libhb_maybe_GC ( void )
{
   event_map_maybe_GC();
   /* If there are still freelist entries available, no need for a
      GC. */
   if (vts_tab_freelist != VtsID_INVALID)
      return;
   /* So all the table entries are full, and we're having to expand
      the table.  But did we hit the threshhold point yet? */
   if (VG_(sizeXA)( vts_tab ) < vts_next_GC_at)
      return;
   vts_tab__do_GC( False/*don't show stats*/ );
}


/////////////////////////////////////////////////////////////////
/////////////////////////////////////////////////////////////////
//                                                             //
// SECTION END main library                                    //
//                                                             //
/////////////////////////////////////////////////////////////////
/////////////////////////////////////////////////////////////////

/*--------------------------------------------------------------------*/
/*--- end                                             libhb_main.c ---*/
/*--------------------------------------------------------------------*/<|MERGE_RESOLUTION|>--- conflicted
+++ resolved
@@ -1913,12 +1913,9 @@
    Returns -1, 0 or 1. */
 static Word VTS__cmp_structural ( VTS* a, VTS* b );
 
-<<<<<<< HEAD
-=======
 /* Debugging only.  Display the given VTS. */
 static void VTS__show ( const VTS* vts );
 
->>>>>>> 59e45af5
 /* Debugging only.  Return vts[index], so to speak. */
 static ULong VTS__indexAt_SLOW ( VTS* vts, Thr* idx );
 
@@ -2381,8 +2378,6 @@
 }
 
 
-<<<<<<< HEAD
-=======
 /* Debugging only.  Display the given VTS.
 */
 static void VTS__show ( const VTS* vts )
@@ -2400,7 +2395,6 @@
 }
 
 
->>>>>>> 59e45af5
 /* Debugging only.  Return vts[index], so to speak.
 */
 ULong VTS__indexAt_SLOW ( VTS* vts, Thr* idx )
@@ -3194,22 +3188,7 @@
 
 static void VtsID__pp ( VtsID vi ) {
    VTS* vts = VtsID__to_VTS(vi);
-<<<<<<< HEAD
-   ScalarTS* st;
-   Word      i, n;
-   tl_assert(vts && vts->ts);
-
-   VG_(printf)("[");
-   n =  vts->usedTS;
-   for (i = 0; i < n; i++) {
-      st = &vts->ts[i];
-      VG_(printf)(i < n-1 ? "%u:%llu " : "%u:%llu",
-                  st->thrid, (ULong)st->tym);
-   }
-   VG_(printf)("]");
-=======
    VTS__show( vts );
->>>>>>> 59e45af5
 }
 
 /* compute partial ordering relation of vi1 and vi2. */
