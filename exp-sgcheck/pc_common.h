--- conflicted
+++ resolved
@@ -54,19 +54,11 @@
 Bool pc_is_recognised_suppression ( const HChar* name, Supp *su );
 Bool pc_read_extra_suppression_info ( Int fd, HChar** bufpp, 
                                       SizeT* nBufp, Int* lineno, Supp* su );
-<<<<<<< HEAD
-Bool pc_error_matches_suppression (Error* err, Supp* su);
-const HChar* pc_get_error_name ( Error* err );
-SizeT pc_get_extra_suppression_info ( Error* err,
-                                     /*OUT*/HChar* buf, Int nBuf );
-SizeT pc_print_extra_suppression_use ( Supp* su,
-=======
 Bool pc_error_matches_suppression (const Error* err, const Supp* su);
 const HChar* pc_get_error_name ( const Error* err );
 SizeT pc_get_extra_suppression_info ( const Error* err,
                                      /*OUT*/HChar* buf, Int nBuf );
 SizeT pc_print_extra_suppression_use ( const Supp* su,
->>>>>>> 59e45af5
                                       /*OUT*/HChar* buf, Int nBuf );
 void pc_update_extra_suppression_use (const Error* err, const Supp* su);
 
