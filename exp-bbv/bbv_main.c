/* -*- mode: C; c-basic-offset: 3; -*- */

//--------------------------------------------------------------------*/
//--- BBV: a SimPoint basic block vector generator      bbv_main.c ---*/
//--------------------------------------------------------------------*/

/*
   This file is part of BBV, a Valgrind tool for generating SimPoint
   basic block vectors.

   Copyright (C) 2006-2013 Vince Weaver
      vince _at_ csl.cornell.edu

   pcfile code is Copyright (C) 2006-2013 Oriol Prat
      oriol.prat _at _ bsc.es

   This program is free software; you can redistribute it and/or
   modify it under the terms of the GNU General Public License as
   published by the Free Software Foundation; either version 2 of the
   License, or (at your option) any later version.

   This program is distributed in the hope that it will be useful, but
   WITHOUT ANY WARRANTY; without even the implied warranty of
   MERCHANTABILITY or FITNESS FOR A PARTICULAR PURPOSE.  See the GNU
   General Public License for more details.

   You should have received a copy of the GNU General Public License
   along with this program; if not, write to the Free Software
   Foundation, Inc., 59 Temple Place, Suite 330, Boston, MA
   02111-1307, USA.

   The GNU General Public License is contained in the file COPYING.
*/


#include "pub_tool_basics.h"
#include "pub_tool_tooliface.h"
#include "pub_tool_options.h"    /* command line options */

<<<<<<< HEAD
=======
#include "pub_tool_vki.h"        /* VKI_O_CREAT */
>>>>>>> 59e45af5
#include "pub_tool_libcbase.h"   /* VG_(strlen) */
#include "pub_tool_libcprint.h"  /* VG_(printf) */
#include "pub_tool_libcassert.h" /* VG_(exit) */
#include "pub_tool_mallocfree.h" /* VG_(malloc) */
#include "pub_tool_machine.h"    /* VG_(fnptr_to_fnentry) */
#include "pub_tool_debuginfo.h"  /* VG_(get_fnname) */

#include "pub_tool_oset.h"       /* ordered set stuff */

   /* instruction special cases */
#define REP_INSTRUCTION   0x1
#define FLDCW_INSTRUCTION 0x2

   /* interval variables */
#define DEFAULT_GRAIN_SIZE 100000000  /* 100 million by default */
static Int interval_size=DEFAULT_GRAIN_SIZE;

   /* filenames */
static const HChar *clo_bb_out_file="bb.out.%p";
static const HChar *clo_pc_out_file="pc.out.%p";
static HChar *pc_out_file=NULL;
static HChar *bb_out_file=NULL;


   /* output parameters */
static Bool instr_count_only=False;
static Bool generate_pc_file=False;

   /* Global values */
static OSet* instr_info_table;  /* table that holds the basic block info */
static Int block_num=1;         /* global next block number */
static Int current_thread=0;
static Int allocated_threads=1;
struct thread_info *bbv_thread=NULL;

   /* Per-thread variables */
struct thread_info {
   ULong dyn_instr;         /* Current retired instruction count */
   ULong total_instr;       /* Total retired instruction count   */
   Addr last_rep_addr;      /* rep counting values */
   ULong rep_count;
   ULong global_rep_count;
   ULong unique_rep_count;
   ULong fldcw_count;       /* fldcw count */
   VgFile *bbtrace_fp;      /* file pointer */
};

struct BB_info {
   Addr       BB_addr;           /* used as key, must be first           */
   Int        n_instrs;          /* instructions in the basic block      */
   Int        block_num;         /* unique block identifier              */
   Int        *inst_counter;     /* times entered * num_instructions     */
   Bool       is_entry;          /* is this block a function entry point */
<<<<<<< HEAD
   HChar      *fn_name;          /* Function block is in    */
=======
   const HChar *fn_name;         /* Function block is in                 */
>>>>>>> 59e45af5
};


   /* dump the optional PC file, which contains basic block number to */
   /*   instruction address and function name mappings                */
static void dumpPcFile(void)
{
   struct BB_info   *bb_elem;
   VgFile *fp;

   pc_out_file =
          VG_(expand_file_name)("--pc-out-file", clo_pc_out_file);

   fp = VG_(fopen)(pc_out_file, VKI_O_CREAT|VKI_O_TRUNC|VKI_O_WRONLY,
                   VKI_S_IRUSR|VKI_S_IWUSR|VKI_S_IRGRP|VKI_S_IWGRP);
   if (fp == NULL) {
      VG_(umsg)("Error: cannot create pc file %s\n", pc_out_file);
      VG_(exit)(1);
   }

      /* Loop through the table, printing the number, address, */
      /*    and function name for each basic block             */
   VG_(OSetGen_ResetIter)(instr_info_table);
   while ( (bb_elem = VG_(OSetGen_Next)(instr_info_table)) ) {
<<<<<<< HEAD
      VG_(fdprintf)(pctrace_fd, "F:%d:%x:%s\n",
                       bb_elem->block_num,
                       (Int)bb_elem->BB_addr,
                       bb_elem->fn_name);
=======
      VG_(fprintf)( fp, "F:%d:%x:%s\n", bb_elem->block_num,
                    (Int)bb_elem->BB_addr, bb_elem->fn_name);
>>>>>>> 59e45af5
   }

   VG_(fclose)(fp);
}

static VgFile *open_tracefile(Int thread_num)
{
<<<<<<< HEAD
   SysRes  sres;
=======
   VgFile *fp;
>>>>>>> 59e45af5
   // Allocate a buffer large enough for the general case "%s.%d" below
   HChar temp_string[VG_(strlen)(bb_out_file) + 1 + 10 + 1];

      /* For thread 1, don't append any thread number  */
      /* This lets the single-thread case not have any */
      /* extra values appended to the file name.       */
   if (thread_num==1) {
      VG_(strcpy)(temp_string, bb_out_file);
   }
   else {
      VG_(sprintf)(temp_string,"%s.%d",bb_out_file,thread_num);
   }

   fp = VG_(fopen)(temp_string, VKI_O_CREAT|VKI_O_TRUNC|VKI_O_WRONLY,
                   VKI_S_IRUSR|VKI_S_IWUSR|VKI_S_IRGRP|VKI_S_IWGRP);

   if (fp == NULL) {
      VG_(umsg)("Error: cannot create bb file %s\n",temp_string);
      VG_(exit)(1);
   }

   return fp;
}

static void handle_overflow(void)
{
   struct BB_info *bb_elem;

   if (bbv_thread[current_thread].dyn_instr > interval_size) {

      if (!instr_count_only) {

            /* If our output file hasn't been opened, open it */
         if (bbv_thread[current_thread].bbtrace_fp == NULL) {
            bbv_thread[current_thread].bbtrace_fp=open_tracefile(current_thread);
         }

           /* put an entry to the bb.out file */
         Int fd = bbv_thread[current_thread].bbtrace_fd;

<<<<<<< HEAD
         VG_(fdprintf)(fd, "T");
=======
         VG_(fprintf)(bbv_thread[current_thread].bbtrace_fp, "T");
>>>>>>> 59e45af5

         VG_(OSetGen_ResetIter)(instr_info_table);
         while ( (bb_elem = VG_(OSetGen_Next)(instr_info_table)) ) {
            if ( bb_elem->inst_counter[current_thread] != 0 ) {
<<<<<<< HEAD
               VG_(fdprintf)(fd, ":%d:%d   ",
                         bb_elem->block_num,
                         bb_elem->inst_counter[current_thread]);
=======
               VG_(fprintf)(bbv_thread[current_thread].bbtrace_fp, ":%d:%d   ",
                            bb_elem->block_num,
                            bb_elem->inst_counter[current_thread]);
>>>>>>> 59e45af5
               bb_elem->inst_counter[current_thread] = 0;
            }
         }

<<<<<<< HEAD
         VG_(fdprintf)(fd, "\n");
=======
         VG_(fprintf)(bbv_thread[current_thread].bbtrace_fp, "\n");
>>>>>>> 59e45af5
      }

      bbv_thread[current_thread].dyn_instr -= interval_size;
   }
}


static void close_out_reps(void)
{
   bbv_thread[current_thread].global_rep_count+=bbv_thread[current_thread].rep_count;
   bbv_thread[current_thread].unique_rep_count++;
   bbv_thread[current_thread].rep_count=0;
}

   /* Generic function to get called each instruction */
static VG_REGPARM(1) void per_instruction_BBV(struct BB_info *bbInfo)
{
   Int n_instrs=1;

   tl_assert(bbInfo);

      /* we finished rep but didn't clear out count */
   if (bbv_thread[current_thread].rep_count) {
      n_instrs++;
      close_out_reps();
   }

   bbInfo->inst_counter[current_thread]+=n_instrs;

   bbv_thread[current_thread].total_instr+=n_instrs;
   bbv_thread[current_thread].dyn_instr +=n_instrs;

   handle_overflow();
}

   /* Function to get called if instruction has a rep prefix */
static VG_REGPARM(1) void per_instruction_BBV_rep(Addr addr)
{
      /* handle back-to-back rep instructions */
   if (bbv_thread[current_thread].last_rep_addr!=addr) {
      if (bbv_thread[current_thread].rep_count) {
         close_out_reps();
         bbv_thread[current_thread].total_instr++;
         bbv_thread[current_thread].dyn_instr++;
      }
      bbv_thread[current_thread].last_rep_addr=addr;
   }

   bbv_thread[current_thread].rep_count++;

}

   /* Function to call if our instruction has a fldcw instruction */
static VG_REGPARM(1) void per_instruction_BBV_fldcw(struct BB_info *bbInfo)
{
   Int n_instrs=1;

   tl_assert(bbInfo);

      /* we finished rep but didn't clear out count */
   if (bbv_thread[current_thread].rep_count) {
      n_instrs++;
      close_out_reps();
   }

      /* count fldcw instructions */
   bbv_thread[current_thread].fldcw_count++;

   bbInfo->inst_counter[current_thread]+=n_instrs;

   bbv_thread[current_thread].total_instr+=n_instrs;
   bbv_thread[current_thread].dyn_instr +=n_instrs;

   handle_overflow();
}

   /* Check if the instruction pointed to is one that needs */
   /*   special handling.  If so, set a bit in the return   */
   /*   value indicating what type.                         */
static Int get_inst_type(Int len, Addr addr)
{
   int result=0;

#if defined(VGA_x86) || defined(VGA_amd64)

   UChar *inst_pointer;
   UChar  inst_byte;
   int i,possible_rep;

   /* rep prefixed instructions are counted as one instruction on */
   /*     x86 processors and must be handled as a special case    */

   /* Also, the rep prefix is re-used as part of the opcode for   */
   /*     SSE instructions.  So we need to specifically check for */
   /*     the following: movs, cmps, scas, lods, stos, ins, outs  */

   inst_pointer=(UChar *)addr;
   i=0;
   inst_byte=0;
   possible_rep=0;

   while (i<len) {

      inst_byte=*inst_pointer;

      if ( (inst_byte == 0x67) ||            /* size override prefix */
           (inst_byte == 0x66) ||            /* size override prefix */
           (inst_byte == 0x48) ) {           /* 64-bit prefix */
      } else if ( (inst_byte == 0xf2) ||     /* rep prefix    */
                  (inst_byte == 0xf3) ) {    /* repne prefix  */
         possible_rep=1;
      } else {
         break;                              /* other byte, exit */
      }

      i++;
      inst_pointer++;
   }

   if ( possible_rep &&
        ( ( (inst_byte >= 0xa4) &&     /* movs,cmps,scas */
            (inst_byte <= 0xaf) ) ||   /* lods,stos      */
          ( (inst_byte >= 0x6c) &&
            (inst_byte <= 0x6f) ) ) ) {  /* ins,outs       */

      result|=REP_INSTRUCTION;
   }

   /* fldcw instructions are double-counted by the hardware       */
   /*     performance counters on pentium 4 processors so it is   */
   /*     useful to have that count when doing validation work.   */

   inst_pointer=(UChar *)addr;
   if (len>1) {
         /* FLDCW detection */
         /* opcode is 0xd9/5, ie 1101 1001 oo10 1mmm */
      if ((*inst_pointer==0xd9) &&
          (*(inst_pointer+1)<0xb0) &&  /* need this case of fldz, etc, count */
          ( (*(inst_pointer+1) & 0x38) == 0x28)) {
         result|=FLDCW_INSTRUCTION;
      }
   }

#endif
   return result;
}



   /* Our instrumentation function       */
   /*    sbIn = super block to translate */
   /*    layout = guest layout           */
   /*    gWordTy = size of guest word    */
   /*    hWordTy = size of host word     */
static IRSB* bbv_instrument ( VgCallbackClosure* closure,
                              IRSB* sbIn, const VexGuestLayout* layout,
                              const VexGuestExtents* vge,
                              const VexArchInfo* archinfo_host,
                              IRType gWordTy, IRType hWordTy )
{
   Int      i,n_instrs=1;
   IRSB     *sbOut;
   IRStmt   *st;
   struct BB_info  *bbInfo;
   Addr64   origAddr,ourAddr;
   IRDirty  *di;
   IRExpr   **argv, *arg1;
   Int      regparms,opcode_type;

      /* We don't handle a host/guest word size mismatch */
   if (gWordTy != hWordTy) {
      VG_(tool_panic)("host/guest word size mismatch");
   }

      /* Set up SB */
   sbOut = deepCopyIRSBExceptStmts(sbIn);

      /* Copy verbatim any IR preamble preceding the first IMark */
   i = 0;
   while ( (i < sbIn->stmts_used) && (sbIn->stmts[i]->tag!=Ist_IMark)) {
      addStmtToIRSB( sbOut, sbIn->stmts[i] );
      i++;
   }

      /* Get the first statement */
   tl_assert(sbIn->stmts_used > 0);
   st = sbIn->stmts[i];

      /* double check we are at a Mark statement */
   tl_assert(Ist_IMark == st->tag);

   origAddr=st->Ist.IMark.addr;

      /* Get the BB_info */
   bbInfo = VG_(OSetGen_Lookup)(instr_info_table, &origAddr);

   if (bbInfo==NULL) {

         /* BB never translated before (at this address, at least;          */
         /* could have been unloaded and then reloaded elsewhere in memory) */

         /* allocate and initialize a new basic block structure */
      bbInfo=VG_(OSetGen_AllocNode)(instr_info_table, sizeof(struct BB_info));
      bbInfo->BB_addr = origAddr;
      bbInfo->n_instrs = n_instrs;
      bbInfo->inst_counter=VG_(calloc)("bbv_instrument",
                                       allocated_threads,
                                       sizeof(Int));

         /* assign a unique block number */
      bbInfo->block_num=block_num;
      block_num++;
         /* get function name and entry point information */
<<<<<<< HEAD
      HChar *fn_name;
=======
      const HChar *fn_name;
>>>>>>> 59e45af5
      bbInfo->is_entry=VG_(get_fnname_if_entry)(origAddr, &fn_name);
      bbInfo->fn_name =VG_(strdup)("bbv_strings", fn_name);
         /* insert structure into table */
      VG_(OSetGen_Insert)( instr_info_table, bbInfo );
   }

      /* Iterate through the basic block, putting the original   */
      /* instructions in place, plus putting a call to updateBBV */
      /* for each original instruction                           */

      /* This is less efficient than only instrumenting the BB   */
      /* But it gives proper results given the fact that         */
      /* valgrind uses superblocks (not basic blocks) by default */


   while(i < sbIn->stmts_used) {
      st=sbIn->stmts[i];

      if (st->tag == Ist_IMark) {

         ourAddr = st->Ist.IMark.addr;

         opcode_type=get_inst_type(st->Ist.IMark.len,ourAddr);

         regparms=1;
         arg1= mkIRExpr_HWord( (HWord)bbInfo);
         argv= mkIRExprVec_1(arg1);


         if (opcode_type&REP_INSTRUCTION) {
            arg1= mkIRExpr_HWord(ourAddr);
            argv= mkIRExprVec_1(arg1);
            di= unsafeIRDirty_0_N( regparms, "per_instruction_BBV_rep",
                                VG_(fnptr_to_fnentry)( &per_instruction_BBV_rep ),
                                argv);
         }
         else if (opcode_type&FLDCW_INSTRUCTION) {
            di= unsafeIRDirty_0_N( regparms, "per_instruction_BBV_fldcw",
                                VG_(fnptr_to_fnentry)( &per_instruction_BBV_fldcw ),
                                argv);
         }
         else {
         di= unsafeIRDirty_0_N( regparms, "per_instruction_BBV",
                                VG_(fnptr_to_fnentry)( &per_instruction_BBV ),
                                argv);
         }


            /* Insert our call */
         addStmtToIRSB( sbOut,  IRStmt_Dirty(di));
      }

         /* Insert the original instruction */
      addStmtToIRSB( sbOut, st );

      i++;
   }

   return sbOut;
}

static struct thread_info *allocate_new_thread(struct thread_info *old,
                                     Int old_number, Int new_number)
{
   struct thread_info *temp;
   struct BB_info   *bb_elem;
   Int i;

   temp=VG_(realloc)("bbv_main.c allocate_threads",
                     old,
                     new_number*sizeof(struct thread_info));

      /* init the new thread */
      /* We loop in case the new thread is not contiguous */
   for(i=old_number;i<new_number;i++) {
      temp[i].last_rep_addr=0;
      temp[i].dyn_instr=0;
      temp[i].total_instr=0;
      temp[i].global_rep_count=0;
      temp[i].unique_rep_count=0;
      temp[i].rep_count=0;
      temp[i].fldcw_count=0;
      temp[i].bbtrace_fp=NULL;
   }
      /* expand the inst_counter on all allocated basic blocks */
   VG_(OSetGen_ResetIter)(instr_info_table);
   while ( (bb_elem = VG_(OSetGen_Next)(instr_info_table)) ) {
      bb_elem->inst_counter =
                    VG_(realloc)("bbv_main.c inst_counter",
                                 bb_elem->inst_counter,
                                 new_number*sizeof(Int));
      for(i=old_number;i<new_number;i++) {
         bb_elem->inst_counter[i]=0;
      }
   }

   return temp;
}

static void bbv_thread_called ( ThreadId tid, ULong nDisp )
{
   if (tid >= allocated_threads) {
      bbv_thread=allocate_new_thread(bbv_thread,allocated_threads,tid+1);
      allocated_threads=tid+1;
   }
   current_thread=tid;
}




/*--------------------------------------------------------------------*/
/*--- Setup                                                        ---*/
/*--------------------------------------------------------------------*/

static void bbv_post_clo_init(void)
{
   bb_out_file =
          VG_(expand_file_name)("--bb-out-file", clo_bb_out_file);

      /* Try a closer approximation of basic blocks  */
      /* This is the same as the command line option */
      /* --vex-guest-chase-thresh=0                  */
   VG_(clo_vex_control).guest_chase_thresh = 0;
}

   /* Parse the command line options */
static Bool bbv_process_cmd_line_option(const HChar* arg)
{
   if VG_INT_CLO       (arg, "--interval-size",    interval_size) {}
   else if VG_STR_CLO  (arg, "--bb-out-file",      clo_bb_out_file) {}
   else if VG_STR_CLO  (arg, "--pc-out-file",      clo_pc_out_file) {
      generate_pc_file = True;
   }
   else if VG_BOOL_CLO (arg, "--instr-count-only", instr_count_only) {}
   else {
      return False;
   }

   return True;
}

static void bbv_print_usage(void)
{
   VG_(printf)(
"   --bb-out-file=<file>       filename for BBV info\n"
"   --pc-out-file=<file>       filename for BB addresses and function names\n"
"   --interval-size=<num>      interval size\n"
"   --instr-count-only=yes|no  only print total instruction count\n"
   );
}

static void bbv_print_debug_usage(void)
{
   VG_(printf)("    (none)\n");
}

static void bbv_fini(Int exitcode)
{
   Int i;

   if (generate_pc_file) {
      dumpPcFile();
   }

   for(i=0;i<allocated_threads;i++) {

      if (bbv_thread[i].total_instr!=0) {
         HChar buf[500];  // large enough
         VG_(sprintf)(buf,"\n\n"
                          "# Thread %d\n"
                          "#   Total intervals: %d (Interval Size %d)\n"
                          "#   Total instructions: %lld\n"
                          "#   Total reps: %lld\n"
                          "#   Unique reps: %lld\n"
                          "#   Total fldcw instructions: %lld\n\n",
                i,
                (Int)(bbv_thread[i].total_instr/(ULong)interval_size),
                interval_size,
                bbv_thread[i].total_instr,
                bbv_thread[i].global_rep_count,
                bbv_thread[i].unique_rep_count,
                bbv_thread[i].fldcw_count);

            /* Print results to display */
         VG_(umsg)("%s\n", buf);

            /* open the output file if it hasn't already */
         if (bbv_thread[i].bbtrace_fp == NULL) {
            bbv_thread[i].bbtrace_fp=open_tracefile(i);
         }
            /* Also print to results file */
<<<<<<< HEAD
         VG_(write)(bbv_thread[i].bbtrace_fd,buf,VG_(strlen)(buf));
         VG_(close)(bbv_thread[i].bbtrace_fd);
=======
         VG_(fprintf)(bbv_thread[i].bbtrace_fp, "%s", buf);
         VG_(fclose)(bbv_thread[i].bbtrace_fp);
>>>>>>> 59e45af5
      }
   }
}

static void bbv_pre_clo_init(void)
{
   VG_(details_name)            ("exp-bbv");
   VG_(details_version)         (NULL);
   VG_(details_description)     ("a SimPoint basic block vector generator");
   VG_(details_copyright_author)(
      "Copyright (C) 2006-2013 Vince Weaver");
   VG_(details_bug_reports_to)  (VG_BUGS_TO);

   VG_(basic_tool_funcs)          (bbv_post_clo_init,
                                   bbv_instrument,
                                   bbv_fini);

   VG_(needs_command_line_options)(bbv_process_cmd_line_option,
                                   bbv_print_usage,
                                   bbv_print_debug_usage);

   VG_(track_start_client_code)( bbv_thread_called );


   instr_info_table = VG_(OSetGen_Create)(/*keyOff*/0,
                                          NULL,
                                          VG_(malloc), "bbv.1", VG_(free));

   bbv_thread=allocate_new_thread(bbv_thread,0,allocated_threads);
}

VG_DETERMINE_INTERFACE_VERSION(bbv_pre_clo_init)

/*--------------------------------------------------------------------*/
/*--- end                                                          ---*/
/*--------------------------------------------------------------------*/<|MERGE_RESOLUTION|>--- conflicted
+++ resolved
@@ -37,10 +37,7 @@
 #include "pub_tool_tooliface.h"
 #include "pub_tool_options.h"    /* command line options */
 
-<<<<<<< HEAD
-=======
 #include "pub_tool_vki.h"        /* VKI_O_CREAT */
->>>>>>> 59e45af5
 #include "pub_tool_libcbase.h"   /* VG_(strlen) */
 #include "pub_tool_libcprint.h"  /* VG_(printf) */
 #include "pub_tool_libcassert.h" /* VG_(exit) */
@@ -94,11 +91,7 @@
    Int        block_num;         /* unique block identifier              */
    Int        *inst_counter;     /* times entered * num_instructions     */
    Bool       is_entry;          /* is this block a function entry point */
-<<<<<<< HEAD
-   HChar      *fn_name;          /* Function block is in    */
-=======
    const HChar *fn_name;         /* Function block is in                 */
->>>>>>> 59e45af5
 };
 
 
@@ -123,15 +116,8 @@
       /*    and function name for each basic block             */
    VG_(OSetGen_ResetIter)(instr_info_table);
    while ( (bb_elem = VG_(OSetGen_Next)(instr_info_table)) ) {
-<<<<<<< HEAD
-      VG_(fdprintf)(pctrace_fd, "F:%d:%x:%s\n",
-                       bb_elem->block_num,
-                       (Int)bb_elem->BB_addr,
-                       bb_elem->fn_name);
-=======
       VG_(fprintf)( fp, "F:%d:%x:%s\n", bb_elem->block_num,
                     (Int)bb_elem->BB_addr, bb_elem->fn_name);
->>>>>>> 59e45af5
    }
 
    VG_(fclose)(fp);
@@ -139,11 +125,7 @@
 
 static VgFile *open_tracefile(Int thread_num)
 {
-<<<<<<< HEAD
-   SysRes  sres;
-=======
    VgFile *fp;
->>>>>>> 59e45af5
    // Allocate a buffer large enough for the general case "%s.%d" below
    HChar temp_string[VG_(strlen)(bb_out_file) + 1 + 10 + 1];
 
@@ -182,35 +164,20 @@
          }
 
            /* put an entry to the bb.out file */
-         Int fd = bbv_thread[current_thread].bbtrace_fd;
-
-<<<<<<< HEAD
-         VG_(fdprintf)(fd, "T");
-=======
+
          VG_(fprintf)(bbv_thread[current_thread].bbtrace_fp, "T");
->>>>>>> 59e45af5
 
          VG_(OSetGen_ResetIter)(instr_info_table);
          while ( (bb_elem = VG_(OSetGen_Next)(instr_info_table)) ) {
             if ( bb_elem->inst_counter[current_thread] != 0 ) {
-<<<<<<< HEAD
-               VG_(fdprintf)(fd, ":%d:%d   ",
-                         bb_elem->block_num,
-                         bb_elem->inst_counter[current_thread]);
-=======
                VG_(fprintf)(bbv_thread[current_thread].bbtrace_fp, ":%d:%d   ",
                             bb_elem->block_num,
                             bb_elem->inst_counter[current_thread]);
->>>>>>> 59e45af5
                bb_elem->inst_counter[current_thread] = 0;
             }
          }
 
-<<<<<<< HEAD
-         VG_(fdprintf)(fd, "\n");
-=======
          VG_(fprintf)(bbv_thread[current_thread].bbtrace_fp, "\n");
->>>>>>> 59e45af5
       }
 
       bbv_thread[current_thread].dyn_instr -= interval_size;
@@ -424,11 +391,7 @@
       bbInfo->block_num=block_num;
       block_num++;
          /* get function name and entry point information */
-<<<<<<< HEAD
-      HChar *fn_name;
-=======
       const HChar *fn_name;
->>>>>>> 59e45af5
       bbInfo->is_entry=VG_(get_fnname_if_entry)(origAddr, &fn_name);
       bbInfo->fn_name =VG_(strdup)("bbv_strings", fn_name);
          /* insert structure into table */
@@ -621,13 +584,8 @@
             bbv_thread[i].bbtrace_fp=open_tracefile(i);
          }
             /* Also print to results file */
-<<<<<<< HEAD
-         VG_(write)(bbv_thread[i].bbtrace_fd,buf,VG_(strlen)(buf));
-         VG_(close)(bbv_thread[i].bbtrace_fd);
-=======
          VG_(fprintf)(bbv_thread[i].bbtrace_fp, "%s", buf);
          VG_(fclose)(bbv_thread[i].bbtrace_fp);
->>>>>>> 59e45af5
       }
    }
 }
