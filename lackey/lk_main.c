
/*--------------------------------------------------------------------*/
/*--- An example Valgrind tool.                          lk_main.c ---*/
/*--------------------------------------------------------------------*/

/*
   This file is part of Lackey, an example Valgrind tool that does
   some simple program measurement and tracing.

   Copyright (C) 2002-2013 Nicholas Nethercote
      njn@valgrind.org

   This program is free software; you can redistribute it and/or
   modify it under the terms of the GNU General Public License as
   published by the Free Software Foundation; either version 2 of the
   License, or (at your option) any later version.

   This program is distributed in the hope that it will be useful, but
   WITHOUT ANY WARRANTY; without even the implied warranty of
   MERCHANTABILITY or FITNESS FOR A PARTICULAR PURPOSE.  See the GNU
   General Public License for more details.

   You should have received a copy of the GNU General Public License
   along with this program; if not, write to the Free Software
   Foundation, Inc., 59 Temple Place, Suite 330, Boston, MA
   02111-1307, USA.

   The GNU General Public License is contained in the file COPYING.
*/

// This tool shows how to do some basic instrumentation.
//
// There are four kinds of instrumentation it can do.  They can be turned
// on/off independently with command line options:
//
// * --basic-counts   : do basic counts, eg. number of instructions
//                      executed, jumps executed, etc.
// * --detailed-counts: do more detailed counts:  number of loads, stores
//                      and ALU operations of different sizes.
// * --trace-mem=yes:   trace all (data) memory accesses.
// * --trace-superblocks=yes:   
//                      trace all superblock entries.  Mostly of interest
//                      to the Valgrind developers.
//
// The code for each kind of instrumentation is guarded by a clo_* variable:
// clo_basic_counts, clo_detailed_counts, clo_trace_mem and clo_trace_sbs.
//
// If you want to modify any of the instrumentation code, look for the code
// that is guarded by the relevant clo_* variable (eg. clo_trace_mem)
// If you're not interested in the other kinds of instrumentation you can
// remove them.  If you want to do more complex modifications, please read
// VEX/pub/libvex_ir.h to understand the intermediate representation.
//
//
// Specific Details about --trace-mem=yes
// --------------------------------------
// Lackey's --trace-mem code is a good starting point for building Valgrind
// tools that act on memory loads and stores.  It also could be used as is,
// with its output used as input to a post-mortem processing step.  However,
// because memory traces can be very large, online analysis is generally
// better.
//
// It prints memory data access traces that look like this:
//
//   I  0023C790,2  # instruction read at 0x0023C790 of size 2
//   I  0023C792,5
//    S BE80199C,4  # data store at 0xBE80199C of size 4
//   I  0025242B,3
//    L BE801950,4  # data load at 0xBE801950 of size 4
//   I  0023D476,7
//    M 0025747C,1  # data modify at 0x0025747C of size 1
//   I  0023DC20,2
//    L 00254962,1
//    L BE801FB3,1
//   I  00252305,1
//    L 00254AEB,1
//    S 00257998,1
//
// Every instruction executed has an "instr" event representing it.
// Instructions that do memory accesses are followed by one or more "load",
// "store" or "modify" events.  Some instructions do more than one load or
// store, as in the last two examples in the above trace.
//
// Here are some examples of x86 instructions that do different combinations
// of loads, stores, and modifies.
//
//    Instruction          Memory accesses                  Event sequence
//    -----------          ---------------                  --------------
//    add %eax, %ebx       No loads or stores               instr
//
//    movl (%eax), %ebx    loads (%eax)                     instr, load
//
//    movl %eax, (%ebx)    stores (%ebx)                    instr, store
//
//    incl (%ecx)          modifies (%ecx)                  instr, modify
//
//    cmpsb                loads (%esi), loads(%edi)        instr, load, load
//
//    call*l (%edx)        loads (%edx), stores -4(%esp)    instr, load, store
//    pushl (%edx)         loads (%edx), stores -4(%esp)    instr, load, store
//    movsw                loads (%esi), stores (%edi)      instr, load, store
//
// Instructions using x86 "rep" prefixes are traced as if they are repeated
// N times.
//
// Lackey with --trace-mem gives good traces, but they are not perfect, for
// the following reasons:
//
// - It does not trace into the OS kernel, so system calls and other kernel
//   operations (eg. some scheduling and signal handling code) are ignored.
//
// - It could model loads and stores done at the system call boundary using
//   the pre_mem_read/post_mem_write events.  For example, if you call
//   fstat() you know that the passed in buffer has been written.  But it
//   currently does not do this.
//
// - Valgrind replaces some code (not much) with its own, notably parts of
//   code for scheduling operations and signal handling.  This code is not
//   traced.
//
// - There is no consideration of virtual-to-physical address mapping.
//   This may not matter for many purposes.
//
// - Valgrind modifies the instruction stream in some very minor ways.  For
//   example, on x86 the bts, btc, btr instructions are incorrectly
//   considered to always touch memory (this is a consequence of these
//   instructions being very difficult to simulate).
//
// - Valgrind tools layout memory differently to normal programs, so the
//   addresses you get will not be typical.  Thus Lackey (and all Valgrind
//   tools) is suitable for getting relative memory traces -- eg. if you
//   want to analyse locality of memory accesses -- but is not good if
//   absolute addresses are important.
//
// Despite all these warnings, Lackey's results should be good enough for a
// wide range of purposes.  For example, Cachegrind shares all the above
// shortcomings and it is still useful.
//
// For further inspiration, you should look at cachegrind/cg_main.c which
// uses the same basic technique for tracing memory accesses, but also groups
// events together for processing into twos and threes so that fewer C calls
// are made and things run faster.
//
// Specific Details about --trace-superblocks=yes
// ----------------------------------------------
// Valgrind splits code up into single entry, multiple exit blocks
// known as superblocks.  By itself, --trace-superblocks=yes just
// prints a message as each superblock is run:
//
//  SB 04013170
//  SB 04013177
//  SB 04013173
//  SB 04013177
//
// The hex number is the address of the first instruction in the
// superblock.  You can see the relationship more obviously if you use
// --trace-superblocks=yes and --trace-mem=yes together.  Then a "SB"
// message at address X is immediately followed by an "instr:" message
// for that address, as the first instruction in the block is
// executed, for example:
//
//  SB 04014073
//  I  04014073,3
//   L 7FEFFF7F8,8
//  I  04014076,4
//  I  0401407A,3
//  I  0401407D,3
//  I  04014080,3
//  I  04014083,6


#include "pub_tool_basics.h"
#include "pub_tool_tooliface.h"
#include "pub_tool_libcassert.h"
#include "pub_tool_libcprint.h"
#include "pub_tool_debuginfo.h"
#include "pub_tool_libcbase.h"
#include "pub_tool_options.h"
#include "pub_tool_machine.h"     // VG_(fnptr_to_fnentry)

/*------------------------------------------------------------*/
/*--- Command line options                                 ---*/
/*------------------------------------------------------------*/

/* Command line options controlling instrumentation kinds, as described at
 * the top of this file. */
static Bool clo_basic_counts    = True;
static Bool clo_detailed_counts = False;
static Bool clo_trace_mem       = False;
static Bool clo_trace_sbs       = False;

/* The name of the function of which the number of calls (under
 * --basic-counts=yes) is to be counted, with default. Override with command
 * line option --fnname. */
static const HChar* clo_fnname = "main";

static Bool lk_process_cmd_line_option(const HChar* arg)
{
   if VG_STR_CLO(arg, "--fnname", clo_fnname) {}
   else if VG_BOOL_CLO(arg, "--basic-counts",      clo_basic_counts) {}
   else if VG_BOOL_CLO(arg, "--detailed-counts",   clo_detailed_counts) {}
   else if VG_BOOL_CLO(arg, "--trace-mem",         clo_trace_mem) {}
   else if VG_BOOL_CLO(arg, "--trace-superblocks", clo_trace_sbs) {}
   else
      return False;
   
   tl_assert(clo_fnname);
   tl_assert(clo_fnname[0]);
   return True;
}

static void lk_print_usage(void)
{  
   VG_(printf)(
"    --basic-counts=no|yes     count instructions, jumps, etc. [yes]\n"
"    --detailed-counts=no|yes  count loads, stores and alu ops [no]\n"
"    --trace-mem=no|yes        trace all loads and stores [no]\n"
"    --trace-superblocks=no|yes  trace all superblock entries [no]\n"
"    --fnname=<name>           count calls to <name> (only used if\n"
"                              --basic-count=yes)  [main]\n"
   );
}

static void lk_print_debug_usage(void)
{  
   VG_(printf)(
"    (none)\n"
   );
}

/*------------------------------------------------------------*/
/*--- Stuff for --basic-counts                             ---*/
/*------------------------------------------------------------*/

/* Nb: use ULongs because the numbers can get very big */
static ULong n_func_calls    = 0;
static ULong n_SBs_entered   = 0;
static ULong n_SBs_completed = 0;
static ULong n_IRStmts       = 0;
static ULong n_guest_instrs  = 0;
static ULong n_Jccs          = 0;
static ULong n_Jccs_untaken  = 0;
static ULong n_IJccs         = 0;
static ULong n_IJccs_untaken = 0;

static void add_one_func_call(void)
{
   n_func_calls++;
}

static void add_one_SB_entered(void)
{
   n_SBs_entered++;
}

static void add_one_SB_completed(void)
{
   n_SBs_completed++;
}

static void add_one_IRStmt(void)
{
   n_IRStmts++;
}

static void add_one_guest_instr(void)
{
   n_guest_instrs++;
}

static void add_one_Jcc(void)
{
   n_Jccs++;
}

static void add_one_Jcc_untaken(void)
{
   n_Jccs_untaken++;
}

static void add_one_inverted_Jcc(void)
{
   n_IJccs++;
}

static void add_one_inverted_Jcc_untaken(void)
{
   n_IJccs_untaken++;
}

/*------------------------------------------------------------*/
/*--- Stuff for --detailed-counts                          ---*/
/*------------------------------------------------------------*/

typedef
   IRExpr 
   IRAtom;

/* --- Operations --- */

typedef enum { OpLoad=0, OpStore=1, OpAlu=2 } Op;

#define N_OPS 3


/* --- Types --- */

#define N_TYPES 14

static Int type2index ( IRType ty )
{
   switch (ty) {
      case Ity_I1:      return 0;
      case Ity_I8:      return 1;
      case Ity_I16:     return 2;
      case Ity_I32:     return 3;
      case Ity_I64:     return 4;
      case Ity_I128:    return 5;
      case Ity_F32:     return 6;
      case Ity_F64:     return 7;
      case Ity_F128:    return 8;
      case Ity_V128:    return 9;
      case Ity_V256:    return 10;
      case Ity_D32:     return 11;
      case Ity_D64:     return 12;
      case Ity_D128:    return 13;
      default: tl_assert(0);
   }
}

static const HChar* nameOfTypeIndex ( Int i )
{
   switch (i) {
      case 0: return "I1";   break;
      case 1: return "I8";   break;
      case 2: return "I16";  break;
      case 3: return "I32";  break;
      case 4: return "I64";  break;
      case 5: return "I128"; break;
      case 6: return "F32";  break;
      case 7: return "F64";  break;
      case 8: return "F128";  break;
      case 9: return "V128";  break;
      case 10: return "V256"; break;
      case 11: return "D32";  break;
      case 12: return "D64";  break;
      case 13: return "D128"; break;
      default: tl_assert(0);
   }
}


/* --- Counts --- */

static ULong detailCounts[N_OPS][N_TYPES];

/* The helper that is called from the instrumented code. */
static VG_REGPARM(1)
void increment_detail(ULong* detail)
{
   (*detail)++;
}

/* A helper that adds the instrumentation for a detail.  guard ::
   Ity_I1 is the guarding condition for the event.  If NULL it is
   assumed to mean "always True". */
static void instrument_detail(IRSB* sb, Op op, IRType type, IRAtom* guard)
{
   IRDirty* di;
   IRExpr** argv;
   const UInt typeIx = type2index(type);

   tl_assert(op < N_OPS);
   tl_assert(typeIx < N_TYPES);

   argv = mkIRExprVec_1( mkIRExpr_HWord( (HWord)&detailCounts[op][typeIx] ) );
   di = unsafeIRDirty_0_N( 1, "increment_detail",
                              VG_(fnptr_to_fnentry)( &increment_detail ), 
                              argv);
   if (guard) di->guard = guard;
   addStmtToIRSB( sb, IRStmt_Dirty(di) );
}

/* Summarize and print the details. */
static void print_details ( void )
{
   Int typeIx;
   VG_(umsg)("   Type        Loads       Stores       AluOps\n");
   VG_(umsg)("   -------------------------------------------\n");
   for (typeIx = 0; typeIx < N_TYPES; typeIx++) {
      VG_(umsg)("   %4s %'12llu %'12llu %'12llu\n",
                nameOfTypeIndex( typeIx ),
                detailCounts[OpLoad ][typeIx],
                detailCounts[OpStore][typeIx],
                detailCounts[OpAlu  ][typeIx]
      );
   }
}


/*------------------------------------------------------------*/
/*--- Stuff for --trace-mem                                ---*/
/*------------------------------------------------------------*/

#define MAX_DSIZE    512

typedef 
   enum { Event_Ir, Event_Dr, Event_Dw, Event_Dm }
   EventKind;

typedef
   struct {
      EventKind  ekind;
      IRAtom*    addr;
      Int        size;
      IRAtom*    guard; /* :: Ity_I1, or NULL=="always True" */
   }
   Event;

/* Up to this many unnotified events are allowed.  Must be at least two,
   so that reads and writes to the same address can be merged into a modify.
   Beyond that, larger numbers just potentially induce more spilling due to
   extending live ranges of address temporaries. */
#define N_EVENTS 4

/* Maintain an ordered list of memory events which are outstanding, in
   the sense that no IR has yet been generated to do the relevant
   helper calls.  The SB is scanned top to bottom and memory events
   are added to the end of the list, merging with the most recent
   notified event where possible (Dw immediately following Dr and
   having the same size and EA can be merged).

   This merging is done so that for architectures which have
   load-op-store instructions (x86, amd64), the instr is treated as if
   it makes just one memory reference (a modify), rather than two (a
   read followed by a write at the same address).

   At various points the list will need to be flushed, that is, IR
   generated from it.  That must happen before any possible exit from
   the block (the end, or an IRStmt_Exit).  Flushing also takes place
   when there is no space to add a new event, and before entering a
   RMW (read-modify-write) section on processors supporting LL/SC.

   If we require the simulation statistics to be up to date with
   respect to possible memory exceptions, then the list would have to
   be flushed before each memory reference.  That's a pain so we don't
   bother.

   Flushing the list consists of walking it start to end and emitting
   instrumentation IR for each event, in the order in which they
   appear. */

static Event events[N_EVENTS];
static Int   events_used = 0;


static VG_REGPARM(2) void trace_instr(Addr addr, SizeT size)
{
   VG_(printf)("I  %08lx,%lu\n", addr, size);
}

static VG_REGPARM(2) void trace_load(Addr addr, SizeT size)
{
   VG_(printf)(" L %08lx,%lu\n", addr, size);
}

static VG_REGPARM(2) void trace_store(Addr addr, SizeT size)
{
   VG_(printf)(" S %08lx,%lu\n", addr, size);
}

static VG_REGPARM(2) void trace_modify(Addr addr, SizeT size)
{
   VG_(printf)(" M %08lx,%lu\n", addr, size);
}


static void flushEvents(IRSB* sb)
{
   Int        i;
   const HChar* helperName;
   void*      helperAddr;
   IRExpr**   argv;
   IRDirty*   di;
   Event*     ev;

   for (i = 0; i < events_used; i++) {

      ev = &events[i];
      
      // Decide on helper fn to call and args to pass it.
      switch (ev->ekind) {
         case Event_Ir: helperName = "trace_instr";
                        helperAddr =  trace_instr;  break;

         case Event_Dr: helperName = "trace_load";
                        helperAddr =  trace_load;   break;

         case Event_Dw: helperName = "trace_store";
                        helperAddr =  trace_store;  break;

         case Event_Dm: helperName = "trace_modify";
                        helperAddr =  trace_modify; break;
         default:
            tl_assert(0);
      }

      // Add the helper.
      argv = mkIRExprVec_2( ev->addr, mkIRExpr_HWord( ev->size ) );
      di   = unsafeIRDirty_0_N( /*regparms*/2, 
                                helperName, VG_(fnptr_to_fnentry)( helperAddr ),
                                argv );
      if (ev->guard) {
         di->guard = ev->guard;
      }
      addStmtToIRSB( sb, IRStmt_Dirty(di) );
   }

   events_used = 0;
}

// WARNING:  If you aren't interested in instruction reads, you can omit the
// code that adds calls to trace_instr() in flushEvents().  However, you
// must still call this function, addEvent_Ir() -- it is necessary to add
// the Ir events to the events list so that merging of paired load/store
// events into modify events works correctly.
static void addEvent_Ir ( IRSB* sb, IRAtom* iaddr, UInt isize )
{
   Event* evt;
   tl_assert(clo_trace_mem);
   tl_assert( (VG_MIN_INSTR_SZB <= isize && isize <= VG_MAX_INSTR_SZB)
            || VG_CLREQ_SZB == isize );
   if (events_used == N_EVENTS)
      flushEvents(sb);
   tl_assert(events_used >= 0 && events_used < N_EVENTS);
   evt = &events[events_used];
   evt->ekind = Event_Ir;
   evt->addr  = iaddr;
   evt->size  = isize;
   evt->guard = NULL;
   events_used++;
}

/* Add a guarded read event. */
static
void addEvent_Dr_guarded ( IRSB* sb, IRAtom* daddr, Int dsize, IRAtom* guard )
{
   Event* evt;
   tl_assert(clo_trace_mem);
   tl_assert(isIRAtom(daddr));
   tl_assert(dsize >= 1 && dsize <= MAX_DSIZE);
   if (events_used == N_EVENTS)
      flushEvents(sb);
   tl_assert(events_used >= 0 && events_used < N_EVENTS);
   evt = &events[events_used];
   evt->ekind = Event_Dr;
   evt->addr  = daddr;
   evt->size  = dsize;
   evt->guard = guard;
   events_used++;
}

/* Add an ordinary read event, by adding a guarded read event with an
   always-true guard. */
static
void addEvent_Dr ( IRSB* sb, IRAtom* daddr, Int dsize )
{
   addEvent_Dr_guarded(sb, daddr, dsize, NULL);
}

/* Add a guarded write event. */
static
void addEvent_Dw_guarded ( IRSB* sb, IRAtom* daddr, Int dsize, IRAtom* guard )
{
   Event* evt;
   tl_assert(clo_trace_mem);
   tl_assert(isIRAtom(daddr));
   tl_assert(dsize >= 1 && dsize <= MAX_DSIZE);
   if (events_used == N_EVENTS)
      flushEvents(sb);
   tl_assert(events_used >= 0 && events_used < N_EVENTS);
   evt = &events[events_used];
   evt->ekind = Event_Dw;
   evt->addr  = daddr;
   evt->size  = dsize;
   evt->guard = guard;
   events_used++;
}

/* Add an ordinary write event.  Try to merge it with an immediately
   preceding ordinary read event of the same size to the same
   address. */
static
void addEvent_Dw ( IRSB* sb, IRAtom* daddr, Int dsize )
{
   Event* lastEvt;
   Event* evt;
   tl_assert(clo_trace_mem);
   tl_assert(isIRAtom(daddr));
   tl_assert(dsize >= 1 && dsize <= MAX_DSIZE);

   // Is it possible to merge this write with the preceding read?
   lastEvt = &events[events_used-1];
   if (events_used > 0
       && lastEvt->ekind == Event_Dr
       && lastEvt->size  == dsize
       && lastEvt->guard == NULL
       && eqIRAtom(lastEvt->addr, daddr))
   {
      lastEvt->ekind = Event_Dm;
      return;
   }

   // No.  Add as normal.
   if (events_used == N_EVENTS)
      flushEvents(sb);
   tl_assert(events_used >= 0 && events_used < N_EVENTS);
   evt = &events[events_used];
   evt->ekind = Event_Dw;
   evt->size  = dsize;
   evt->addr  = daddr;
   evt->guard = NULL;
   events_used++;
}


/*------------------------------------------------------------*/
/*--- Stuff for --trace-superblocks                        ---*/
/*------------------------------------------------------------*/

static void trace_superblock(Addr addr)
{
   VG_(printf)("SB %08lx\n", addr);
}


/*------------------------------------------------------------*/
/*--- Basic tool functions                                 ---*/
/*------------------------------------------------------------*/

static void lk_post_clo_init(void)
{
   Int op, tyIx;

   if (clo_detailed_counts) {
      for (op = 0; op < N_OPS; op++)
         for (tyIx = 0; tyIx < N_TYPES; tyIx++)
            detailCounts[op][tyIx] = 0;
   }
}

static
IRSB* lk_instrument ( VgCallbackClosure* closure,
                      IRSB* sbIn, 
                      const VexGuestLayout* layout, 
                      const VexGuestExtents* vge,
                      const VexArchInfo* archinfo_host,
                      IRType gWordTy, IRType hWordTy )
{
   IRDirty*   di;
   Int        i;
   IRSB*      sbOut;
   IRTypeEnv* tyenv = sbIn->tyenv;
   Addr       iaddr = 0, dst;
   UInt       ilen = 0;
   Bool       condition_inverted = False;

   if (gWordTy != hWordTy) {
      /* We don't currently support this case. */
      VG_(tool_panic)("host/guest word size mismatch");
   }

   /* Set up SB */
   sbOut = deepCopyIRSBExceptStmts(sbIn);

   // Copy verbatim any IR preamble preceding the first IMark
   i = 0;
   while (i < sbIn->stmts_used && sbIn->stmts[i]->tag != Ist_IMark) {
      addStmtToIRSB( sbOut, sbIn->stmts[i] );
      i++;
   }

   if (clo_basic_counts) {
      /* Count this superblock. */
      di = unsafeIRDirty_0_N( 0, "add_one_SB_entered", 
                                 VG_(fnptr_to_fnentry)( &add_one_SB_entered ),
                                 mkIRExprVec_0() );
      addStmtToIRSB( sbOut, IRStmt_Dirty(di) );
   }

   if (clo_trace_sbs) {
      /* Print this superblock's address. */
      di = unsafeIRDirty_0_N( 
              0, "trace_superblock", 
              VG_(fnptr_to_fnentry)( &trace_superblock ),
              mkIRExprVec_1( mkIRExpr_HWord( vge->base[0] ) ) 
           );
      addStmtToIRSB( sbOut, IRStmt_Dirty(di) );
   }

   if (clo_trace_mem) {
      events_used = 0;
   }

   for (/*use current i*/; i < sbIn->stmts_used; i++) {
      IRStmt* st = sbIn->stmts[i];
      if (!st || st->tag == Ist_NoOp) continue;

      if (clo_basic_counts) {
         /* Count one VEX statement. */
         di = unsafeIRDirty_0_N( 0, "add_one_IRStmt", 
                                    VG_(fnptr_to_fnentry)( &add_one_IRStmt ), 
                                    mkIRExprVec_0() );
         addStmtToIRSB( sbOut, IRStmt_Dirty(di) );
      }
      
      switch (st->tag) {
         case Ist_NoOp:
         case Ist_AbiHint:
         case Ist_Put:
         case Ist_PutI:
         case Ist_MBE:
            addStmtToIRSB( sbOut, st );
            break;

         case Ist_IMark:
            if (clo_basic_counts) {
               /* Needed to be able to check for inverted condition in Ist_Exit */
               iaddr = st->Ist.IMark.addr;
               ilen  = st->Ist.IMark.len;

               /* Count guest instruction. */
               di = unsafeIRDirty_0_N( 0, "add_one_guest_instr",
                                          VG_(fnptr_to_fnentry)( &add_one_guest_instr ), 
                                          mkIRExprVec_0() );
               addStmtToIRSB( sbOut, IRStmt_Dirty(di) );

               /* An unconditional branch to a known destination in the
                * guest's instructions can be represented, in the IRSB to
                * instrument, by the VEX statements that are the
                * translation of that known destination. This feature is
                * called 'SB chasing' and can be influenced by command
                * line option --vex-guest-chase-thresh.
                *
                * To get an accurate count of the calls to a specific
                * function, taking SB chasing into account, we need to
                * check for each guest instruction (Ist_IMark) if it is
                * the entry point of a function.
                */
               tl_assert(clo_fnname);
               tl_assert(clo_fnname[0]);
<<<<<<< HEAD
               HChar *fnname;
=======
               const HChar *fnname;
>>>>>>> 59e45af5
               if (VG_(get_fnname_if_entry)(st->Ist.IMark.addr, 
                                            &fnname)
                   && 0 == VG_(strcmp)(fnname, clo_fnname)) {
                  di = unsafeIRDirty_0_N( 
                          0, "add_one_func_call", 
                             VG_(fnptr_to_fnentry)( &add_one_func_call ), 
                             mkIRExprVec_0() );
                  addStmtToIRSB( sbOut, IRStmt_Dirty(di) );
               }
            }
            if (clo_trace_mem) {
               // WARNING: do not remove this function call, even if you
               // aren't interested in instruction reads.  See the comment
               // above the function itself for more detail.
               addEvent_Ir( sbOut, mkIRExpr_HWord( (HWord)st->Ist.IMark.addr ),
                            st->Ist.IMark.len );
            }
            addStmtToIRSB( sbOut, st );
            break;

         case Ist_WrTmp:
            // Add a call to trace_load() if --trace-mem=yes.
            if (clo_trace_mem) {
               IRExpr* data = st->Ist.WrTmp.data;
               if (data->tag == Iex_Load) {
                  addEvent_Dr( sbOut, data->Iex.Load.addr,
                               sizeofIRType(data->Iex.Load.ty) );
               }
            }
            if (clo_detailed_counts) {
               IRExpr* expr = st->Ist.WrTmp.data;
               IRType  type = typeOfIRExpr(sbOut->tyenv, expr);
               tl_assert(type != Ity_INVALID);
               switch (expr->tag) {
                  case Iex_Load:
                    instrument_detail( sbOut, OpLoad, type, NULL/*guard*/ );
                     break;
                  case Iex_Unop:
                  case Iex_Binop:
                  case Iex_Triop:
                  case Iex_Qop:
                  case Iex_ITE:
                     instrument_detail( sbOut, OpAlu, type, NULL/*guard*/ );
                     break;
                  default:
                     break;
               }
            }
            addStmtToIRSB( sbOut, st );
            break;

         case Ist_Store: {
            IRExpr* data = st->Ist.Store.data;
            IRType  type = typeOfIRExpr(tyenv, data);
            tl_assert(type != Ity_INVALID);
            if (clo_trace_mem) {
               addEvent_Dw( sbOut, st->Ist.Store.addr,
                            sizeofIRType(type) );
            }
            if (clo_detailed_counts) {
               instrument_detail( sbOut, OpStore, type, NULL/*guard*/ );
            }
            addStmtToIRSB( sbOut, st );
            break;
         }

         case Ist_StoreG: {
            IRStoreG* sg   = st->Ist.StoreG.details;
            IRExpr*   data = sg->data;
            IRType    type = typeOfIRExpr(tyenv, data);
            tl_assert(type != Ity_INVALID);
            if (clo_trace_mem) {
               addEvent_Dw_guarded( sbOut, sg->addr,
                                    sizeofIRType(type), sg->guard );
            }
            if (clo_detailed_counts) {
               instrument_detail( sbOut, OpStore, type, sg->guard );
            }
            addStmtToIRSB( sbOut, st );
            break;
         }

         case Ist_LoadG: {
            IRLoadG* lg       = st->Ist.LoadG.details;
            IRType   type     = Ity_INVALID; /* loaded type */
            IRType   typeWide = Ity_INVALID; /* after implicit widening */
            typeOfIRLoadGOp(lg->cvt, &typeWide, &type);
            tl_assert(type != Ity_INVALID);
            if (clo_trace_mem) {
               addEvent_Dr_guarded( sbOut, lg->addr,
                                    sizeofIRType(type), lg->guard );
            }
            if (clo_detailed_counts) {
               instrument_detail( sbOut, OpLoad, type, lg->guard );
            }
            addStmtToIRSB( sbOut, st );
            break;
         }

         case Ist_Dirty: {
            if (clo_trace_mem) {
               Int      dsize;
               IRDirty* d = st->Ist.Dirty.details;
               if (d->mFx != Ifx_None) {
                  // This dirty helper accesses memory.  Collect the details.
                  tl_assert(d->mAddr != NULL);
                  tl_assert(d->mSize != 0);
                  dsize = d->mSize;
                  if (d->mFx == Ifx_Read || d->mFx == Ifx_Modify)
                     addEvent_Dr( sbOut, d->mAddr, dsize );
                  if (d->mFx == Ifx_Write || d->mFx == Ifx_Modify)
                     addEvent_Dw( sbOut, d->mAddr, dsize );
               } else {
                  tl_assert(d->mAddr == NULL);
                  tl_assert(d->mSize == 0);
               }
            }
            addStmtToIRSB( sbOut, st );
            break;
         }

         case Ist_CAS: {
            /* We treat it as a read and a write of the location.  I
               think that is the same behaviour as it was before IRCAS
               was introduced, since prior to that point, the Vex
               front ends would translate a lock-prefixed instruction
               into a (normal) read followed by a (normal) write. */
            Int    dataSize;
            IRType dataTy;
            IRCAS* cas = st->Ist.CAS.details;
            tl_assert(cas->addr != NULL);
            tl_assert(cas->dataLo != NULL);
            dataTy   = typeOfIRExpr(tyenv, cas->dataLo);
            dataSize = sizeofIRType(dataTy);
            if (cas->dataHi != NULL)
               dataSize *= 2; /* since it's a doubleword-CAS */
            if (clo_trace_mem) {
               addEvent_Dr( sbOut, cas->addr, dataSize );
               addEvent_Dw( sbOut, cas->addr, dataSize );
            }
            if (clo_detailed_counts) {
               instrument_detail( sbOut, OpLoad, dataTy, NULL/*guard*/ );
               if (cas->dataHi != NULL) /* dcas */
                  instrument_detail( sbOut, OpLoad, dataTy, NULL/*guard*/ );
               instrument_detail( sbOut, OpStore, dataTy, NULL/*guard*/ );
               if (cas->dataHi != NULL) /* dcas */
                  instrument_detail( sbOut, OpStore, dataTy, NULL/*guard*/ );
            }
            addStmtToIRSB( sbOut, st );
            break;
         }

         case Ist_LLSC: {
            IRType dataTy;
            if (st->Ist.LLSC.storedata == NULL) {
               /* LL */
               dataTy = typeOfIRTemp(tyenv, st->Ist.LLSC.result);
               if (clo_trace_mem) {
                  addEvent_Dr( sbOut, st->Ist.LLSC.addr,
                                      sizeofIRType(dataTy) );
                  /* flush events before LL, helps SC to succeed */
                  flushEvents(sbOut);
	       }
               if (clo_detailed_counts)
                  instrument_detail( sbOut, OpLoad, dataTy, NULL/*guard*/ );
            } else {
               /* SC */
               dataTy = typeOfIRExpr(tyenv, st->Ist.LLSC.storedata);
               if (clo_trace_mem)
                  addEvent_Dw( sbOut, st->Ist.LLSC.addr,
                                      sizeofIRType(dataTy) );
               if (clo_detailed_counts)
                  instrument_detail( sbOut, OpStore, dataTy, NULL/*guard*/ );
            }
            addStmtToIRSB( sbOut, st );
            break;
         }

         case Ist_Exit:
            if (clo_basic_counts) {
               // The condition of a branch was inverted by VEX if a taken
               // branch is in fact a fall trough according to client address
               tl_assert(iaddr != 0);
               dst = (sizeof(Addr) == 4) ? st->Ist.Exit.dst->Ico.U32 :
                                           st->Ist.Exit.dst->Ico.U64;
               condition_inverted = (dst == iaddr + ilen);

               /* Count Jcc */
               if (!condition_inverted)
                  di = unsafeIRDirty_0_N( 0, "add_one_Jcc", 
                                          VG_(fnptr_to_fnentry)( &add_one_Jcc ), 
                                          mkIRExprVec_0() );
               else
                  di = unsafeIRDirty_0_N( 0, "add_one_inverted_Jcc",
                                          VG_(fnptr_to_fnentry)(
                                             &add_one_inverted_Jcc ),
                                          mkIRExprVec_0() );

               addStmtToIRSB( sbOut, IRStmt_Dirty(di) );
            }
            if (clo_trace_mem) {
               flushEvents(sbOut);
            }

            addStmtToIRSB( sbOut, st );      // Original statement

            if (clo_basic_counts) {
               /* Count non-taken Jcc */
               if (!condition_inverted)
                  di = unsafeIRDirty_0_N( 0, "add_one_Jcc_untaken", 
                                          VG_(fnptr_to_fnentry)(
                                             &add_one_Jcc_untaken ),
                                          mkIRExprVec_0() );
               else
                  di = unsafeIRDirty_0_N( 0, "add_one_inverted_Jcc_untaken",
                                          VG_(fnptr_to_fnentry)(
                                             &add_one_inverted_Jcc_untaken ),
                                          mkIRExprVec_0() );

               addStmtToIRSB( sbOut, IRStmt_Dirty(di) );
            }
            break;

         default:
            ppIRStmt(st);
            tl_assert(0);
      }
   }

   if (clo_basic_counts) {
      /* Count this basic block. */
      di = unsafeIRDirty_0_N( 0, "add_one_SB_completed", 
                                 VG_(fnptr_to_fnentry)( &add_one_SB_completed ),
                                 mkIRExprVec_0() );
      addStmtToIRSB( sbOut, IRStmt_Dirty(di) );
   }

   if (clo_trace_mem) {
      /* At the end of the sbIn.  Flush outstandings. */
      flushEvents(sbOut);
   }

   return sbOut;
}

static void lk_fini(Int exitcode)
{
   HChar percentify_buf[5]; /* Two digits, '%' and 0. */
   const int percentify_size = sizeof(percentify_buf) - 1;
   const int percentify_decs = 0;
   
   tl_assert(clo_fnname);
   tl_assert(clo_fnname[0]);

   if (clo_basic_counts) {
      ULong total_Jccs = n_Jccs + n_IJccs;
      ULong taken_Jccs = (n_Jccs - n_Jccs_untaken) + n_IJccs_untaken;

      VG_(umsg)("Counted %'llu call%s to %s()\n",
                n_func_calls, ( n_func_calls==1 ? "" : "s" ), clo_fnname);

      VG_(umsg)("\n");
      VG_(umsg)("Jccs:\n");
      VG_(umsg)("  total:         %'llu\n", total_Jccs);
      VG_(percentify)(taken_Jccs, (total_Jccs ? total_Jccs : 1),
         percentify_decs, percentify_size, percentify_buf);
      VG_(umsg)("  taken:         %'llu (%s)\n",
         taken_Jccs, percentify_buf);
      
      VG_(umsg)("\n");
      VG_(umsg)("Executed:\n");
      VG_(umsg)("  SBs entered:   %'llu\n", n_SBs_entered);
      VG_(umsg)("  SBs completed: %'llu\n", n_SBs_completed);
      VG_(umsg)("  guest instrs:  %'llu\n", n_guest_instrs);
      VG_(umsg)("  IRStmts:       %'llu\n", n_IRStmts);
      
      VG_(umsg)("\n");
      VG_(umsg)("Ratios:\n");
      tl_assert(n_SBs_entered); // Paranoia time.
      VG_(umsg)("  guest instrs : SB entered  = %'llu : 10\n",
         10 * n_guest_instrs / n_SBs_entered);
      VG_(umsg)("       IRStmts : SB entered  = %'llu : 10\n",
         10 * n_IRStmts / n_SBs_entered);
      tl_assert(n_guest_instrs); // Paranoia time.
      VG_(umsg)("       IRStmts : guest instr = %'llu : 10\n",
         10 * n_IRStmts / n_guest_instrs);
   }

   if (clo_detailed_counts) {
      VG_(umsg)("\n");
      VG_(umsg)("IR-level counts by type:\n");
      print_details();
   }

   if (clo_basic_counts) {
      VG_(umsg)("\n");
      VG_(umsg)("Exit code:       %d\n", exitcode);
   }
}

static void lk_pre_clo_init(void)
{
   VG_(details_name)            ("Lackey");
   VG_(details_version)         (NULL);
   VG_(details_description)     ("an example Valgrind tool");
   VG_(details_copyright_author)(
      "Copyright (C) 2002-2013, and GNU GPL'd, by Nicholas Nethercote.");
   VG_(details_bug_reports_to)  (VG_BUGS_TO);
   VG_(details_avg_translation_sizeB) ( 200 );

   VG_(basic_tool_funcs)          (lk_post_clo_init,
                                   lk_instrument,
                                   lk_fini);
   VG_(needs_command_line_options)(lk_process_cmd_line_option,
                                   lk_print_usage,
                                   lk_print_debug_usage);
}

VG_DETERMINE_INTERFACE_VERSION(lk_pre_clo_init)

/*--------------------------------------------------------------------*/
/*--- end                                                lk_main.c ---*/
/*--------------------------------------------------------------------*/<|MERGE_RESOLUTION|>--- conflicted
+++ resolved
@@ -749,11 +749,7 @@
                 */
                tl_assert(clo_fnname);
                tl_assert(clo_fnname[0]);
-<<<<<<< HEAD
-               HChar *fnname;
-=======
                const HChar *fnname;
->>>>>>> 59e45af5
                if (VG_(get_fnname_if_entry)(st->Ist.IMark.addr, 
                                             &fnname)
                    && 0 == VG_(strcmp)(fnname, clo_fnname)) {
